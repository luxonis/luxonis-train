--- conflicted
+++ resolved
@@ -157,9 +157,5 @@
 mlruns
 wandb
 tests/work
-<<<<<<< HEAD
 data
-=======
-data
-lightning_logs
->>>>>>> a6870000
+lightning_logs