name: CI

on:
  pull_request:
    paths:
      - 'luxonis_train/**'
      - 'tests/**'
      - .github/workflows/ci.yaml
      - '!**/*.md'

concurrency:
  group: ${{ github.workflow }}-${{ github.ref }}
  cancel-in-progress: true

permissions:
  pull-requests: write
  contents: write
  checks: write

jobs:
  pre-commit:
    runs-on: ubuntu-latest
    steps:
    - name: Checkout
      uses: actions/checkout@v4
      with:
        ref: ${{ github.head_ref }}

    - name: Install pre-commit
      run: python -m pip install 'pre-commit<4.0.0'

    - name: Run pre-commit
      uses: pre-commit/action@v3.0.1

  docs:
    needs:
      - pre-commit
    runs-on: ubuntu-latest
    steps:
      - name: Checkout
        uses: actions/checkout@v4
        with:
          ref: ${{ github.head_ref }}

      - name: Install dependencies
        run: pip install pydoctor

      - name: Build docs
        run: pydoctor --docformat=epytext luxonis_train

  type-check:
    needs:
      - pre-commit
    runs-on: ubuntu-latest
    steps:
    - name: Checkout
      uses: actions/checkout@v4
      with:
        ref: ${{ github.head_ref }}

    - name: Set up Python
      uses: actions/setup-python@v5
      with:
        python-version: '3.10'
        cache: pip

    - name: Install dependencies
      run: pip install -e .[dev]

    - name: Install dev version of LuxonisML
      if: startsWith(github.head_ref, 'release/') == false
      run: |
        pip uninstall luxonis-ml -y
        pip install "luxonis-ml[data,tracker] @ git+https://github.com/luxonis/luxonis-ml.git@main"

<<<<<<< HEAD

    - name: Pyright check
      uses: jakebailey/pyright-action@v2
      with:
        version: '1.1.402'
=======
    - name: Pyright check
      uses: jakebailey/pyright-action@v2
      with:
>>>>>>> d68688b0
        level: warning
        warnings: true
        python-version: '3.10'
        project: pyproject.toml
<<<<<<< HEAD
=======
        extra-args: >
          luxonis_train/assigners
          luxonis_train/attached_modules
          luxonis_train/callbacks
          luxonis_train/config
          luxonis_train/core
          luxonis_train/lightning
          luxonis_train/loaders
          luxonis_train/optimizers
          luxonis_train/schedulers
          luxonis_train/strategies
          luxonis_train/utils
          luxonis_train/registry.py
          luxonis_train/tasks.py
          luxonis_train/typing.py
          tests/
>>>>>>> d68688b0

  # Tests that the `luxonis-train.config.Config` works
  # even when the dependencies of `luxonis-train` are
  # not installed.
  config-test:
    runs-on: ubuntu-latest
    needs:
<<<<<<< HEAD
      - type-check
      - docs
=======
      - pre-commit
      - type-check
>>>>>>> d68688b0

    steps:
    - name: Checkout
      uses: actions/checkout@v4
      with:
        ref: ${{ github.head_ref }}

    - name: Set up Python
      uses: actions/setup-python@v5
      with:
        python-version: '3.10'
        cache: pip

    - name: Install released version of LuxonisML
      if: startsWith(github.head_ref, 'release/') == true
      run: pip install luxonis-ml[utils]

    - name: Install dev version of LuxonisML
      if: startsWith(github.head_ref, 'release/') == false
      run: |
        pip install "luxonis-ml[utils] @ git+https://github.com/luxonis/luxonis-ml.git@main"

    - name: Test config without dependencies
      run: |
        pip install semver~=3.0
        pip install -e . --no-deps
        python -c 'from luxonis_train.config import Config; \
                   Config.get_config("configs/complex_model.yaml")'

  tests:
    needs:
      - config-test

    strategy:
      matrix:
        suite: [unit, predefined, combinations, misc]

    runs-on: ${{ matrix.suite == 'unit' && 'ubuntu-latest' || 'ubuntu-t4-4core' }}

    steps:
    - name: Checkout
      uses: actions/checkout@v4
      with:
        ref: ${{ github.head_ref }}

    - name: Set up Python
      uses: actions/setup-python@v5
      with:
        python-version: '3.10'
        cache: pip

    - name: Install dependencies
      run: pip install -e .[dev]

    - name: Install dev version of LuxonisML
      if: startsWith(github.head_ref, 'release/') == false
      run: |
        pip uninstall luxonis-ml -y
        pip install "luxonis-ml[data,tracker] @ git+https://github.com/luxonis/luxonis-ml.git@main"

    - name: Authenticate to Google Cloud
      id: google-auth
      uses: google-github-actions/auth@v2
      with:
        credentials_json: ${{ secrets.GOOGLE_APPLICATION_CREDENTIALS }}
        create_credentials_file: true
        export_environment_variables: true
        token_format: access_token

    - name: Run pytest
      env:
        LUXONISML_BUCKET: luxonis-test-bucket
        SUITE: ${{ matrix.suite }}
      run: pytest -x --cov --junitxml=junit.xml -o junit_family=legacy -m "${SUITE}"

    - name: Upload test results to Codecov
      uses: codecov/test-results-action@v1
      with:
        token: ${{ secrets.CODECOV_TOKEN }}
        fail_ci_if_error: false
        flags: ${{ matrix.suite }}

    - name: Upload coverage results to Codecov
      uses: codecov/codecov-action@v5
      with:
        token: ${{ secrets.CODECOV_TOKEN }}
        fail_ci_if_error: false
        flags: ${{ matrix.suite }}

    - name: Upload coverage as artifact
      uses: actions/upload-artifact@v4
      with:
        name: coverage-${{ matrix.suite }}
        path: coverage.xml
        overwrite: true<|MERGE_RESOLUTION|>--- conflicted
+++ resolved
@@ -73,40 +73,13 @@
         pip uninstall luxonis-ml -y
         pip install "luxonis-ml[data,tracker] @ git+https://github.com/luxonis/luxonis-ml.git@main"
 
-<<<<<<< HEAD
-
     - name: Pyright check
       uses: jakebailey/pyright-action@v2
       with:
-        version: '1.1.402'
-=======
-    - name: Pyright check
-      uses: jakebailey/pyright-action@v2
-      with:
->>>>>>> d68688b0
         level: warning
         warnings: true
         python-version: '3.10'
         project: pyproject.toml
-<<<<<<< HEAD
-=======
-        extra-args: >
-          luxonis_train/assigners
-          luxonis_train/attached_modules
-          luxonis_train/callbacks
-          luxonis_train/config
-          luxonis_train/core
-          luxonis_train/lightning
-          luxonis_train/loaders
-          luxonis_train/optimizers
-          luxonis_train/schedulers
-          luxonis_train/strategies
-          luxonis_train/utils
-          luxonis_train/registry.py
-          luxonis_train/tasks.py
-          luxonis_train/typing.py
-          tests/
->>>>>>> d68688b0
 
   # Tests that the `luxonis-train.config.Config` works
   # even when the dependencies of `luxonis-train` are
@@ -114,13 +87,8 @@
   config-test:
     runs-on: ubuntu-latest
     needs:
-<<<<<<< HEAD
-      - type-check
-      - docs
-=======
       - pre-commit
       - type-check
->>>>>>> d68688b0
 
     steps:
     - name: Checkout
