--- conflicted
+++ resolved
@@ -85,12 +85,8 @@
   # not installed.
   config-test:
     runs-on: ubuntu-latest
-<<<<<<< HEAD
-    if: false
-=======
     needs:
       - pre-commit
->>>>>>> d481d359
     # needs:
     #   - type-check
 
