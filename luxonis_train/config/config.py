import sys
from contextlib import suppress
from pathlib import Path
from typing import Annotated, Any, Literal, NamedTuple

from loguru import logger
from luxonis_ml.enums import DatasetType
from luxonis_ml.typing import ConfigItem, Params, ParamValue, check_type
from luxonis_ml.utils import (
    BaseModelExtraForbid,
    Environ,
    LuxonisConfig,
    LuxonisFileSystem,
    is_acyclic,
)
from pydantic import (
    Field,
    ModelWrapValidatorHandler,
    SerializationInfo,
    field_validator,
    model_serializer,
    model_validator,
)
from pydantic.main import IncEx
from pydantic.types import (
    FilePath,
    NonNegativeFloat,
    NonNegativeInt,
    PositiveInt,
)
from typing_extensions import Self, override

from luxonis_train.config.constants import CONFIG_VERSION
from luxonis_train.registry import MODELS


class ImageSize(NamedTuple):
    height: int
    width: int


class AttachedModuleConfig(ConfigItem):
    attached_to: str
    alias: str | None = None


class LossModuleConfig(AttachedModuleConfig):
    weight: NonNegativeFloat = 1.0

    @model_validator(mode="after")
    def validate_weight(self) -> Self:
        if self.weight == 0:
            logger.warning(
                f"Loss '{self.name}' has weight set to 0. "
                "This loss will not contribute to the training."
            )
        return self


class MetricModuleConfig(AttachedModuleConfig):
    is_main_metric: bool = False


class FreezingConfig(BaseModelExtraForbid):
    active: bool = False
    unfreeze_after: NonNegativeInt | NonNegativeFloat | None = None
    lr_after_unfreeze: NonNegativeFloat | None = None


class NodeConfig(ConfigItem):
    alias: str | None = None
    inputs: list[str] = []  # From preceding nodes
    input_sources: list[str] = []  # From data loader
    freezing: FreezingConfig = Field(default_factory=FreezingConfig)
    remove_on_export: bool = False
    task_name: str = ""
    metadata_task_override: str | dict[str, str] | None = None


class PredefinedModelConfig(ConfigItem):
    include_nodes: bool = True
    include_losses: bool = True
    include_metrics: bool = True
    include_visualizers: bool = True


class ModelConfig(BaseModelExtraForbid):
    name: str = "model"
    predefined_model: Annotated[
        PredefinedModelConfig | None, Field(exclude=True)
    ] = None
    weights: FilePath | None = None
    nodes: list[NodeConfig] = []
    losses: list[LossModuleConfig] = []
    metrics: list[MetricModuleConfig] = []
    visualizers: list[AttachedModuleConfig] = []
    outputs: list[str] = []

    @field_validator("nodes", mode="before")
    @classmethod
    def validate_nodes(cls, nodes: ParamValue) -> Any:
        logged_general_warning = False
        if not check_type(nodes, list[dict]):
            return nodes
        names = []
        last_body_index: int | None = None
        for i, node in enumerate(nodes):
            name = node.get("name")
            if name is None:
                raise ValueError(
                    f"Node {i} does not specify the `name` field."
                )
            if "Head" in name and last_body_index is None:
                last_body_index = i - 1
            name = node.get("alias") or name
            names.append(name)
            if i > 0 and "inputs" not in node and "input_sources" not in node:
                if last_body_index is not None:
                    prev_name = names[last_body_index]
                else:
                    prev_name = names[i - 1]

                if not logged_general_warning:
                    logger.warning(
                        f"Field `inputs` not specified for node '{name}'. "
                        "Assuming the model follows a linear multi-head topology "
                        "(backbone -> (neck?) -> head1, head2, ...). "
                        "If this is incorrect, please specify the `inputs` field explicitly."
                    )
                    logged_general_warning = True

                logger.warning(
                    f"Setting `inputs` of '{name}' to '{prev_name}'. "
                )
                node["inputs"] = [prev_name]
        return nodes

    @model_validator(mode="after")
    def check_predefined_model(self) -> Self:
        if self.predefined_model is not None:
            logger.info(
                f"Using predefined model: `{self.predefined_model.name}`"
            )
            model = MODELS.get(self.predefined_model.name)(
                **self.predefined_model.params
            )
            nodes, losses, metrics, visualizers = model.generate_model(
                include_nodes=self.predefined_model.include_nodes,
                include_losses=self.predefined_model.include_losses,
                include_metrics=self.predefined_model.include_metrics,
                include_visualizers=self.predefined_model.include_visualizers,
            )
            self.nodes += nodes
            self.losses += losses
            self.metrics += metrics
            self.visualizers += visualizers

        return self

    @model_validator(mode="after")
    def check_main_metric(self) -> Self:
        for metric in self.metrics:
            if metric.is_main_metric:
                logger.info(f"Main metric: `{metric.name}`")
                return self

        logger.warning("No main metric specified.")
        if self.metrics:
            for metric in self.metrics:
                if "matrix" not in metric.name.lower():
                    metric.is_main_metric = True
                    name = metric.alias or metric.name
                    logger.info(f"Setting '{name}' as main metric.")
                    return self
            raise ValueError(
                "No valid main metric can be set as all "
                "metrics contain 'matrix' in their names."
            )
        logger.warning(
            "[Ignore if using predefined model] "
            "No metrics specified. "
            "This is likely unintended unless "
            "the configuration is not used for training."
        )
        return self

    @model_validator(mode="after")
    def check_graph(self) -> Self:
        graph = {node.alias or node.name: node.inputs for node in self.nodes}
        if not is_acyclic(graph):
            raise ValueError("Model graph is not acyclic.")
        if not self.outputs:
            outputs: list[str] = []  # nodes which are not inputs to any nodes
            inputs = {
                node_name for node in self.nodes for node_name in node.inputs
            }
            for node in self.nodes:
                name = node.alias or node.name
                if name not in inputs:
                    outputs.append(name)
            self.outputs = outputs
        if self.nodes and not self.outputs:
            raise ValueError("No outputs specified.")
        return self

    @model_validator(mode="after")
    def check_for_invalid_characters(self) -> Self:
        for modules in [
            self.nodes,
            self.losses,
            self.metrics,
            self.visualizers,
        ]:
            for module in modules:
                invalid_parts = []
                if module.alias and "/" in module.alias:
                    invalid_parts.append(f"alias '{module.alias}'")
                if module.name and "/" in module.name:
                    invalid_parts.append(f"name '{module.name}'")

                if invalid_parts:
                    error_message = (
                        f"The {', '.join(invalid_parts)} contain a '/', which is not allowed. "
                        "Please rename to remove any '/' characters."
                    )
                    raise ValueError(error_message)

        return self

    @model_validator(mode="after")
    def check_unique_names(self) -> Self:
        for modules in [
            self.nodes,
            self.losses,
            self.metrics,
            self.visualizers,
        ]:
            names: set[str] = set()
            node_index = 0
            for module in modules:
                module: AttachedModuleConfig | NodeConfig
                name = module.alias or module.name
                if name in names:
                    if module.alias is None:
                        if isinstance(module, NodeConfig):
                            module.alias = module.name
                        else:
                            module.alias = f"{name}_{module.attached_to}"

                    if module.alias in names:
                        new_alias = f"{module.alias}_{node_index}"
                        logger.warning(
                            f"Duplicate name: {module.alias}. Renaming to {new_alias}."
                        )
                        module.alias = new_alias
                        node_index += 1

                names.add(name)
        return self

    @model_validator(mode="before")
    @classmethod
    def check_attached_modules(cls, data: Params) -> Params:
        if "nodes" not in data:
            return data
        for section in ["losses", "metrics", "visualizers"]:
            if section not in data:
                data[section] = []
            else:
                logger.warning(
                    f"Field `model.{section}` is deprecated. "
                    f"Please specify `{section}` under "
                    "the node they are attached to."
                )
            if not check_type(data["nodes"], list[dict[str, Any]]):
                raise ValueError(
                    "Invalid value for `model.nodes`. "
                    "Expected a list of dictionaries."
                )
            for node in data["nodes"]:
                if section in node:
                    cfg = node.pop(section)
                    if not isinstance(cfg, list):
                        cfg = [cfg]
                    for c in cfg:
                        c["attached_to"] = node.get("alias", node.get("name"))
                    section_data = data[section]
                    if not check_type(section_data, list[dict]):
                        raise ValueError(
                            f"Invalid value for `model.{section}`. "
                            "Expected a list of dictionaries."
                        )
                    section_data.extend(cfg)
        return data


class TrackerConfig(BaseModelExtraForbid):
    project_name: str | None = None
    project_id: str | None = None
    run_name: str | None = None
    run_id: str | None = None
    save_directory: Path = Path("output")
    is_tensorboard: bool = True
    is_wandb: bool = False
    wandb_entity: str | None = None
    is_mlflow: bool = False


class LoaderConfig(ConfigItem):
    name: str = "LuxonisLoaderTorch"
    image_source: str = "image"
    train_view: list[str] = ["train"]
    val_view: list[str] = ["val"]
    test_view: list[str] = ["test"]

    @field_validator("train_view", "val_view", "test_view", mode="before")
    @classmethod
    def validate_view(cls, splits: ParamValue) -> list[Any]:
        if isinstance(splits, str):
            return [splits]
        if not isinstance(splits, list):
            raise TypeError(
                "Invalid value for `train_view`, `val_view`, "
                f"or `test_view`: {splits}. "
                "Expected a string or a list of strings."
            )
        return splits

    @model_validator(mode="after")
    def validate_params(self) -> Self:
        dataset_type = self.params.get("dataset_type")
        if dataset_type is None:
            return self
        if not isinstance(dataset_type, str):
            raise TypeError(
                f"Invalid value for `dataset_type`: {dataset_type}. "
                "Expected a string."
            )
        dataset_type = dataset_type.upper()

        if dataset_type not in DatasetType.__members__:
            raise ValueError(
                f"Dataset type '{dataset_type}' not supported."
                f"Supported types are: {', '.join(DatasetType.__members__)}."
            )
        self.params["dataset_type"] = dataset_type.lower()
        return self


class NormalizeAugmentationConfig(BaseModelExtraForbid):
    active: bool = True
    params: Params = {
        "mean": [0.485, 0.456, 0.406],
        "std": [0.229, 0.224, 0.225],
    }


class AugmentationConfig(ConfigItem):
    active: bool = True


class PreprocessingConfig(BaseModelExtraForbid):
    train_image_size: Annotated[
        ImageSize, Field(min_length=2, max_length=2)
    ] = ImageSize(256, 256)
    keep_aspect_ratio: bool = True
    color_space: Literal["RGB", "BGR", "GRAY"] = "RGB"
    normalize: NormalizeAugmentationConfig = Field(
        default_factory=NormalizeAugmentationConfig
    )
    augmentations: list[AugmentationConfig] = []

    @model_validator(mode="before")
    @classmethod
    def validate_train_rgb(cls, data: Params) -> Params:
        if "train_rgb" in data:
            logger.warning(
                "Field `train_rgb` is deprecated. Use `color_space` instead."
            )
            data["color_space"] = "RGB" if data.pop("train_rgb") else "BGR"
        return data

    @model_validator(mode="after")
    def check_normalize(self) -> Self:
        norm = next(
            (aug for aug in self.augmentations if aug.name == "Normalize"),
            None,
        )
        if norm:
            if self.normalize.active:
                logger.warning(
                    "Normalize is being used in both trainer.preprocessing.augmentations "
                    "and trainer.preprocessing.normalize. "
                    "Parameters from trainer.preprocessing.augmentations list will override "
                    "those in trainer.preprocessing.normalize."
                )
            self.normalize.params = norm.params
            self.augmentations.remove(norm)

        if self.normalize.active:
            self.augmentations.append(
                AugmentationConfig(
                    name="Normalize", params=self.normalize.params
                )
            )
        return self

    @model_serializer
    def serialize_model(self, info: SerializationInfo):
        data = {
            key: value
            for key, value in self.__dict__.items()
            if not key.startswith("_")
        }
        if "augmentations" in data and isinstance(data["augmentations"], list):
            data["augmentations"] = [
                aug
                for aug in data["augmentations"]
                if getattr(aug, "name", "") != "Normalize"
            ]

        return data

    def get_active_augmentations(self) -> list[ConfigItem]:
        """Returns list of augmentations that are active.

        @rtype: list[AugmentationConfig]
        @return: Filtered list of active augmentation configs
        """
        return [
            ConfigItem(name=aug.name, params=aug.params)
            for aug in self.augmentations
            if aug.active
        ]


class CallbackConfig(ConfigItem):
    active: bool = True


class TrainerConfig(BaseModelExtraForbid):
    preprocessing: PreprocessingConfig = Field(
        default_factory=PreprocessingConfig
    )
    use_rich_progress_bar: bool = True

    precision: Literal["16-mixed", "32"] = "32"
    accelerator: Literal["auto", "cpu", "gpu", "tpu"] = "auto"
    devices: int | list[int] | str = "auto"
    strategy: Literal["auto", "ddp"] = "auto"
    n_sanity_val_steps: int = 2
    profiler: Literal["simple", "advanced"] | None = None
    matmul_precision: Literal["medium", "high", "highest"] | None = None

    seed: int | None = None
    n_validation_batches: PositiveInt | Literal[-1] | None = None
    deterministic: bool | Literal["warn"] | None = None
    smart_cfg_auto_populate: bool = True
    batch_size: PositiveInt = 32
    accumulate_grad_batches: PositiveInt | None = None
    gradient_clip_val: NonNegativeFloat | None = None
    gradient_clip_algorithm: Literal["norm", "value"] | None = None
    use_weighted_sampler: bool = False
    epochs: PositiveInt = 100
    resume_training: bool = False
    n_workers: NonNegativeInt = 4
    validation_interval: Literal[-1] | PositiveInt = 5
    n_log_images: NonNegativeInt = 4
    skip_last_batch: bool = True
    pin_memory: bool = True
    log_sub_losses: bool = True
    save_top_k: Literal[-1] | NonNegativeInt = 3

    callbacks: list[CallbackConfig] = []

    optimizer: ConfigItem = Field(
        default_factory=lambda: ConfigItem(name="Adam")
    )
    scheduler: ConfigItem = Field(
        default_factory=lambda: ConfigItem(name="ConstantLR")
    )

    training_strategy: ConfigItem | None = None

    @model_validator(mode="before")
    @classmethod
    def validate_use_rich_progress_bar(cls, data: Params) -> Params:
        if "use_rich_progress_bar" in data:
            logger.warning(
                "Field `use_rich_progress_bar` is deprecated. "
                "Use the top-level `rich_logging` instead. "
            )
        return data

    @model_validator(mode="after")
    def validate_scheduler(self) -> Self:
        if self.scheduler.name == "CosineAnnealingLR":
            if "T_max" not in self.scheduler.params:
                self.scheduler.params["T_max"] = self.epochs
                logger.warning(
                    "`T_max` was not set for 'CosineAnnealingLR'"
                    "Automatically setting `T_max` to number of epochs."
                )
            elif self.scheduler.params["T_max"] != self.epochs:
                logger.warning(
                    "Parameter `T_max` of 'CosineAnnealingLR' is "
                    "not equal to the number of epochs. "
                    "Make sure this is intended."
                    f"`T_max`: {self.scheduler.params['T_max']}, "
                    f"Number of epochs: {self.epochs}"
                )

        return self

    @model_validator(mode="after")
    def validate_deterministic(self) -> Self:
        if self.seed is not None and self.deterministic is None:
            logger.warning(
                "Setting `trainer.deterministic` to `True` because "
                "`trainer.seed` is set. This can cause certain "
                "layers to fail. In such cases, set "
                "`trainer.deterministic` to 'warn'."
            )
            self.deterministic = True
        return self

    @model_validator(mode="after")
    def check_n_workes_platform(self) -> Self:
        if (
            sys.platform == "win32" or sys.platform == "darwin"
        ) and self.n_workers != 0:
            self.n_workers = 0
            logger.warning(
                "Setting `n_workers` to 0 because of platform compatibility."
            )
        return self

    @model_validator(mode="after")
    def check_validation_interval(self) -> Self:
        if self.validation_interval > self.epochs:
            logger.warning(
                "Setting `validation_interval` same as `epochs`, "
                "otherwise no checkpoint would be generated."
            )
            self.validation_interval = self.epochs
        return self

    @model_validator(mode="after")
    def reorder_callbacks(self) -> Self:
        """Reorder callbacks so that EMA is the first callback, since it
        needs to be updated before other callbacks."""
        self.callbacks.sort(key=lambda v: 0 if v.name == "EMACallback" else 1)
        return self


class OnnxExportConfig(BaseModelExtraForbid):
    opset_version: PositiveInt = 12
    dynamic_axes: Params | None = None


class BlobconverterExportConfig(BaseModelExtraForbid):
    active: bool = False
    shaves: int = 6
    version: Literal["2021.2", "2021.3", "2021.4", "2022.1", "2022.3_RVC3"] = (
        "2022.1"
    )


class ArchiveConfig(BaseModelExtraForbid):
    name: str | None = None
    upload_to_run: bool = True
    upload_url: str | None = None


class ExportConfig(ArchiveConfig):
    name: str | None = None
    input_shape: list[int] | None = None
    data_type: Literal["int8", "fp16", "fp32"] = "fp16"
    reverse_input_channels: bool | None = None
    scale_values: list[float] | None = None
    mean_values: list[float] | None = None
    output_names: list[str] | None = None
    onnx: OnnxExportConfig = Field(default_factory=OnnxExportConfig)
    blobconverter: BlobconverterExportConfig = Field(
        default_factory=BlobconverterExportConfig
    )

    @field_validator("scale_values", "mean_values", mode="before")
    @classmethod
    def check_values(cls, values: ParamValue) -> Any:
        if isinstance(values, float | int):
            return [values] * 3
        return values


class StorageConfig(BaseModelExtraForbid):
    active: bool = True
    storage_type: Literal["local", "remote"] = "local"


class TunerConfig(BaseModelExtraForbid):
    study_name: str = "test-study"
    continue_existing_study: bool = True
    use_pruner: bool = True
    n_trials: PositiveInt | None = 15
    timeout: PositiveInt | None = None
    storage: StorageConfig = Field(default_factory=StorageConfig)
    params: dict[str, list[str | int | float | bool | list]] = {}
    monitor: Literal["metric", "loss"] = "loss"


class Config(LuxonisConfig):
    rich_logging: bool = True
    model: ModelConfig = Field(default_factory=ModelConfig)

    loader: LoaderConfig = Field(default_factory=LoaderConfig)
    tracker: TrackerConfig = Field(default_factory=TrackerConfig)
    trainer: TrainerConfig = Field(default_factory=TrainerConfig)
    exporter: ExportConfig = Field(default_factory=ExportConfig)
    archiver: ArchiveConfig = Field(default_factory=ArchiveConfig)
    tuner: TunerConfig | None = None

    config_version: str = str(CONFIG_VERSION)

    ENVIRON: Environ = Field(exclude=True, default_factory=Environ)

<<<<<<< HEAD
    @override
    def model_dump(
        self, exclude: set[str] | None = None, **kwargs
    ) -> dict[str, Any]:
        exclude = exclude or set()
        return super().model_dump(exclude=exclude | {"ENVIRON"}, **kwargs)

    @override
    def model_dump_json(
        self, exclude: set[str] | None = None, **kwargs
    ) -> str:
        exclude = exclude or set()
        return super().model_dump_json(exclude=exclude | {"ENVIRON"}, **kwargs)
=======
    @model_validator(mode="wrap")
    @classmethod
    def check_rich_logging(
        cls, data: Params, handler: ModelWrapValidatorHandler
    ) -> Self:
        trainer = data.get("trainer", {})
        if not isinstance(trainer, dict):
            raise TypeError(
                f"Invalid value for `trainer`: {type(trainer)}. "
                "Expected a dictionary."
            )
        use_rich_progress_bar = trainer.get("use_rich_progress_bar", True)
        if not isinstance(use_rich_progress_bar, bool):
            raise TypeError(
                f"Invalid value for `trainer.use_rich_progress_bar`: "
                f"{use_rich_progress_bar}. Expected a boolean."
            )
        use_rich = data.get("rich_logging", True)
        if not isinstance(use_rich, bool):
            raise TypeError(
                f"Invalid value for `rich_logging`: {use_rich}. "
                "Expected a boolean."
            )
        use_rich = use_rich and use_rich_progress_bar

        with suppress(ModuleNotFoundError):
            from luxonis_train.utils import setup_logging

            setup_logging(use_rich=use_rich)

        data["rich_logging"] = use_rich
        self = handler(data)
        self.trainer.use_rich_progress_bar = use_rich
        return self
>>>>>>> 57df01a2

    @model_validator(mode="before")
    @classmethod
    def check_environment(cls, data: Params) -> Params:
        if "ENVIRON" in data:
            logger.warning(
                "Specifying `ENVIRON` section in config file is not "
                "recommended due to security reasons. "
                "Please use environment variables or `.env` file instead."
            )
        return data

    @classmethod
    def get_config(
        cls,
        cfg: str | Params | None = None,
        overrides: Params | list[str] | tuple[str, ...] | None = None,
    ) -> "Config":
        instance = super().get_config(cfg, overrides)
        if not isinstance(cfg, str):
            cls.smart_auto_populate(instance)
            return instance
        fs = LuxonisFileSystem(cfg)
        if fs.is_mlflow:
            logger.info(
                "Setting `project_id` and `run_id` to config's MLFlow run"
            )
            instance.tracker.project_id = fs.experiment_id
            instance.tracker.run_id = fs.run_id

        if instance.trainer.smart_cfg_auto_populate:
            cls.smart_auto_populate(instance)

        return instance

    @classmethod
    def smart_auto_populate(cls, instance: "Config") -> None:
        """Automatically populates config fields based on rules, with
        warnings."""

        # Rule: Mosaic4 should have out_width and out_height matching train_image_size if not provided
        for augmentation in instance.trainer.preprocessing.augmentations:
            if augmentation.name == "Mosaic4" and (
                "out_width" not in augmentation.params
                or "out_height" not in augmentation.params
            ):
                train_size = instance.trainer.preprocessing.train_image_size
                augmentation.params.update(
                    {"out_width": train_size[0], "out_height": train_size[1]}
                )
                logger.warning(
                    "`Mosaic4` augmentation detected. Automatically set `out_width` and `out_height` to match `train_image_size`."
                )

        # Rule: If train, val, and test views are the same, set n_validation_batches
        if (
            instance.loader.train_view
            == instance.loader.val_view
            == instance.loader.test_view
        ):
            if instance.trainer.n_validation_batches is None:
                instance.trainer.n_validation_batches = 10
                logger.warning(
                    "Train, validation, and test views are the same. "
                    "Automatically setting `n_validation_batches` to 10 "
                    "to prevent validation/testing on the full train set. "
                    "If this behavior is not desired, set "
                    "`smart_cfg_auto_populate` to `False`."
                )
            else:
                logger.warning(
                    "Train, validation, and test views are the same. "
                    "Make sure this is intended."
                )

        # Rule: Check if a predefined model is set and adjust config accordingly to achieve best training results
        predefined_model_cfg = instance.model.predefined_model
        if predefined_model_cfg is not None:
            logger.info(
                "Predefined model detected. "
                "Adjusting  parameters for best training results."
                "If this behavior is not desired, set "
                "`smart_cfg_auto_populate` to `False`."
            )
            model_name = predefined_model_cfg.name
            accumulate_grad_batches = int(64 / instance.trainer.batch_size)
            logger.info(
                f"Setting 'accumulate_grad_batches' to "
                f"{accumulate_grad_batches} "
                f"(trainer.batch_size={instance.trainer.batch_size})",
                accumulate_grad_batches,
                instance.trainer.batch_size,
            )
            loss_params = predefined_model_cfg.params.get("loss_params", {})
            if not isinstance(loss_params, dict):
                raise ValueError(
                    f"Invalid value for loss_params: {loss_params}. "
                    "Expected a dictionary."
                )
            gradient_accumulation_schedule = None
            if model_name == "InstanceSegmentationModel":
                loss_params.update(
                    {
                        "bbox_loss_weight": 7.5 * accumulate_grad_batches,
                        "class_loss_weight": 0.5 * accumulate_grad_batches,
                        "dfl_loss_weight": 1.5 * accumulate_grad_batches,
                    }
                )
                gradient_accumulation_schedule = {
                    0: 1,
                    1: (1 + accumulate_grad_batches) // 2,
                    2: accumulate_grad_batches,
                }
                logger.info(
                    f"InstanceSegmentationModel: Updated loss_params: {loss_params}"
                )
                logger.info(
                    f"InstanceSegmentationModel: Set gradient "
                    f"accumulation schedule to: {gradient_accumulation_schedule}"
                )
            elif model_name == "KeypointDetectionModel":
                loss_params.update(
                    {
                        "iou_loss_weight": 7.5 * accumulate_grad_batches,
                        "class_loss_weight": 0.5 * accumulate_grad_batches,
                        "regr_kpts_loss_weight": 12 * accumulate_grad_batches,
                        "vis_kpts_loss_weight": 1 * accumulate_grad_batches,
                    }
                )
                gradient_accumulation_schedule = {
                    0: 1,
                    1: (1 + accumulate_grad_batches) // 2,
                    2: accumulate_grad_batches,
                }
                logger.info(
                    f"KeypointDetectionModel: Updated loss_params: {loss_params}"
                )
                logger.info(
                    f"KeypointDetectionModel: Set gradient accumulation "
                    f"schedule to: {gradient_accumulation_schedule}"
                )
            elif model_name == "DetectionModel":
                loss_params.update(
                    {
                        "iou_loss_weight": 2.5 * accumulate_grad_batches,
                        "class_loss_weight": 1 * accumulate_grad_batches,
                    }
                )
                logger.info(
                    f"DetectionModel: Updated loss_params: {loss_params}"
                )
            predefined_model_cfg.params["loss_params"] = loss_params
            if gradient_accumulation_schedule:
                for callback in instance.trainer.callbacks:
                    if callback.name == "GradientAccumulationScheduler":
                        callback.params["scheduling"] = (  # type: ignore
                            gradient_accumulation_schedule
                        )
                        logger.info(
                            f"GradientAccumulationScheduler callback "
                            f"updated with scheduling: {gradient_accumulation_schedule}"
                        )
                        break

        # Rule: Set default callbacks UploadCheckpoint, TestOnTrainEnd, ExportOnTrainEnd, ArchiveOnTrainEnd
        default_callbacks = [
            "UploadCheckpoint",
            "TestOnTrainEnd",
            "ExportOnTrainEnd",
            "ArchiveOnTrainEnd",
        ]

        for cb_name in default_callbacks:
            if not any(
                cb.name == cb_name for cb in instance.trainer.callbacks
            ):
                instance.trainer.callbacks.append(CallbackConfig(name=cb_name))
                logger.info(f"Added {cb_name} callback.")<|MERGE_RESOLUTION|>--- conflicted
+++ resolved
@@ -624,7 +624,6 @@
 
     ENVIRON: Environ = Field(exclude=True, default_factory=Environ)
 
-<<<<<<< HEAD
     @override
     def model_dump(
         self, exclude: set[str] | None = None, **kwargs
@@ -638,7 +637,7 @@
     ) -> str:
         exclude = exclude or set()
         return super().model_dump_json(exclude=exclude | {"ENVIRON"}, **kwargs)
-=======
+
     @model_validator(mode="wrap")
     @classmethod
     def check_rich_logging(
@@ -673,7 +672,6 @@
         self = handler(data)
         self.trainer.use_rich_progress_bar = use_rich
         return self
->>>>>>> 57df01a2
 
     @model_validator(mode="before")
     @classmethod
