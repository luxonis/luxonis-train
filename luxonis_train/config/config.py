import sys
from pathlib import Path
from typing import Annotated, Any, Literal, NamedTuple

from loguru import logger
from luxonis_ml.enums import DatasetType
from luxonis_ml.typing import ConfigItem, Params, ParamValue, check_type
from luxonis_ml.utils import (
    BaseModelExtraForbid,
    Environ,
    LuxonisConfig,
    LuxonisFileSystem,
    is_acyclic,
)
from pydantic import Field, field_validator, model_validator
from pydantic.types import (
    FilePath,
    NonNegativeFloat,
    NonNegativeInt,
    PositiveInt,
)
from typing_extensions import Self

from luxonis_train.utils.registry import MODELS


class ImageSize(NamedTuple):
    height: int
    width: int


class AttachedModuleConfig(ConfigItem):
    attached_to: str
    alias: str | None = None


class LossModuleConfig(AttachedModuleConfig):
    weight: NonNegativeFloat = 1.0

    @model_validator(mode="after")
    def validate_weight(self) -> Self:
        if self.weight == 0:
            logger.warning(
                f"Loss '{self.name}' has weight set to 0. "
                "This loss will not contribute to the training."
            )
        return self


class MetricModuleConfig(AttachedModuleConfig):
    is_main_metric: bool = False


class FreezingConfig(BaseModelExtraForbid):
    active: bool = False
    unfreeze_after: NonNegativeInt | NonNegativeFloat | None = None


class NodeConfig(ConfigItem):
    alias: str | None = None
    inputs: list[str] = []  # From preceding nodes
    input_sources: list[str] = []  # From data loader
    freezing: FreezingConfig = Field(default_factory=FreezingConfig)
    remove_on_export: bool = False
    task_name: str = ""
    metadata_task_override: str | dict[str, str] | None = None


class PredefinedModelConfig(ConfigItem):
    include_nodes: bool = True
    include_losses: bool = True
    include_metrics: bool = True
    include_visualizers: bool = True


class ModelConfig(BaseModelExtraForbid):
    name: str = "model"
    predefined_model: Annotated[
        PredefinedModelConfig | None, Field(exclude=True)
    ] = None
    weights: FilePath | None = None
    nodes: list[NodeConfig] = []
    losses: list[LossModuleConfig] = []
    metrics: list[MetricModuleConfig] = []
    visualizers: list[AttachedModuleConfig] = []
    outputs: list[str] = []

    @field_validator("nodes", mode="before")
    @classmethod
    def validate_nodes(cls, nodes: ParamValue) -> Any:
        logged_general_warning = False
        if not check_type(nodes, list[dict]):
            return nodes
        names = []
        last_body_index: int | None = None
        for i, node in enumerate(nodes):
            name = node.get("name")
            if name is None:
                raise ValueError(
                    f"Node {i} does not specify the `name` field."
                )
            if "Head" in name and last_body_index is None:
                last_body_index = i - 1
            name = node.get("alias") or name
            names.append(name)
            if i > 0 and "inputs" not in node and "input_sources" not in node:
                if last_body_index is not None:
                    prev_name = names[last_body_index]
                else:
                    prev_name = names[i - 1]

                if not logged_general_warning:
                    logger.warning(
                        f"Field `inputs` not specified for node '{name}'. "
                        "Assuming the model follows a linear multi-head topology "
                        "(backbone -> (neck?) -> head1, head2, ...). "
                        "If this is incorrect, please specify the `inputs` field explicitly."
                    )
                    logged_general_warning = True

                logger.warning(
                    f"Setting `inputs` of '{name}' to '{prev_name}'. "
                )
                node["inputs"] = [prev_name]
        return nodes

    @model_validator(mode="after")
    def check_predefined_model(self) -> Self:
        if self.predefined_model is not None:
            logger.info(
                f"Using predefined model: `{self.predefined_model.name}`"
            )
            model = MODELS.get(self.predefined_model.name)(
                **self.predefined_model.params
            )
            nodes, losses, metrics, visualizers = model.generate_model(
                include_nodes=self.predefined_model.include_nodes,
                include_losses=self.predefined_model.include_losses,
                include_metrics=self.predefined_model.include_metrics,
                include_visualizers=self.predefined_model.include_visualizers,
            )
            self.nodes += nodes
            self.losses += losses
            self.metrics += metrics
            self.visualizers += visualizers

        return self

    @model_validator(mode="after")
    def check_main_metric(self) -> Self:
        for metric in self.metrics:
            if metric.is_main_metric:
                if "matrix" in metric.name.lower():
                    raise ValueError(
                        f"Main metric cannot contain 'matrix' in its name: `{metric.name}`"
                    )
                logger.info(f"Main metric: `{metric.name}`")
                return self

        logger.warning("No main metric specified.")
        if self.metrics:
            for metric in self.metrics:
                if "matrix" not in metric.name.lower():
                    metric.is_main_metric = True
                    name = metric.alias or metric.name
                    logger.info(f"Setting '{name}' as main metric.")
                    return self
            raise ValueError(
                "No valid main metric can be set as all "
                "metrics contain 'matrix' in their names."
            )
        logger.warning(
            "[Ignore if using predefined model] "
            "No metrics specified. "
            "This is likely unintended unless "
            "the configuration is not used for training."
        )
        return self

    @model_validator(mode="after")
    def check_graph(self) -> Self:
        graph = {node.alias or node.name: node.inputs for node in self.nodes}
        if not is_acyclic(graph):
            raise ValueError("Model graph is not acyclic.")
        if not self.outputs:
            outputs: list[str] = []  # nodes which are not inputs to any nodes
            inputs = {
                node_name for node in self.nodes for node_name in node.inputs
            }
            for node in self.nodes:
                name = node.alias or node.name
                if name not in inputs:
                    outputs.append(name)
            self.outputs = outputs
        if self.nodes and not self.outputs:
            raise ValueError("No outputs specified.")
        return self

    @model_validator(mode="after")
    def check_for_invalid_characters(self) -> Self:
        for modules in [
            self.nodes,
            self.losses,
            self.metrics,
            self.visualizers,
        ]:
            for module in modules:
                invalid_parts = []
                if module.alias and "/" in module.alias:
                    invalid_parts.append(f"alias '{module.alias}'")
                if module.name and "/" in module.name:
                    invalid_parts.append(f"name '{module.name}'")

                if invalid_parts:
                    error_message = (
                        f"The {', '.join(invalid_parts)} contain a '/', which is not allowed. "
                        "Please rename to remove any '/' characters."
                    )
                    raise ValueError(error_message)

        return self

    @model_validator(mode="after")
    def check_unique_names(self) -> Self:
        for modules in [
            self.nodes,
            self.losses,
            self.metrics,
            self.visualizers,
        ]:
            names: set[str] = set()
            node_index = 0
            for module in modules:
                module: AttachedModuleConfig | NodeConfig
                name = module.alias or module.name
                if name in names:
                    if module.alias is None:
                        if isinstance(module, NodeConfig):
                            module.alias = module.name
                        else:
                            module.alias = f"{name}_{module.attached_to}"

                    if module.alias in names:
                        new_alias = f"{module.alias}_{node_index}"
                        logger.warning(
                            f"Duplicate name: {module.alias}. Renaming to {new_alias}."
                        )
                        module.alias = new_alias
                        node_index += 1

                names.add(name)
        return self

    @model_validator(mode="before")
    @classmethod
    def check_attached_modules(cls, data: Params) -> Params:
        if "nodes" not in data:
            return data
        for section in ["losses", "metrics", "visualizers"]:
            if section not in data:
                data[section] = []
            else:
                logger.warning(
                    f"Field `model.{section}` is deprecated. "
                    f"Please specify `{section}` under "
                    "the node they are attached to."
                )
            if not check_type(data["nodes"], list[dict[str, Any]]):
                raise ValueError(
                    "Invalid value for `model.nodes`. "
                    "Expected a list of dictionaries."
                )
            for node in data["nodes"]:
                if section in node:
                    cfg = node.pop(section)
                    if not isinstance(cfg, list):
                        cfg = [cfg]
                    for c in cfg:
                        c["attached_to"] = node.get("alias", node.get("name"))
                    section_data = data[section]
                    if not check_type(section_data, list[dict]):
                        raise ValueError(
                            f"Invalid value for `model.{section}`. "
                            "Expected a list of dictionaries."
                        )
                    section_data.extend(cfg)
        return data


class TrackerConfig(BaseModelExtraForbid):
    project_name: str | None = None
    project_id: str | None = None
    run_name: str | None = None
    run_id: str | None = None
    save_directory: Path = Path("output")
    is_tensorboard: bool = True
    is_wandb: bool = False
    wandb_entity: str | None = None
    is_mlflow: bool = False


class LoaderConfig(ConfigItem):
    name: str = "LuxonisLoaderTorch"
    image_source: str = "image"
    train_view: list[str] = ["train"]
    val_view: list[str] = ["val"]
    test_view: list[str] = ["test"]

    @field_validator("train_view", "val_view", "test_view", mode="before")
    @classmethod
    def validate_view(cls, splits: ParamValue) -> list[Any]:
        if isinstance(splits, str):
            return [splits]
        if not isinstance(splits, list):
            raise TypeError(
                "Invalid value for `train_view`, `val_view`, "
                f"or `test_view`: {splits}. "
                "Expected a string or a list of strings."
            )
        return splits

    @model_validator(mode="after")
    def validate_params(self) -> Self:
        dataset_type = self.params.get("dataset_type")
        if dataset_type is None:
            return self
        if not isinstance(dataset_type, str):
            raise TypeError(
                f"Invalid value for `dataset_type`: {dataset_type}. "
                "Expected a string."
            )
        dataset_type = dataset_type.upper()

        if dataset_type not in DatasetType.__members__:
            raise ValueError(
                f"Dataset type '{dataset_type}' not supported."
                f"Supported types are: {', '.join(DatasetType.__members__)}."
            )
        self.params["dataset_type"] = DatasetType(dataset_type.lower())
        return self


class NormalizeAugmentationConfig(BaseModelExtraForbid):
    active: bool = True
    params: Params = {
        "mean": [0.485, 0.456, 0.406],
        "std": [0.229, 0.224, 0.225],
    }


class AugmentationConfig(ConfigItem):
    active: bool = True


class PreprocessingConfig(BaseModelExtraForbid):
    train_image_size: Annotated[
        ImageSize, Field(min_length=2, max_length=2)
    ] = ImageSize(256, 256)
    keep_aspect_ratio: bool = True
    color_space: Literal["RGB", "BGR"] = "RGB"
    normalize: NormalizeAugmentationConfig = Field(
        default_factory=NormalizeAugmentationConfig
    )
    augmentations: list[AugmentationConfig] = []

    @model_validator(mode="before")
    @classmethod
    def validate_train_rgb(cls, data: Params) -> Params:
        if "train_rgb" in data:
            logger.warning(
                "Field `train_rgb` is deprecated. Use `color_space` instead."
            )
            data["color_space"] = "RGB" if data.pop("train_rgb") else "BGR"
        return data

    @model_validator(mode="after")
    def check_normalize(self) -> Self:
        if self.normalize.active:
            self.augmentations.append(
                AugmentationConfig(
                    name="Normalize", params=self.normalize.params
                )
            )
        return self

    def get_active_augmentations(self) -> list[ConfigItem]:
        """Returns list of augmentations that are active.

        @rtype: list[AugmentationConfig]
        @return: Filtered list of active augmentation configs
        """
        return [
            ConfigItem(name=aug.name, params=aug.params)
            for aug in self.augmentations
            if aug.active
        ]


class CallbackConfig(ConfigItem):
    active: bool = True


class TrainerConfig(BaseModelExtraForbid):
    preprocessing: PreprocessingConfig = Field(
        default_factory=PreprocessingConfig
    )
    use_rich_progress_bar: bool = True

    precision: Literal["16-mixed", "32"] = "32"
    accelerator: Literal["auto", "cpu", "gpu", "tpu"] = "auto"
    devices: int | list[int] | str = "auto"
    strategy: Literal["auto", "ddp"] = "auto"
    n_sanity_val_steps: int = 2
    profiler: Literal["simple", "advanced"] | None = None
    matmul_precision: Literal["medium", "high", "highest"] | None = None

    seed: int | None = None
    n_validation_batches: PositiveInt | Literal[-1] | None = None
    deterministic: bool | Literal["warn"] | None = None
    smart_cfg_auto_populate: bool = True
    batch_size: PositiveInt = 32
    accumulate_grad_batches: PositiveInt | None = None
    gradient_clip_val: NonNegativeFloat | None = None
    gradient_clip_algorithm: Literal["norm", "value"] | None = None
    use_weighted_sampler: bool = False
    epochs: PositiveInt = 100
    resume_training: bool = False
    n_workers: NonNegativeInt = 4
    validation_interval: Literal[-1] | PositiveInt = 5
    n_log_images: NonNegativeInt = 4
    skip_last_batch: bool = True
    pin_memory: bool = True
    log_sub_losses: bool = True
    save_top_k: Literal[-1] | NonNegativeInt = 3

    callbacks: list[CallbackConfig] = []

    optimizer: ConfigItem = Field(
        default_factory=lambda: ConfigItem(name="Adam")
    )
    scheduler: ConfigItem = Field(
        default_factory=lambda: ConfigItem(name="ConstantLR")
    )

    training_strategy: ConfigItem | None = None

    @model_validator(mode="after")
    def validate_scheduler(self) -> Self:
        if self.scheduler.name == "CosineAnnealingLR":
            if "T_max" not in self.scheduler.params:
                self.scheduler.params["T_max"] = self.epochs
                logger.warning(
                    "`T_max` was not set for 'CosineAnnealingLR'"
                    "Automatically setting `T_max` to number of epochs."
                )
            elif self.scheduler.params["T_max"] != self.epochs:
                logger.warning(
                    "Parameter `T_max` of 'CosineAnnealingLR' is "
                    "not equal to the number of epochs. "
                    "Make sure this is intended."
                    f"`T_max`: {self.scheduler.params['T_max']}, "
                    f"Number of epochs: {self.epochs}"
                )

        return self

    @model_validator(mode="after")
    def validate_deterministic(self) -> Self:
        if self.seed is not None and self.deterministic is None:
            logger.warning(
                "Setting `trainer.deterministic` to `True` because "
                "`trainer.seed` is set. This can cause certain "
                "layers to fail. In such cases, set "
                "`trainer.deterministic` to 'warn'."
            )
            self.deterministic = True
        return self

    @model_validator(mode="after")
    def check_n_workes_platform(self) -> Self:
        if (
            sys.platform == "win32" or sys.platform == "darwin"
        ) and self.n_workers != 0:
            self.n_workers = 0
            logger.warning(
                "Setting `n_workers` to 0 because of platform compatibility."
            )
        return self

    @model_validator(mode="after")
    def check_validation_interval(self) -> Self:
        if self.validation_interval > self.epochs:
            logger.warning(
                "Setting `validation_interval` same as `epochs`, "
                "otherwise no checkpoint would be generated."
            )
            self.validation_interval = self.epochs
        return self

    @model_validator(mode="after")
    def reorder_callbacks(self) -> Self:
        """Reorder callbacks so that EMA is the first callback, since it
        needs to be updated before other callbacks."""
        self.callbacks.sort(key=lambda v: 0 if v.name == "EMACallback" else 1)
        return self


class OnnxExportConfig(BaseModelExtraForbid):
    opset_version: PositiveInt = 12
    dynamic_axes: Params | None = None


class BlobconverterExportConfig(BaseModelExtraForbid):
    active: bool = False
    shaves: int = 6
    version: Literal["2021.2", "2021.3", "2021.4", "2022.1", "2022.3_RVC3"] = (
        "2022.1"
    )


class ArchiveConfig(BaseModelExtraForbid):
    name: str | None = None
    upload_to_run: bool = True
    upload_url: str | None = None


class ExportConfig(ArchiveConfig):
    name: str | None = None
    input_shape: list[int] | None = None
    data_type: Literal["int8", "fp16", "fp32"] = "fp16"
    reverse_input_channels: bool | None = None
    scale_values: list[float] | None = None
    mean_values: list[float] | None = None
    output_names: list[str] | None = None
    onnx: OnnxExportConfig = Field(default_factory=OnnxExportConfig)
    blobconverter: BlobconverterExportConfig = Field(
        default_factory=BlobconverterExportConfig
    )

    @field_validator("scale_values", "mean_values", mode="before")
    @classmethod
    def check_values(cls, values: ParamValue) -> Any:
        if isinstance(values, float | int):
            return [values] * 3
        return values


class StorageConfig(BaseModelExtraForbid):
    active: bool = True
    storage_type: Literal["local", "remote"] = "local"


class TunerConfig(BaseModelExtraForbid):
    study_name: str = "test-study"
    continue_existing_study: bool = True
    use_pruner: bool = True
    n_trials: PositiveInt | None = 15
    timeout: PositiveInt | None = None
<<<<<<< HEAD
    storage: StorageConfig = Field(default_factory=StorageConfig)
    params: Annotated[
        dict[str, list[str | int | float | bool | list]],
        Field(default={}, min_length=1),
    ]
=======
    storage: StorageConfig = StorageConfig()
    params: dict[str, list[str | int | float | bool | list]] = {}
>>>>>>> 9083ca2e


class Config(LuxonisConfig):
    model: ModelConfig = Field(default_factory=ModelConfig)

    loader: LoaderConfig = Field(default_factory=LoaderConfig)
    tracker: TrackerConfig = Field(default_factory=TrackerConfig)
    trainer: TrainerConfig = Field(default_factory=TrainerConfig)
    exporter: ExportConfig = Field(default_factory=ExportConfig)
    archiver: ArchiveConfig = Field(default_factory=ArchiveConfig)
    tuner: TunerConfig | None = None

    ENVIRON: Environ = Field(exclude=True, default_factory=Environ)

    @model_validator(mode="before")
    @classmethod
    def check_environment(cls, data: Params) -> Params:
        if "ENVIRON" in data:
            logger.warning(
                "Specifying `ENVIRON` section in config file is not "
                "recommended due to security reasons. "
                "Please use environment variables or `.env` file instead."
            )
        return data

    @classmethod
    def get_config(
        cls,
        cfg: str | Params | None = None,
        overrides: Params | list[str] | tuple[str, ...] | None = None,
    ) -> "Config":
        instance = super().get_config(cfg, overrides)
        if not isinstance(cfg, str):
            cls.smart_auto_populate(instance)
            return instance
        fs = LuxonisFileSystem(cfg)
        if fs.is_mlflow:
            logger.info(
                "Setting `project_id` and `run_id` to config's MLFlow run"
            )
            instance.tracker.project_id = fs.experiment_id
            instance.tracker.run_id = fs.run_id

        if instance.trainer.smart_cfg_auto_populate:
            cls.smart_auto_populate(instance)

        return instance

    @classmethod
    def smart_auto_populate(cls, instance: "Config") -> None:
        """Automatically populates config fields based on rules, with
        warnings."""

        # Rule: Mosaic4 should have out_width and out_height matching train_image_size if not provided
        for augmentation in instance.trainer.preprocessing.augmentations:
            if augmentation.name == "Mosaic4" and (
                "out_width" not in augmentation.params
                or "out_height" not in augmentation.params
            ):
                train_size = instance.trainer.preprocessing.train_image_size
                augmentation.params.update(
                    {"out_width": train_size[0], "out_height": train_size[1]}
                )
                logger.warning(
                    "`Mosaic4` augmentation detected. Automatically set `out_width` and `out_height` to match `train_image_size`."
                )

        # Rule: If train, val, and test views are the same, set n_validation_batches
        if (
            instance.loader.train_view
            == instance.loader.val_view
            == instance.loader.test_view
        ):
            if instance.trainer.n_validation_batches is None:
                instance.trainer.n_validation_batches = 10
                logger.warning(
                    "Train, validation, and test views are the same. "
                    "Automatically setting `n_validation_batches` to 10 "
                    "to prevent validation/testing on the full train set. "
                    "If this behavior is not desired, set "
                    "`smart_cfg_auto_populate` to `False`."
                )
            else:
                logger.warning(
                    "Train, validation, and test views are the same. "
                    "Make sure this is intended."
                )

        # Rule: Check if a predefined model is set and adjust config accordingly to achieve best training results
        predefined_model_cfg = instance.model.predefined_model
        if predefined_model_cfg is not None:
            logger.info(
                "Predefined model detected. "
                "Adjusting  parameters for best training results."
                "If this behavior is not desired, set "
                "`smart_cfg_auto_populate` to `False`."
            )
            model_name = predefined_model_cfg.name
            accumulate_grad_batches = int(64 / instance.trainer.batch_size)
            logger.info(
                f"Setting 'accumulate_grad_batches' to "
                f"{accumulate_grad_batches} "
                f"(trainer.batch_size={instance.trainer.batch_size})",
                accumulate_grad_batches,
                instance.trainer.batch_size,
            )
            loss_params = predefined_model_cfg.params.get("loss_params", {})
            if not isinstance(loss_params, dict):
                raise ValueError(
                    f"Invalid value for loss_params: {loss_params}. "
                    "Expected a dictionary."
                )
            gradient_accumulation_schedule = None
            if model_name == "InstanceSegmentationModel":
                loss_params.update(
                    {
                        "bbox_loss_weight": 7.5 * accumulate_grad_batches,
                        "class_loss_weight": 0.5 * accumulate_grad_batches,
                        "dfl_loss_weight": 1.5 * accumulate_grad_batches,
                    }
                )
                gradient_accumulation_schedule = {
                    0: 1,
                    1: (1 + accumulate_grad_batches) // 2,
                    2: accumulate_grad_batches,
                }
                logger.info(
                    f"InstanceSegmentationModel: Updated loss_params: {loss_params}"
                )
                logger.info(
                    f"InstanceSegmentationModel: Set gradient "
                    f"accumulation schedule to: {gradient_accumulation_schedule}"
                )
            elif model_name == "KeypointDetectionModel":
                loss_params.update(
                    {
                        "iou_loss_weight": 7.5 * accumulate_grad_batches,
                        "class_loss_weight": 0.5 * accumulate_grad_batches,
                        "regr_kpts_loss_weight": 12 * accumulate_grad_batches,
                        "vis_kpts_loss_weight": 1 * accumulate_grad_batches,
                    }
                )
                gradient_accumulation_schedule = {
                    0: 1,
                    1: (1 + accumulate_grad_batches) // 2,
                    2: accumulate_grad_batches,
                }
                logger.info(
                    f"KeypointDetectionModel: Updated loss_params: {loss_params}"
                )
                logger.info(
                    f"KeypointDetectionModel: Set gradient accumulation "
                    f"schedule to: {gradient_accumulation_schedule}"
                )
            elif model_name == "DetectionModel":
                loss_params.update(
                    {
                        "iou_loss_weight": 2.5 * accumulate_grad_batches,
                        "class_loss_weight": 1 * accumulate_grad_batches,
                    }
                )
                logger.info(
                    f"DetectionModel: Updated loss_params: {loss_params}"
                )
            predefined_model_cfg.params["loss_params"] = loss_params
            if gradient_accumulation_schedule:
                for callback in instance.trainer.callbacks:
                    if callback.name == "GradientAccumulationScheduler":
                        callback.params["scheduling"] = (  # type: ignore
                            gradient_accumulation_schedule
                        )
                        logger.info(
                            f"GradientAccumulationScheduler callback "
                            f"updated with scheduling: {gradient_accumulation_schedule}"
                        )
                        break<|MERGE_RESOLUTION|>--- conflicted
+++ resolved
@@ -556,16 +556,8 @@
     use_pruner: bool = True
     n_trials: PositiveInt | None = 15
     timeout: PositiveInt | None = None
-<<<<<<< HEAD
     storage: StorageConfig = Field(default_factory=StorageConfig)
-    params: Annotated[
-        dict[str, list[str | int | float | bool | list]],
-        Field(default={}, min_length=1),
-    ]
-=======
-    storage: StorageConfig = StorageConfig()
     params: dict[str, list[str | int | float | bool | list]] = {}
->>>>>>> 9083ca2e
 
 
 class Config(LuxonisConfig):
