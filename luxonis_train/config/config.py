--- conflicted
+++ resolved
@@ -773,12 +773,8 @@
     def smart_auto_populate(self) -> Self:
         """Automatically populates config fields based on rules, with
         warnings."""
-<<<<<<< HEAD
-        # Rule: Mosaic4 should have out_width and out_height matching train_image_size if not provided
-=======
         # Rule: Mosaic4 should have out_width and out_height
         # matching train_image_size if not provided
->>>>>>> 4c523d2c
         for augmentation in self.trainer.preprocessing.augmentations:
             if augmentation.name == "Mosaic4" and (
                 "out_width" not in augmentation.params
@@ -813,12 +809,8 @@
                     "Make sure this is intended."
                 )
 
-<<<<<<< HEAD
-        # Rule: Check if a predefined model is set and adjust config accordingly to achieve best training results
-=======
         # Rule: Check if a predefined model is used and adjust
         # config accordingly to achieve best training results
->>>>>>> 4c523d2c
         predefined_model_cfg = self.model.predefined_model
         if predefined_model_cfg is not None:
             logger.info(
