--- conflicted
+++ resolved
@@ -89,10 +89,6 @@
         nodes = [
             NodeConfig(
                 name=self.backbone,
-<<<<<<< HEAD
-                alias=f"{self.task_name}-{self.backbone}",
-=======
->>>>>>> b73359c6
                 freezing=self._get_freezing(self.backbone_params),
                 params=self.backbone_params,
             )
@@ -101,14 +97,8 @@
             nodes.append(
                 NodeConfig(
                     name="RepPANNeck",
-<<<<<<< HEAD
-                    alias=f"{self.task_name}-RepPANNeck",
-                    inputs=[f"{self.task_name}-{self.backbone}"],
-                    freezing=self._get_freezing(self.neck_params),
-=======
                     freezing=self._get_freezing(self.neck_params),
                     inputs=[self.backbone],
->>>>>>> b73359c6
                     params=self.neck_params,
                 )
             )
@@ -116,16 +106,7 @@
         nodes.append(
             NodeConfig(
                 name="EfficientKeypointBBoxHead",
-<<<<<<< HEAD
-                alias=f"{self.task_name}-EfficientKeypointBBoxHead",
-                inputs=(
-                    [f"{self.task_name}-RepPANNeck"]
-                    if self.use_neck
-                    else [f"{self.task_name}-{self.backbone}"]
-                ),
-=======
                 inputs=["RepPANNeck" if self.use_neck else self.backbone],
->>>>>>> b73359c6
                 freezing=self._get_freezing(self.head_params),
                 params=self.head_params,
                 task_name=self.task_name,
