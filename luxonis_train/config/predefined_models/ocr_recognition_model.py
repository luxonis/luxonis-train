--- conflicted
+++ resolved
@@ -98,35 +98,19 @@
         return [
             NodeConfig(
                 name=self.backbone,
-<<<<<<< HEAD
-                alias=f"{self.task_name}-{self.backbone}",
-=======
->>>>>>> b73359c6
                 freezing=self._get_freezing(self.backbone_params),
                 params=self.backbone_params,
             ),
             NodeConfig(
                 name="SVTRNeck",
-<<<<<<< HEAD
-                alias=f"{self.task_name}-SVTRNeck",
-                inputs=[f"{self.task_name}-{self.backbone}"],
-                freezing=self._get_freezing(self.neck_params),
-=======
                 freezing=self._get_freezing(self.neck_params),
                 inputs=[self.backbone],
->>>>>>> b73359c6
                 params=self.neck_params,
             ),
             NodeConfig(
                 name="OCRCTCHead",
-<<<<<<< HEAD
-                alias=f"{self.task_name}-OCRCTCHead",
-                inputs=[f"{self.task_name}-SVTRNeck"],
-                freezing=self._get_freezing(self.head_params),
-=======
                 freezing=self._get_freezing(self.head_params),
                 inputs=["SVTRNeck"],
->>>>>>> b73359c6
                 params=self.head_params,
                 task_name=self.task_name,
             ),
