from typing import Literal, TypeAlias

from loguru import logger
from luxonis_ml.typing import Params
<<<<<<< HEAD
=======
from typing_extensions import override
>>>>>>> 2a8ae4de

from .base_predefined_model import SimplePredefinedModel

AlphabetName: TypeAlias = Literal[
    "english",
    "english_lowercase",
    "numeric",
    "alphanumeric",
    "alphanumeric_lowercase",
    "punctuation",
    "ascii",
]


class OCRRecognitionModel(SimplePredefinedModel):
    def __init__(
        self,
        alphabet: list[str] | AlphabetName = "english",
        max_text_len: int = 40,
        ignore_unknown: bool = True,
        **kwargs,
    ):
        super().__init__(
            **{
                "backbone": "PPLCNetV3",
                "neck": "SVTRNeck",
                "head": "OCRCTCHead",
                "loss": "CTCLoss",
                "metrics": "OCRAccuracy",
                "confusion_matrix_available": False,
                "visualizer": "OCRVisualizer",
            }
            | kwargs
        )
        if "max_text_len" not in self._backbone_params:
            self._backbone_params["max_text_len"] = max_text_len
        if "alphabet" not in self._head_params:
            self._head_params["alphabet"] = self._generate_alphabet(alphabet)
        if "ignore_unknown" not in self._head_params:
            self._head_params["ignore_unknown"] = ignore_unknown

    @staticmethod
<<<<<<< HEAD
=======
    @override
>>>>>>> 2a8ae4de
    def get_variants() -> tuple[str, dict[str, Params]]:
        return "light", {
            "light": {
                "backbone_params": {"variant": "rec-light"},
            }
        }

    @staticmethod
    def _generate_alphabet(alphabet: list[str] | AlphabetName) -> list[str]:
        alphabets = {
            "english": "absdefghijklmnopqrstuvwxyzABCDEFGHIJKLMNOPQRSTUVWXYZ",
            "english_lowercase": "abcdefghijklmnopqrstuvwxyz",
            "numeric": "0123456789",
            "alphanumeric": "abcdefghijklmnopqrstuvwxyzABCDEFGHIJKLMNOPQRSTUVWXYZ0123456789",
            "alphanumeric_lowercase": "abcdefghijklmnopqrstuvwxyz0123456789",
            "punctuation": " !\"#$%&'()*+,-./:;<=>?@[\\]^_`{|}~",
            "ascii": "".join(chr(i) for i in range(32, 127)),
        }

        if isinstance(alphabet, str):
            if alphabet not in alphabets:
                raise ValueError(
                    f"Invalid alphabet name '{alphabet}'. "
                    f"Available options are: {list(alphabets.keys())}. "
                    f"Alternatively, you can provide a custom alphabet as a list of characters."
                )
            logger.info(f"Using predefined alphabet '{alphabet}'.")
            alphabet = list(alphabets[alphabet])

        return alphabet<|MERGE_RESOLUTION|>--- conflicted
+++ resolved
@@ -2,10 +2,7 @@
 
 from loguru import logger
 from luxonis_ml.typing import Params
-<<<<<<< HEAD
-=======
 from typing_extensions import override
->>>>>>> 2a8ae4de
 
 from .base_predefined_model import SimplePredefinedModel
 
@@ -48,10 +45,7 @@
             self._head_params["ignore_unknown"] = ignore_unknown
 
     @staticmethod
-<<<<<<< HEAD
-=======
     @override
->>>>>>> 2a8ae4de
     def get_variants() -> tuple[str, dict[str, Params]]:
         return "light", {
             "light": {
