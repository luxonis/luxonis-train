from typing import Literal, TypeAlias

from luxonis_ml.typing import Params
from pydantic import BaseModel

from luxonis_train.config import (
    AttachedModuleConfig,
    LossModuleConfig,
    MetricModuleConfig,
    NodeConfig,
)

from .base_predefined_model import BasePredefinedModel

VariantLiteral: TypeAlias = Literal["light", "medium", "heavy"]


class DetectionVariant(BaseModel):
    backbone: str
    backbone_params: Params
    neck_params: Params
    head_params: Params


def get_variant(variant: VariantLiteral) -> DetectionVariant:
    """Returns the specific variant configuration for the
    DetectionModel."""
    variants = {
        "light": DetectionVariant(
            backbone="EfficientRep",
            backbone_params={"variant": "n"},
            neck_params={"variant": "n"},
            head_params={},
        ),
        "medium": DetectionVariant(
            backbone="EfficientRep",
            backbone_params={"variant": "s"},
            neck_params={"variant": "s"},
            head_params={},
        ),
        "heavy": DetectionVariant(
            backbone="EfficientRep",
            backbone_params={"variant": "l"},
            neck_params={"variant": "l"},
            head_params={},
        ),
    }

    if variant not in variants:
        raise ValueError(
            f"Detection variant should be one of {list(variants.keys())}, got '{variant}'."
        )

    return variants[variant]


class DetectionModel(BasePredefinedModel):
    def __init__(
        self,
        variant: VariantLiteral = "light",
        use_neck: bool = True,
        backbone: str | None = None,
        backbone_params: Params | None = None,
        neck_params: Params | None = None,
        head_params: Params | None = None,
        loss_params: Params | None = None,
        visualizer_params: Params | None = None,
        task_name: str = "",
        enable_confusion_matrix: bool = True,
        confusion_matrix_params: Params | None = None,
        per_class_metrics: bool = True,
    ):
        var_config = get_variant(variant)

        self.use_neck = use_neck
        self.backbone_params = (
            backbone_params
            if backbone is not None or backbone_params is not None
            else var_config.backbone_params
        ) or {}
        self.backbone = backbone or var_config.backbone
        self.neck_params = neck_params or var_config.neck_params
        self.head_params = head_params or var_config.head_params
        self.loss_params = loss_params or {"n_warmup_epochs": 0}
        self.visualizer_params = visualizer_params or {}
        self.task_name = task_name
        self.enable_confusion_matrix = enable_confusion_matrix
        self.confusion_matrix_params = confusion_matrix_params or {}
        self.per_class_metrics = per_class_metrics

    @property
    def nodes(self) -> list[NodeConfig]:
        """Defines the model nodes, including backbone, neck, and
        head."""
        nodes = [
            NodeConfig(
                name=self.backbone,
<<<<<<< HEAD
                alias=f"{self.task_name}-{self.backbone}",
=======
>>>>>>> b73359c6
                freezing=self._get_freezing(self.backbone_params),
                params=self.backbone_params,
            )
        ]
        if self.use_neck:
            nodes.append(
                NodeConfig(
                    name="RepPANNeck",
<<<<<<< HEAD
                    alias=f"{self.task_name}-RepPANNeck",
                    inputs=[f"{self.task_name}-{self.backbone}"],
                    freezing=self._get_freezing(self.neck_params),
=======
                    freezing=self._get_freezing(self.neck_params),
                    inputs=[self.backbone],
>>>>>>> b73359c6
                    params=self.neck_params,
                )
            )

        nodes.append(
            NodeConfig(
                name="EfficientBBoxHead",
<<<<<<< HEAD
                alias=f"{self.task_name}-EfficientBBoxHead",
                freezing=self._get_freezing(self.head_params),
                inputs=[f"{self.task_name}-RepPANNeck"]
                if self.use_neck
                else [f"{self.task_name}-{self.backbone}"],
=======
                freezing=self._get_freezing(self.head_params),
                inputs=["RepPANNeck" if self.use_neck else self.backbone],
>>>>>>> b73359c6
                params=self.head_params,
                task_name=self.task_name,
            )
        )
        return nodes

    @property
    def losses(self) -> list[LossModuleConfig]:
        """Defines the loss module for the detection task."""
        return [
            LossModuleConfig(
                name="AdaptiveDetectionLoss",
                attached_to="EfficientBBoxHead",
                params=self.loss_params,
                weight=1.0,
            )
        ]

    @property
    def metrics(self) -> list[MetricModuleConfig]:
        """Defines the metrics used for evaluation."""
        metrics = [
            MetricModuleConfig(
                name="MeanAveragePrecision",
                attached_to="EfficientBBoxHead",
                is_main_metric=True,
<<<<<<< HEAD
            )
=======
                params={"class_metrics": self.per_class_metrics},
            ),
>>>>>>> b73359c6
        ]
        if self.enable_confusion_matrix:
            metrics.append(
                MetricModuleConfig(
                    name="ConfusionMatrix",
                    alias="ConfusionMatrix",
                    attached_to="EfficientBBoxHead",
                    params={**self.confusion_matrix_params},
                )
            )
        return metrics

    @property
    def visualizers(self) -> list[AttachedModuleConfig]:
        """Defines the visualizer used for the detection task."""
        return [
            AttachedModuleConfig(
                name="BBoxVisualizer",
                attached_to="EfficientBBoxHead",
                params=self.visualizer_params,
            )
        ]<|MERGE_RESOLUTION|>--- conflicted
+++ resolved
@@ -95,10 +95,6 @@
         nodes = [
             NodeConfig(
                 name=self.backbone,
-<<<<<<< HEAD
-                alias=f"{self.task_name}-{self.backbone}",
-=======
->>>>>>> b73359c6
                 freezing=self._get_freezing(self.backbone_params),
                 params=self.backbone_params,
             )
@@ -107,14 +103,8 @@
             nodes.append(
                 NodeConfig(
                     name="RepPANNeck",
-<<<<<<< HEAD
-                    alias=f"{self.task_name}-RepPANNeck",
-                    inputs=[f"{self.task_name}-{self.backbone}"],
-                    freezing=self._get_freezing(self.neck_params),
-=======
                     freezing=self._get_freezing(self.neck_params),
                     inputs=[self.backbone],
->>>>>>> b73359c6
                     params=self.neck_params,
                 )
             )
@@ -122,16 +112,8 @@
         nodes.append(
             NodeConfig(
                 name="EfficientBBoxHead",
-<<<<<<< HEAD
-                alias=f"{self.task_name}-EfficientBBoxHead",
-                freezing=self._get_freezing(self.head_params),
-                inputs=[f"{self.task_name}-RepPANNeck"]
-                if self.use_neck
-                else [f"{self.task_name}-{self.backbone}"],
-=======
                 freezing=self._get_freezing(self.head_params),
                 inputs=["RepPANNeck" if self.use_neck else self.backbone],
->>>>>>> b73359c6
                 params=self.head_params,
                 task_name=self.task_name,
             )
@@ -158,12 +140,8 @@
                 name="MeanAveragePrecision",
                 attached_to="EfficientBBoxHead",
                 is_main_metric=True,
-<<<<<<< HEAD
+                params={"class_metrics": self.per_class_metrics},
             )
-=======
-                params={"class_metrics": self.per_class_metrics},
-            ),
->>>>>>> b73359c6
         ]
         if self.enable_confusion_matrix:
             metrics.append(
