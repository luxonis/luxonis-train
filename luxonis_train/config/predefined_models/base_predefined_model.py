from abc import ABC, abstractmethod
from typing import Literal

from loguru import logger
from luxonis_ml.typing import Kwargs, Params, check_type
from luxonis_ml.utils.registry import AutoRegisterMeta
from typeguard import typechecked
from typing_extensions import override

from luxonis_train.config import (
    AttachedModuleConfig,
    LossModuleConfig,
    MetricModuleConfig,
    NodeConfig,
)
from luxonis_train.config.config import FreezingConfig
from luxonis_train.registry import MODELS


class BasePredefinedModel(
    ABC, metaclass=AutoRegisterMeta, registry=MODELS, register=False
):
    @classmethod
    def from_variant(
        cls, variant: str | Literal["default", "none"] | None = None, **kwargs
    ) -> "BasePredefinedModel":
        """Creates a model instance from a predefined variant.

        @type variant: str
        @param variant: The name of the variant to use.
        """
        if variant is None or variant == "none":
            return cls(**kwargs)

        default, variants = cls.get_variants()
        if variant == "default":
            variant = default

        if variant not in variants:
            raise ValueError(
                f"Variant '{variant}' is not available. "
                f"Available variants: {list(variants.keys())}."
            )
        params = variants[variant]
        for key in list(params.keys()):
            if key in kwargs:
                logger.info(
                    f"Overriding variant parameter '{key}' with "
                    f"explicitly provided value `{kwargs[key]}`."
                )
                del params[key]

        return cls(**params, **kwargs)

    @property
    @abstractmethod
    def nodes(self) -> list[NodeConfig]: ...

    @property
    @abstractmethod
    def losses(self) -> list[LossModuleConfig]: ...

    @property
    @abstractmethod
    def metrics(self) -> list[MetricModuleConfig]: ...

    @property
    @abstractmethod
    def visualizers(self) -> list[AttachedModuleConfig]: ...

    @staticmethod
    @abstractmethod
    def get_variants() -> tuple[str, dict[str, Params]]:
        """Returns a name of the default varaint and a dictionary of
        available model variants with their parameters.

        The keys are the variant names, and the values are dictionaries
        of parameters which can be used as C{**kwargs} for the
        predefined model constructor.

        @rtype: tuple[str, dict[str, Params]]
        @return: A tuple containing the default variant name and a
            dictionary of available variants with their parameters.
        """

    def generate_model(
        self,
        include_nodes: bool = True,
        include_losses: bool = True,
        include_metrics: bool = True,
        include_visualizers: bool = True,
    ) -> tuple[
        list[NodeConfig],
        list[LossModuleConfig],
        list[MetricModuleConfig],
        list[AttachedModuleConfig],
    ]:
        nodes = self.nodes if include_nodes else []
        losses = self.losses if include_losses else []
        metrics = self.metrics if include_metrics else []
        visualizers = self.visualizers if include_visualizers else []

        return nodes, losses, metrics, visualizers

    @staticmethod
    def _get_freezing(params: Params) -> FreezingConfig:
        if "freezing" not in params:
            return FreezingConfig()
        freezing = params.pop("freezing")
        if isinstance(freezing, FreezingConfig):
            return freezing
        if not check_type(freezing, Kwargs):
            raise ValueError(
                f"`backbone_params.freezing` should be a dictionary, "
                f"got '{freezing}' instead."
            )
        return FreezingConfig(**freezing)


class SimplePredefinedModel(BasePredefinedModel):
    @typechecked
    def __init__(
        self,
        *,
        backbone: str,
        head: str,
        neck: str | None = None,
        loss: str,
        metrics: str | list[str] | None,
        main_metric: str | None = None,
        visualizer: str | None = None,
        confusion_matrix_available: bool = False,
<<<<<<< HEAD
        weights: str | None = None,
=======
>>>>>>> 2a8ae4de
        backbone_params: Params | None = None,
        neck_params: Params | None = None,
        use_neck: bool = True,
        head_params: Params | None = None,
        loss_params: Params | None = None,
        metrics_params: Params | None = None,
        visualizer_params: Params | None = None,
        enable_confusion_matrix: bool = True,
        confusion_matrix_params: Params | None = None,
        task_name: str = "",
        torchmetrics_task: Literal["binary", "multiclass", "multilabel"]
        | None = None,
        per_class_metrics: bool | None = None,
    ):
        self._backbone = backbone
        self._backbone_params = backbone_params or {}
        self._neck = neck
        self._neck_params = neck_params or {}
        self._head = head
        self._head_params = head_params or {}

<<<<<<< HEAD
        if weights is not None:
            self._backbone_params["weights"] = weights
            self._neck_params["weights"] = weights
            self._head_params["weights"] = weights

=======
>>>>>>> 2a8ae4de
        self._task_name = task_name
        self._use_neck = use_neck

        self._loss = loss
        self._loss_params = loss_params or {}
        self._metrics = (
            [metrics] if isinstance(metrics, str) else metrics or []
        )
        if main_metric is None:
            if len(self._metrics) == 1:
                main_metric = self._metrics[0]
            else:
                raise ValueError(
                    "If `main_metric` is not provided, there should be "
                    "exactly one metric defined."
                )
        self._main_metric = main_metric
        self._metrics_params = metrics_params or {}

        if torchmetrics_task is not None:
            self._metrics_params["torchmetrics_task"] = torchmetrics_task

        if per_class_metrics is not None:
            self._metrics_params["per_class_metrics"] = per_class_metrics

        self._visualizer = visualizer
        self._visualizer_params = visualizer_params or {}

        self._enable_confusion_matrix = (
            False
            if not confusion_matrix_available
            else enable_confusion_matrix
        )
        self._confusion_matrix_params = confusion_matrix_params or {}

    @property
    @override
    def nodes(self) -> list[NodeConfig]:
        nodes = [
            NodeConfig(
                name=self._backbone,
                params=self._backbone_params,
                freezing=self._get_freezing(self._backbone_params),
            )
        ]
        if self._neck is not None and self._use_neck:
            nodes.append(
                NodeConfig(
                    name=self._neck,
                    params=self._neck_params,
                    inputs=[self._backbone],
                    freezing=self._get_freezing(self._neck_params),
                )
            )
        nodes.append(
            NodeConfig(
                name=self._head,
                params=self._head_params,
                inputs=[
                    self._neck
                    if self._use_neck and self._neck is not None
                    else self._backbone
                ],
                freezing=self._get_freezing(self._head_params),
                task_name=self._task_name,
            )
        )
        return nodes

    @property
    def losses(self) -> list[LossModuleConfig]:
        return [
            LossModuleConfig(
                name=self._loss,
                attached_to=self._head,
                params=self._loss_params,
                weight=1.0,
            )
        ]

    @property
    def metrics(self) -> list[MetricModuleConfig]:
        metrics = []
        for metric in self._metrics:
            metrics.append(
                MetricModuleConfig(
                    name=metric,
                    attached_to=self._head,
                    params=self._metrics_params,
                    is_main_metric=metric == self._main_metric,
                )
            )
        if self._enable_confusion_matrix:
            metrics.append(
                MetricModuleConfig(
                    name="ConfusionMatrix",
                    attached_to=self._head,
                    params=self._confusion_matrix_params,
                    is_main_metric=False,
                )
            )
        return metrics

    @property
    def visualizers(self) -> list[AttachedModuleConfig]:
        if self._visualizer is None:
            return []
        return [
            AttachedModuleConfig(
                name=self._visualizer,
                attached_to=self._head,
                params=self._visualizer_params,
            )
        ]<|MERGE_RESOLUTION|>--- conflicted
+++ resolved
@@ -130,10 +130,6 @@
         main_metric: str | None = None,
         visualizer: str | None = None,
         confusion_matrix_available: bool = False,
-<<<<<<< HEAD
-        weights: str | None = None,
-=======
->>>>>>> 2a8ae4de
         backbone_params: Params | None = None,
         neck_params: Params | None = None,
         use_neck: bool = True,
@@ -155,14 +151,6 @@
         self._head = head
         self._head_params = head_params or {}
 
-<<<<<<< HEAD
-        if weights is not None:
-            self._backbone_params["weights"] = weights
-            self._neck_params["weights"] = weights
-            self._head_params["weights"] = weights
-
-=======
->>>>>>> 2a8ae4de
         self._task_name = task_name
         self._use_neck = use_neck
 
