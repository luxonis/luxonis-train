--- conflicted
+++ resolved
@@ -1,8 +1,5 @@
 from luxonis_ml.typing import Params
-<<<<<<< HEAD
-=======
 from typing_extensions import override
->>>>>>> 2a8ae4de
 
 from .base_predefined_model import SimplePredefinedModel
 
@@ -23,10 +20,7 @@
         )
 
     @staticmethod
-<<<<<<< HEAD
-=======
     @override
->>>>>>> 2a8ae4de
     def get_variants() -> tuple[str, dict[str, Params]]:
         return "light", {
             "light": {
