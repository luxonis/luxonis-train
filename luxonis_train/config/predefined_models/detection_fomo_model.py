--- conflicted
+++ resolved
@@ -69,10 +69,6 @@
         return [
             NodeConfig(
                 name=self.backbone,
-<<<<<<< HEAD
-                alias=f"{self.task_name}-{self.backbone}",
-=======
->>>>>>> b73359c6
                 freezing=self._get_freezing(self.backbone_params),
                 params=self.backbone_params,
             ),
