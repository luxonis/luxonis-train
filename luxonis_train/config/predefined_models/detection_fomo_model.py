--- conflicted
+++ resolved
@@ -69,17 +69,12 @@
         return [
             NodeConfig(
                 name=self.backbone,
-<<<<<<< HEAD
-                alias=f"{self.task_name}-{self.backbone}",
                 freezing=self._get_freezing(self.backbone_params),
-=======
-                freezing=self.backbone_params.pop("freezing", {}),
->>>>>>> 9083ca2e
                 params=self.backbone_params,
             ),
             NodeConfig(
                 name="FOMOHead",
-                inputs=[f"{self.backbone}"],
+                inputs=[self.backbone],
                 params=self.head_params,
                 task_name=self.task_name,
             ),
