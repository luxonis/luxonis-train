from .config import (
    AttachedModuleConfig,
    Config,
    ExportConfig,
    LossModuleConfig,
    MetricModuleConfig,
    NodeConfig,
    TrainerConfig,
)
<<<<<<< HEAD
from .predefined_models import BasePredefinedModel
=======
from .predefined_models import *  # so predefined models get registered
>>>>>>> 9ce0e9ed

__all__ = [
    "AttachedModuleConfig",
    "BasePredefinedModel",
    "Config",
    "ExportConfig",
    "LossModuleConfig",
    "MetricModuleConfig",
    "NodeConfig",
    "TrainerConfig",
]<|MERGE_RESOLUTION|>--- conflicted
+++ resolved
@@ -7,11 +7,9 @@
     NodeConfig,
     TrainerConfig,
 )
-<<<<<<< HEAD
-from .predefined_models import BasePredefinedModel
-=======
-from .predefined_models import *  # so predefined models get registered
->>>>>>> 9ce0e9ed
+
+# So predefined models get registered
+from .predefined_models import *
 
 __all__ = [
     "AttachedModuleConfig",
