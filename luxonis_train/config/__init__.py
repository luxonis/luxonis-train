from .config import (
    AttachedModuleConfig,
    Config,
    ExportConfig,
    LossModuleConfig,
    MetricModuleConfig,
    NodeConfig,
    TrainerConfig,
)
<<<<<<< HEAD
from .predefined_models import BasePredefinedModel

__all__ = [
    "AttachedModuleConfig",
    "BasePredefinedModel",
=======
from .predefined_models import *  # so predefined models get registered

__all__ = [
    "AttachedModuleConfig",
>>>>>>> 99e22bb4
    "Config",
    "ExportConfig",
    "LossModuleConfig",
    "MetricModuleConfig",
    "NodeConfig",
    "TrainerConfig",
]<|MERGE_RESOLUTION|>--- conflicted
+++ resolved
@@ -7,18 +7,10 @@
     NodeConfig,
     TrainerConfig,
 )
-<<<<<<< HEAD
-from .predefined_models import BasePredefinedModel
-
-__all__ = [
-    "AttachedModuleConfig",
-    "BasePredefinedModel",
-=======
 from .predefined_models import *  # so predefined models get registered
 
 __all__ = [
     "AttachedModuleConfig",
->>>>>>> 99e22bb4
     "Config",
     "ExportConfig",
     "LossModuleConfig",
