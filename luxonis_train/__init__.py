__version__ = "0.3.6"
import sys

# Do not run imports when first importing from within the CLI
# This is to make the CLI more responsive
if (
    "_unlocked" in locals()
    or "--source" in sys.argv
    or not sys.argv[0].endswith("/luxonis_train")
):
    import warnings

<<<<<<< HEAD
try:
    from .attached_modules import *
    from .config import *
    from .core import *
    from .lightning import *
    from .loaders import *
    from .nodes import *
    from .optimizers import *
    from .schedulers import *
    from .strategies import *
    from .tasks import *
    from .utils import *
    from .utils import setup_logging
=======
    try:
        from .attached_modules import *
        from .config.predefined_models import *
        from .core import *
        from .lightning import *
        from .loaders import *
        from .nodes import *
        from .optimizers import *
        from .schedulers import *
        from .strategies import *
        from .tasks import *
        from .utils import *
        from .utils import setup_logging
>>>>>>> 99e22bb4

        setup_logging()

    except ImportError as e:
        warnings.warn(
            "Failed to import submodules. "
            "Some functionality of `luxonis-train` may be unavailable. "
            f"Error: `{e}`",
            stacklevel=2,
        )
else:
    _unlocked = ...<|MERGE_RESOLUTION|>--- conflicted
+++ resolved
@@ -10,21 +10,6 @@
 ):
     import warnings
 
-<<<<<<< HEAD
-try:
-    from .attached_modules import *
-    from .config import *
-    from .core import *
-    from .lightning import *
-    from .loaders import *
-    from .nodes import *
-    from .optimizers import *
-    from .schedulers import *
-    from .strategies import *
-    from .tasks import *
-    from .utils import *
-    from .utils import setup_logging
-=======
     try:
         from .attached_modules import *
         from .config.predefined_models import *
@@ -38,7 +23,6 @@
         from .tasks import *
         from .utils import *
         from .utils import setup_logging
->>>>>>> 99e22bb4
 
         setup_logging()
 
