--- conflicted
+++ resolved
@@ -1,9 +1,5 @@
-<<<<<<< HEAD
 __version__ = "0.3.3"
-=======
-__version__ = "0.3.2"
 import sys
->>>>>>> 988b5714
 
 # Do not run imports when first importing from within the CLI
 # This is to make the CLI more responsive
