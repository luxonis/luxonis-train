from typing import Literal

import numpy as np
from luxonis_ml.data import (
    BucketStorage,
    BucketType,
    LuxonisDataset,
    LuxonisLoader,
)
from torch import Size, Tensor

from .base_loader import BaseLoaderTorch, LuxonisLoaderTorchOutput


class LuxonisLoaderTorch(BaseLoaderTorch):
    def __init__(
        self,
        dataset_name: str | None = None,
        team_id: str | None = None,
        dataset_id: str | None = None,
        bucket_type: Literal["internal", "external"] = "internal",
        bucket_storage: Literal["local", "s3", "gcs", "azure"] = "local",
        stream: bool = False,
        **kwargs,
    ):
        super().__init__(**kwargs)
        self.dataset = LuxonisDataset(
            dataset_name=dataset_name,
            team_id=team_id,
            dataset_id=dataset_id,
            bucket_type=BucketType(bucket_type),
            bucket_storage=BucketStorage(bucket_storage),
        )
        self.base_loader = LuxonisLoader(
            dataset=self.dataset,
            view=self.view,
            stream=stream,
            augmentations=self.augmentations,
        )

    def __len__(self) -> int:
        return len(self.base_loader)

    @property
    def input_shape(self) -> dict[str, Size]:
        img = self[0][0][self._images_name]
        return {self._images_name: img.shape}

    def __getitem__(self, idx: int) -> LuxonisLoaderTorchOutput:
        img, labels = self.base_loader[idx]

        img = np.transpose(img, (2, 0, 1))  # HWC to CHW
        tensor_img = Tensor(img)
        for task, (array, label_type) in labels.items():
            labels[task] = (Tensor(array), label_type)  # type: ignore

<<<<<<< HEAD
        return {self._images_name: tensor_img}, group_annotations
=======
        return tensor_img, labels
>>>>>>> abe7d3dc

    def get_classes(self) -> dict[str, list[str]]:
        _, classes = self.dataset.get_classes()
        return {task: classes[task] for task in classes}

    def get_skeletons(self) -> dict[str, dict] | None:
        return self.dataset.get_skeletons()<|MERGE_RESOLUTION|>--- conflicted
+++ resolved
@@ -43,22 +43,19 @@
 
     @property
     def input_shape(self) -> dict[str, Size]:
-        img = self[0][0][self._images_name]
-        return {self._images_name: img.shape}
+        img = self[0][0][self.images_name]
+        return {self.images_name: img.shape}
 
     def __getitem__(self, idx: int) -> LuxonisLoaderTorchOutput:
         img, labels = self.base_loader[idx]
 
         img = np.transpose(img, (2, 0, 1))  # HWC to CHW
         tensor_img = Tensor(img)
+        tensor_labels = {}
         for task, (array, label_type) in labels.items():
-            labels[task] = (Tensor(array), label_type)  # type: ignore
+            tensor_labels[task] = (Tensor(array), label_type)
 
-<<<<<<< HEAD
-        return {self._images_name: tensor_img}, group_annotations
-=======
-        return tensor_img, labels
->>>>>>> abe7d3dc
+        return {self.images_name: tensor_img}, tensor_labels
 
     def get_classes(self) -> dict[str, list[str]]:
         _, classes = self.dataset.get_classes()
