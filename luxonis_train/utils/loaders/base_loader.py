from abc import ABC, abstractmethod

import torch
from luxonis_ml.data import Augmentations
from luxonis_ml.utils.registry import AutoRegisterMeta
from torch import Size, Tensor
from torch.utils.data import Dataset

from luxonis_train.utils.registry import LOADERS
from luxonis_train.utils.types import Labels, LabelType

<<<<<<< HEAD
LuxonisLoaderTorchOutput = tuple[dict[str, Tensor], dict[str, Labels]]
"""LuxonisLoaderTorchOutput are two dictionaries, the first one contains the input data
and the second one contains the labels."""
=======
LuxonisLoaderTorchOutput = tuple[Tensor, Labels]
"""LuxonisLoaderTorchOutput is a tuple of images and corresponding labels."""
>>>>>>> abe7d3dc


class BaseLoaderTorch(
    Dataset[LuxonisLoaderTorchOutput],
    ABC,
    metaclass=AutoRegisterMeta,
    register=False,
    registry=LOADERS,
):
    """Base abstract loader class that enforces LuxonisLoaderTorchOutput output label
    structure."""

    def __init__(
        self,
        view: str,
        augmentations: Augmentations | None = None,
        images_name: str | None = None,
    ):
        self.view = view
        self.augmentations = augmentations
        self._images_name = images_name

    @property
    def images_name(self) -> str:
        """Name of the input image group.

        Example: 'features'
        """
        return self._images_name

    @property
    @abstractmethod
    def input_shape(self) -> dict[str, Size]:
        """
        Shape of each loader group (sub-element), WITHOUT batch dimension.
        Examples:

        1. Single image input:
            {
                'image': torch.Size([3, 224, 224]),
            }

        2. Image and segmentation input:
            {
                'image': torch.Size([3, 224, 224]),
                'segmentation': torch.Size([1, 224, 224]),
            }

        3. Left image, right image and disparity input:
            {
                'left': torch.Size([3, 224, 224]),
                'right': torch.Size([3, 224, 224]),
                'disparity': torch.Size([1, 224, 224]),
            }

        4. Image, keypoints, and point cloud input:
            {
                'image': torch.Size([3, 224, 224]),
                'keypoints': torch.Size([17, 2]),
                'point_cloud': torch.Size([20000, 3]),
            }

        @rtype: dict[str, Size]
        @return: A dictionary mapping group names to their shapes.
        """
        ...

    @abstractmethod
    def __len__(self) -> int:
        """Returns length of the dataset."""
        ...

    @abstractmethod
    def __getitem__(self, idx: int) -> LuxonisLoaderTorchOutput:
        """Loads sample from dataset.

        @type idx: int
        @param idx: Sample index.
        @rtype: L{LuxonisLoaderTorchOutput}
        @return: Sample's data in L{LuxonisLoaderTorchOutput} format
        """
        ...

    @abstractmethod
    def get_classes(self) -> dict[LabelType, list[str]]:
        """Gets classes according to computer vision task.

        @rtype: dict[LabelType, list[str]]
        @return: A dictionary mapping tasks to their classes.
        """
        pass

    def get_skeletons(self) -> dict[str, dict] | None:
        """Returns the dictionary defining the semantic skeleton for each class using
        keypoints.

        @rtype: Dict[str, Dict]
        @return: A dictionary mapping classes to their skeleton definitions.
        """
        return None


def collate_fn(
    batch: list[LuxonisLoaderTorchOutput],
<<<<<<< HEAD
) -> tuple[dict[str, Tensor], dict[str, dict[LabelType, Tensor]]]:
=======
) -> tuple[Tensor, Labels]:
>>>>>>> abe7d3dc
    """Default collate function used for training.

    @type batch: list[LuxonisLoaderTorchOutput]
    @param batch: List of loader outputs (dict of Tensors) and labels (dict of Tensors)
        in the LuxonisLoaderTorchOutput format.
    @rtype: tuple[dict[str, Tensor], dict[LabelType, Tensor]]
    @return: Tuple of inputs and annotations in the format expected by the model.
    """
<<<<<<< HEAD
    inputs, group_dicts = zip(*batch)

    # imgs = tuple[dict[str, Tensor]]. Stack the inputs into a single dict[str, Tensor].
    inputs = {k: torch.stack([i[k] for i in inputs], 0) for k in inputs[0].keys()}
    out_group_dicts = {task: {} for task in group_dicts[0].keys()}
=======
    imgs: tuple[Tensor, ...]
    labels: tuple[Labels, ...]
    imgs, labels = zip(*batch)
>>>>>>> abe7d3dc

    out_labels = {}

    for task in labels[0].keys():
        label_type = labels[0][task][1]
        annos = [label[task][0] for label in labels]
        if label_type in [LabelType.CLASSIFICATION, LabelType.SEGMENTATION]:
            out_labels[task] = torch.stack(annos, 0), label_type

        elif label_type in [LabelType.KEYPOINTS, LabelType.BOUNDINGBOX]:
            label_box: list[Tensor] = []
            for i, box in enumerate(annos):
                l_box = torch.zeros((box.shape[0], box.shape[1] + 1))
                l_box[:, 0] = i  # add target image index for build_targets()
                l_box[:, 1:] = box
                label_box.append(l_box)
            out_labels[task] = torch.cat(label_box, 0), label_type

<<<<<<< HEAD
    return inputs, out_group_dicts
=======
    # exit()
    return torch.stack(imgs, 0), out_labels
>>>>>>> abe7d3dc
<|MERGE_RESOLUTION|>--- conflicted
+++ resolved
@@ -9,14 +9,8 @@
 from luxonis_train.utils.registry import LOADERS
 from luxonis_train.utils.types import Labels, LabelType
 
-<<<<<<< HEAD
-LuxonisLoaderTorchOutput = tuple[dict[str, Tensor], dict[str, Labels]]
-"""LuxonisLoaderTorchOutput are two dictionaries, the first one contains the input data
-and the second one contains the labels."""
-=======
-LuxonisLoaderTorchOutput = tuple[Tensor, Labels]
-"""LuxonisLoaderTorchOutput is a tuple of images and corresponding labels."""
->>>>>>> abe7d3dc
+LuxonisLoaderTorchOutput = tuple[dict[str, Tensor], Labels]
+"""LuxonisLoaderTorchOutput is a tuple of source tensors and corresponding labels."""
 
 
 class BaseLoaderTorch(
@@ -45,6 +39,8 @@
 
         Example: 'features'
         """
+        if self._images_name is None:
+            raise ValueError("images_name is not set")
         return self._images_name
 
     @property
@@ -121,11 +117,7 @@
 
 def collate_fn(
     batch: list[LuxonisLoaderTorchOutput],
-<<<<<<< HEAD
-) -> tuple[dict[str, Tensor], dict[str, dict[LabelType, Tensor]]]:
-=======
-) -> tuple[Tensor, Labels]:
->>>>>>> abe7d3dc
+) -> tuple[dict[str, Tensor], Labels]:
     """Default collate function used for training.
 
     @type batch: list[LuxonisLoaderTorchOutput]
@@ -134,17 +126,12 @@
     @rtype: tuple[dict[str, Tensor], dict[LabelType, Tensor]]
     @return: Tuple of inputs and annotations in the format expected by the model.
     """
-<<<<<<< HEAD
-    inputs, group_dicts = zip(*batch)
+    inputs: tuple[dict[str, Tensor], ...]
+    labels: tuple[Labels, ...]
+    inputs, labels = zip(*batch)
 
-    # imgs = tuple[dict[str, Tensor]]. Stack the inputs into a single dict[str, Tensor].
-    inputs = {k: torch.stack([i[k] for i in inputs], 0) for k in inputs[0].keys()}
-    out_group_dicts = {task: {} for task in group_dicts[0].keys()}
-=======
-    imgs: tuple[Tensor, ...]
-    labels: tuple[Labels, ...]
-    imgs, labels = zip(*batch)
->>>>>>> abe7d3dc
+    out_inputs = {k: torch.stack([i[k] for i in inputs], 0) for k in inputs[0].keys()}
+    out_labels = {task: {} for task in labels[0].keys()}
 
     out_labels = {}
 
@@ -163,9 +150,4 @@
                 label_box.append(l_box)
             out_labels[task] = torch.cat(label_box, 0), label_type
 
-<<<<<<< HEAD
-    return inputs, out_group_dicts
-=======
-    # exit()
-    return torch.stack(imgs, 0), out_labels
->>>>>>> abe7d3dc
+    return out_inputs, out_labels