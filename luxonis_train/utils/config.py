--- conflicted
+++ resolved
@@ -83,31 +83,6 @@
     outputs: list[str] = []
 
     @model_validator(mode="after")
-<<<<<<< HEAD
-    def check_main_metric(self) -> Self:
-        for metric in self.metrics:
-            if metric.is_main_metric:
-                logger.info(f"Main metric: `{metric.name}`")
-                return self
-
-        logger.warning("No main metric specified.")
-        if self.metrics:
-            metric = self.metrics[0]
-            metric.is_main_metric = True
-            name = metric.alias or metric.name
-            logger.info(f"Setting '{name}' as main metric.")
-        else:
-            logger.warning(
-                "[Ignore if using predefined model] "
-                "No metrics specified. "
-                "This is likely unintended unless "
-                "the configuration is not used for training. "
-            )
-        return self
-
-    @model_validator(mode="after")
-=======
->>>>>>> b3f9f5d7
     def check_predefined_model(self) -> Self:
         from luxonis_train.utils.registry import MODELS
 
