<<<<<<< HEAD
import warnings
=======
from typing import Set
>>>>>>> f2cdfa3b

from luxonis_train.loaders import BaseLoaderTorch


class DatasetMetadata:
    """Metadata about the dataset."""

    def __init__(
        self,
        *,
        classes: dict[str, list[str]] | None = None,
        n_keypoints: dict[str, int] | None = None,
        loader: BaseLoaderTorch | None = None,
    ):
        """An object containing metadata about the dataset. Used to
        infer the number of classes, number of keypoints, I{etc.}
        instead of passing them as arguments to the model.

        @type classes: dict[str, list[str]] | None
        @param classes: Dictionary mapping tasks to lists of class
            names.
        @type n_keypoints: dict[str, int] | None
        @param n_keypoints: Dictionary mapping tasks to the number of
            keypoints.
        @type loader: DataLoader | None
        @param loader: Dataset loader.
        """
        self._classes = classes or {}
        self._n_keypoints = n_keypoints or {}
        self._loader = loader

    @property
    def task_names(self) -> Set[str]:
        """Gets the names of the tasks present in the dataset.

        @rtype: set[str]
        @return: Names of the tasks present in the dataset.
        """
        return set(self._classes.keys())

    def n_classes(self, task: str | None = None) -> int:
        """Gets the number of classes for the specified task.

        @type task: str | None
        @param task: Task to get the number of classes for.
        @rtype: int
        @return: Number of classes for the specified task type.
        @raises ValueError: If the C{task} is not present in the
            dataset.
        @raises RuntimeError: If the C{task} was not provided and the
            dataset contains different number of classes for different
            task types.
        """
        if task is not None:
            if task not in self._classes:
                # TODO: rework this
                warnings.warn(
                    f"Task '{task}' is not present in the dataset. Ignoring the task argument.",
                    UserWarning,
                )
        n_classes = len(list(self._classes.values())[0])
        for classes in self._classes.values():
            if len(classes) != n_classes:
                raise RuntimeError(
                    "The dataset contains different number of classes for different tasks."
                    "Please specify the 'task' argument to get the number of classes."
                )
        return n_classes

    def n_keypoints(self, task: str | None = None) -> int:
        """Gets the number of keypoints for the specified task.

        @type task: str | None
        @param task: Task to get the number of keypoints for.
        @rtype: int
        @return: Number of keypoints for the specified task type.
        @raises ValueError: If the C{task} is not present in the
            dataset.
        @raises RuntimeError: If the C{task} was not provided and the
            dataset contains different number of keypoints for different
            task types.
        """
        if task is not None:
            if task not in self._n_keypoints:
                raise ValueError(
                    f"Task '{task}' is not present in the dataset."
                )
            return self._n_keypoints[task]
        n_keypoints = next(iter(self._n_keypoints.values()))
        for n in self._n_keypoints.values():
            if n != n_keypoints:
                raise RuntimeError(
                    "The dataset contains different number of keypoints for different tasks."
                    "Please specify the 'task' argument to get the number of keypoints."
                )
        return n_keypoints

    def classes(self, task: str | None = None) -> list[str]:
        """Gets the class names for the specified task.

        @type task: str | None
        @param task: Task to get the class names for.
        @rtype: list[str]
        @return: List of class names for the specified task type.
        @raises ValueError: If the C{task} is not present in the
            dataset.
        @raises RuntimeError: If the C{task} was not provided and the
            dataset contains different class names for different label
            types.
        """
        if task is not None:
            if task not in self._classes:
                # TODO: rework this
                warnings.warn(
                    f"Task '{task}' is not present in the dataset. Ignoring the task argument.",
                    UserWarning,
                )
            task = None
        class_names = list(self._classes.values())[0]
        for classes in self._classes.values():
            if classes != class_names:
                raise RuntimeError(
                    "The dataset contains different class names for different tasks."
                )
        return class_names

    @classmethod
    def from_loader(cls, loader: BaseLoaderTorch) -> "DatasetMetadata":
        """Creates a L{DatasetMetadata} object from a L{LuxonisDataset}.

        @type dataset: LuxonisDataset
        @param dataset: Dataset to create the metadata from.
        @rtype: DatasetMetadata
        @return: Instance of L{DatasetMetadata} created from the
            provided dataset.
        """
        classes = loader.get_classes()
        n_keypoints = loader.get_n_keypoints()

        instance = cls(classes=classes, n_keypoints=n_keypoints, loader=loader)
        return instance<|MERGE_RESOLUTION|>--- conflicted
+++ resolved
@@ -1,8 +1,4 @@
-<<<<<<< HEAD
-import warnings
-=======
 from typing import Set
->>>>>>> f2cdfa3b
 
 from luxonis_train.loaders import BaseLoaderTorch
 
@@ -58,11 +54,10 @@
         """
         if task is not None:
             if task not in self._classes:
-                # TODO: rework this
-                warnings.warn(
-                    f"Task '{task}' is not present in the dataset. Ignoring the task argument.",
-                    UserWarning,
+                raise ValueError(
+                    f"Task '{task}' is not present in the dataset."
                 )
+            return len(self._classes[task])
         n_classes = len(list(self._classes.values())[0])
         for classes in self._classes.values():
             if len(classes) != n_classes:
@@ -115,12 +110,10 @@
         """
         if task is not None:
             if task not in self._classes:
-                # TODO: rework this
-                warnings.warn(
-                    f"Task '{task}' is not present in the dataset. Ignoring the task argument.",
-                    UserWarning,
+                raise ValueError(
+                    f"Task type {task} is not present in the dataset."
                 )
-            task = None
+            return self._classes[task]
         class_names = list(self._classes.values())[0]
         for classes in self._classes.values():
             if classes != class_names:
