--- conflicted
+++ resolved
@@ -1,3 +1,4 @@
+from .tracker import LuxonisTrackerPL
 from .boundingbox import (
     anchors_for_fpn_features,
     apply_bounding_box_to_masks,
@@ -28,7 +29,7 @@
 )
 from .logging import setup_logging
 from .ocr import OCRDecoder, OCREncoder
-from .tracker import LuxonisTrackerPL
+
 
 __all__ = [
     "instances_from_batch",
@@ -48,7 +49,6 @@
     "dist2bbox",
     "get_attribute_check_none",
     "get_center_keypoints",
-<<<<<<< HEAD
     "get_sigmas",
     "get_with_default",
     "infer_upscale_factor",
@@ -58,7 +58,5 @@
     "safe_download",
     "setup_logging",
     "to_shape_packet",
-=======
     "keypoints_to_bboxes",
->>>>>>> 178b5eb9
 ]