--- conflicted
+++ resolved
@@ -35,16 +35,9 @@
 from .tracker import LuxonisTrackerPL
 
 __all__ = [
-<<<<<<< HEAD
-=======
-    "AttachIndexType",
     "Kwargs",
-    "Labels",
     "instances_from_batch",
-    "Packet",
-    "IncompatibleException",
     "get_batch_instances",
->>>>>>> 5639840b
     "DatasetMetadata",
     "IncompatibleError",
     "LuxonisTrackerPL",
