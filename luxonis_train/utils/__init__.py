--- conflicted
+++ resolved
@@ -44,9 +44,6 @@
     "get_sigmas",
     "traverse_graph",
     "insert_class",
-<<<<<<< HEAD
+    "get_attribute_check_none",
     "apply_bounding_box_to_masks",
-=======
-    "get_attribute_check_none",
->>>>>>> 058f4497
 ]