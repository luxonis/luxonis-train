--- conflicted
+++ resolved
@@ -1,16 +1,12 @@
 import math
 import urllib.parse
-<<<<<<< HEAD
-from collections.abc import Collection
-=======
 from collections.abc import Iterator
->>>>>>> 5639840b
 from pathlib import Path, PurePosixPath
-from typing import Any, Literal, TypeVar
+from typing import Any, TypeVar
 
 import torch
 from loguru import logger
-from luxonis_ml.typing import Kwargs, PathType
+from luxonis_ml.typing import PathType
 from torch import Size, Tensor
 from typing_extensions import overload
 
@@ -247,26 +243,6 @@
     return value
 
 
-<<<<<<< HEAD
-def add_variant_aliases(
-    variants: dict[str, Kwargs],
-    aliases: dict[str, Collection[str]] | Literal["yolo"] = "yolo",
-) -> dict[str, Kwargs]:
-    if aliases == "yolo":
-        aliases = {
-            "tiny": ["t"],
-            "nano": ["n"],
-            "small": ["s"],
-            "medium": ["m"],
-            "large": ["l"],
-        }
-    else:
-        for alias, names in aliases.items():
-            for name in names:
-                variants[alias] = variants[name]
-
-    return variants
-=======
 def get_batch_instances(
     batch_index: int, bboxes: Tensor, payload: Tensor | None = None
 ) -> Tensor:
@@ -354,5 +330,4 @@
             yield tuple(
                 get_batch_instances(i, bboxes, payload)
                 for payload in [None, *args]
-            )
->>>>>>> 5639840b
+            )