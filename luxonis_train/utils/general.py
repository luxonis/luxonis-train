import math
import urllib.parse
from collections.abc import Iterator
from pathlib import Path, PurePosixPath
from typing import Any, TypeVar, overload

import torch
from loguru import logger
from luxonis_ml.typing import PathType
from luxonis_ml.utils import LuxonisFileSystem
from torch import Size, Tensor

from luxonis_train.typing import Packet


def make_divisible(x: float, divisor: int) -> int:
    """Upward revision the value x to make it evenly divisible by the
    divisor.

    Equivalent to M{ceil(x / divisor) * divisor}.

    @type x: int | float
    @param x: Value to be revised.
    @type divisor: int
    @param divisor: Divisor.
    @rtype: int
    @return: Revised value.
    """
    return math.ceil(x / divisor) * divisor


def infer_upscale_factor(
    in_size: tuple[int, int] | int, orig_size: tuple[int, int] | int
) -> int:
    """Infer the upscale factor from the input shape and the original
    shape.

    @type in_size: tuple[int, int] | int
    @param in_size: Input shape as a tuple of (height, width) or just
        one of them.
    @type orig_size: tuple[int, int] | int
    @param orig_size: Original shape as a tuple of (height, width) or
        just one of them.
    @rtype: int
    @return: Upscale factor.
    @raise ValueError: If the C{in_size} cannot be upscaled to the
        C{orig_size}. This can happen if the upscale factors are not
        integers or are different.
    """

    def _infer_upscale_factor(in_size: int, orig_size: int) -> int | float:
        factor = math.log2(orig_size) - math.log2(in_size)
        if abs(round(factor) - factor) < 1e-6:
            return int(round(factor))
        return factor

    if isinstance(in_size, int):
        in_size = (in_size, in_size)
    if isinstance(orig_size, int):
        orig_size = (orig_size, orig_size)
    in_height, in_width = in_size
    orig_height, orig_width = orig_size

    width_factor = _infer_upscale_factor(in_width, orig_width)
    height_factor = _infer_upscale_factor(in_height, orig_height)

    # TODO: Better error messages, suggest possible solutions
    match (width_factor, height_factor):
        case (int(wf), int(hf)) if wf == hf:
            return wf
        case (int(wf), int(hf)):
            raise ValueError(
                f"Width and height upscale factors are different. "
                f"Width: {wf}, height: {hf}."
            )
        case (int(wf), float(hf)):
            raise ValueError(
                f"Width upscale factor is an integer, but height upscale factor is not. "
                f"Width: {wf}, height: {hf}."
            )
        case (float(wf), int(hf)):
            raise ValueError(
                f"Height upscale factor is an integer, but width upscale factor is not. "
                f"Width: {wf}, height: {hf}."
            )
        case (float(wf), float(hf)):
            raise ValueError(
                "Width and height upscale factors are not integers. "
                f"Width: {wf}, height: {hf}."
            )

    raise NotImplementedError(
        f"Unexpected case: {width_factor}, {height_factor}"
    )


def to_shape_packet(packet: Packet[Tensor]) -> Packet[Size]:
    """Converts a packet of tensors to a packet of shapes. Used for
    debugging purposes.

    @type packet: Packet[Tensor]
    @param packet: Packet of tensors.
    @rtype: Packet[Size]
    @return: Packet of shapes.
    """
    shape_packet: Packet[Size] = {}
    for name, value in packet.items():
        shape_packet[name] = (
            [x.shape for x in value]
            if isinstance(value, list)
            else value.shape
        )
    return shape_packet


T = TypeVar("T")


def get_with_default(
    value: T | None,
    action_name: str,
    caller_name: str | None = None,
    *,
    default: T,
) -> T:
    """Returns value if it is not C{None}, otherwise returns the default
    value and log an info.

    @type value: T | None
    @param value: Value to return.
    @type action_name: str
    @param action_name: Name of the action for which the default value
        is being used. Used for logging.
    @type caller_name: str | None
    @param caller_name: Name of the caller function. Used for logging.
    @type default: T
    @param default: Default value to return if C{value} is C{None}.
    @rtype: T
    @return: C{value} if it is not C{None}, otherwise C{default}.
    """
    if value is not None:
        return value

<<<<<<< HEAD
    msg = f"Default value of {value} is being used for {action_name}."
=======
    msg = f"Default value of `{value}` is being used for {action_name}."
>>>>>>> fb5bd2ef

    if caller_name:
        msg = f"[{caller_name}] {msg}"

    logger.info(msg, stacklevel=2)
    return default


def safe_download(
    url: str,
    file: str | None = None,
    dir: PathType = ".cache/luxonis_train",
    retry: int = 3,
    force: bool = False,
) -> Path | None:
    """Downloads file from the web and returns either local path or None
    if downloading failed.

    @type url: str
    @param url: URL of the file you want to download.
    @type file: str | None
    @param file: Name of the saved file, if None infers it from URL.
        Defaults to None.
    @type dir: str
    @param dir: Directory to store downloaded file in. Defaults to
        '.cache_data'.
    @type retry: int
    @param retry: Number of retries when downloading. Defaults to 3.
    @type force: bool
    @param force: Whether to force redownload if file already exists.
        Defaults to False.
    @rtype: Path | None
    @return: Path to local file or None if downloading failed.
    """
    dir = Path(dir)
    dir.mkdir(parents=True, exist_ok=True)
    f = Path(dir or ".") / (file or url2file(url))
    if f.is_file() and not force:
        logger.warning(f"File {f} is already cached, using that one.")
        return f
    uri = clean_url(url)
    logger.info(f"Downloading `{uri}` to `{f}`")
    for i in range(retry + 1):
        try:
            if "://" in url:
                protocol, _ = url.split("://")
                if protocol in {"s3", "gcs", "gs"}:
                    return LuxonisFileSystem.download(url, f)
            torch.hub.download_url_to_file(url, str(f), progress=True)
        except Exception:
            logger.warning(f"Download failed, retrying {i + 1}/{retry} ...")
        else:
            return f
    logger.warning("Download failed, retry limit reached.")
    return None


def clean_url(url: str) -> str:
    """Strip auth from URL, i.e. https://url.com/file.txt?auth -> https://url.com/file.txt."""
    # Pathlib turns :// -> :/, PurePosixPath for Windows
    url = str(PurePosixPath(url)).replace(":/", "://")
    # '%2F' to '/', split https://url.com/file.txt?auth
    return urllib.parse.unquote(url).split("?")[0]


def url2file(url: str) -> str:
    """Convert URL to filename, i.e. https://url.com/file.txt?auth -> file.txt."""
    return Path(clean_url(url)).name


def get_attribute_check_none(obj: object, attribute: str) -> Any:
    """Get private attribute from object and check if it is not None.

    Example:

        >>> class Person:
        ...     def __init__(self, age: int | None = None):
        ...         self._age = age
        ...
        ...     @property
        ...     def age(self):
        ...         return get_attribute_check_none(self, "age")

        >>> mike = Person(20)
        >>> print(mike.age)
        20

        >>> amanda = Person()
        >>> print(amanda.age)
        Traceback (most recent call last):
        ValueError: attribute 'age' was not set

    @type obj: object
    @param obj: Object to get attribute from.

    @type attribute: str
    @param attribute: Name of the attribute to get.

    @rtype: Any
    @return: Value of the attribute.

    @raise ValueError: If the attribute is None.
    """
    value = getattr(obj, f"_{attribute}")
    if value is None:
        raise ValueError(f"attribute '{attribute}' was not set")
    return value


def get_batch_instances(
    batch_index: int, bboxes: Tensor, payload: Tensor | None = None
) -> Tensor:
    """Get instances from batched data, where the batch index is
    encoded.

    as the first column of the bounding boxes.
    @type batch_index: int
    @param batch_index: Batch index.
    @type bboxes: Tensor
    @param bboxes: Tensor of bounding boxes. Must have the batch index
        as the first column.
    @type payload: Tensor | None
    @param payload: Additional tensor to be batched with the bounding
        boxes. This tensor is in the same batch order, but doesn't
        contain the batch index itself. If unset, returns the bounding
        box instances (without the batch index).
    @rtype: Tensor
    @return: Instances from the batched data.
    """
    if payload is None:
        return bboxes[bboxes[:, 0] == batch_index][:, 1:]
    return payload[bboxes[:, 0] == batch_index]


@overload
def instances_from_batch(
    bboxes: Tensor, *, batch_size: int | None = ...
) -> Iterator[Tensor]: ...


@overload
def instances_from_batch(
    bboxes: Tensor, *args: Tensor, batch_size: int | None = ...
) -> Iterator[tuple[Tensor, ...]]: ...


def instances_from_batch(
    bboxes: Tensor, *args: Tensor, batch_size: int | None = None
) -> Iterator[tuple[Tensor, ...]] | Iterator[Tensor]:
    """Generate instances from batched data, where the batch index is
    encoded as the first column of the bounding boxes.

    Example::
        >>> bboxes = torch.tensor([[0, 1], [0, 2], [1, 3]])
        >>> keypoints = torch.tensor([[0.1], [0.2], [0.3]])
        >>> for bbox, kpt in instances_from_batch(bboxes, keypoints):
        ...     print(bbox, kpt)
        tensor([[1], [2]]) tensor([[0.1], [0.2]])
        tensor([[3]]) tensor([[0.3]])

    @type bboxes: Tensor
    @param bboxes: Tensor of bounding boxes. Must have the batch index
        as the first column.
    @type *args: Tensor
    @param *args: Additional tensors to be batched with the bounding
        boxes. These tensors are in the same batch order, but don't
        contain the batch index themselves.
    @type batch_size: int
    @param batch_size: The batch size. Important in case of empty
        tensors. If provided and the tensors are empty, the generator
        will yield C{batch_size} empty tensors. If not provided, the
        generator will yield nothing. Defaults to C{None}.
    @rtype: Iterator[tuple[Tensor, ...]]
    @return: Generator of instances, where the first element is the
        bounding box tensor (with the batch index stripped) and the
        rest are the additional tensors (keypoints, masks, etc.).
    """
    if not all(len(arg) == len(bboxes) for arg in args):
        raise ValueError("All tensors must have the same length.")
    if not bboxes.numel():
        if batch_size is not None:
            for _ in range(batch_size):
                if not args:
                    yield torch.empty_like(bboxes)
                else:
                    yield tuple(
                        torch.empty_like(bboxes) for _ in [bboxes, *args]
                    )
        return
    for i in range(batch_size or int(bboxes[:, 0].max()) + 1):
        if not args:
            yield get_batch_instances(i, bboxes)
        else:
            yield tuple(
                get_batch_instances(i, bboxes, payload)
                for payload in [None, *args]
            )


class Counter:
    """Simple counter that can be used to generate unique IDs or
    indices."""

    def __init__(self, start: int = 0):
        self._count = start

    def __call__(self) -> int:
        current = self._count
        self._count += 1
        return current<|MERGE_RESOLUTION|>--- conflicted
+++ resolved
@@ -141,11 +141,7 @@
     if value is not None:
         return value
 
-<<<<<<< HEAD
-    msg = f"Default value of {value} is being used for {action_name}."
-=======
     msg = f"Default value of `{value}` is being used for {action_name}."
->>>>>>> fb5bd2ef
 
     if caller_name:
         msg = f"[{caller_name}] {msg}"
