--- conflicted
+++ resolved
@@ -13,11 +13,8 @@
 from torch import Size, Tensor, nn
 from typeguard import TypeCheckError, check_type, typechecked
 
-<<<<<<< HEAD
 from luxonis_train.nodes.blocks.reparametrizable import Reparametrizable
-=======
 from luxonis_train.registry import NODES
->>>>>>> 99e22bb4
 from luxonis_train.tasks import Task
 from luxonis_train.typing import AttachIndexType, Packet
 from luxonis_train.utils import (
@@ -207,8 +204,8 @@
         self.current_epoch = 0
 
         self.current_epoch = 0
-
-<<<<<<< HEAD
+        self._check_type_overrides()
+
     @classmethod
     def from_variant(cls, variant: str, **kwargs) -> "BaseNode":
         """Creates a node from a predefined variant.
@@ -253,9 +250,6 @@
     @staticmethod
     def get_variants() -> dict[str, Kwargs]:
         raise NotImplementedError
-=======
-        self._check_type_overrides()
->>>>>>> 99e22bb4
 
     @property
     def name(self) -> str:
@@ -429,7 +423,6 @@
         """
         return self._get_nth_size(-1)
 
-<<<<<<< HEAD
     def get_weights_url(self) -> str | None:
         """Returns the URL to the weights of the node.
 
@@ -446,8 +439,6 @@
         """
         return None
 
-=======
->>>>>>> 99e22bb4
     def load_checkpoint(
         self, path: str | None = None, strict: bool = True
     ) -> None:
