--- conflicted
+++ resolved
@@ -272,45 +272,7 @@
         @param use_norm: Whether to use batch normalization. Defaults to
             True.
         """
-<<<<<<< HEAD
-        super().__init__()
-=======
-        blocks: list[nn.Module] = [
-            nn.Conv2d(
-                in_channels,
-                out_channels,
-                kernel_size,
-                stride,
-                padding,
-                dilation,
-                groups,
-                bias,
-            ),
-        ]
-
-        if use_norm:
-            blocks.append(nn.BatchNorm2d(out_channels, momentum=norm_momentum))
-
-        if activation is not False:
-            blocks.append(activation or nn.ReLU())
-
-        super().__init__(*blocks)
-
-
-class DWConvModule(ConvModule):
-    def __init__(
-        self,
-        in_channels: int,
-        out_channels: int,
-        kernel_size: int,
-        stride: int = 1,
-        padding: int = 0,
-        dilation: int = 1,
-        bias: bool = False,
-        activation: nn.Module | None = None,
-    ):
-        """Depth-wise Conv2d + BN + Activation.
->>>>>>> 99e22bb4
+        super().__init__()
 
         self.in_channels = in_channels
         self.out_channels = out_channels
@@ -334,7 +296,7 @@
 
         self.bn: nn.BatchNorm2d | None = None
         if use_norm:
-            self.bn = nn.BatchNorm2d(out_channels)
+            self.bn = nn.BatchNorm2d(out_channels, momentum=norm_momentum)
 
         if activation is ...:
             self.activation = nn.ReLU()
