import math
from typing import Literal, TypeVar

import numpy as np
import torch
import torch.nn.functional as F
from torch import Tensor, nn

from luxonis_train.nodes.activations import HSigmoid


class EfficientDecoupledBlock(nn.Module):
    def __init__(self, n_classes: int, in_channels: int):
        """Efficient Decoupled block used for class and regression
        predictions.

        @type n_classes: int
        @param n_classes: Number of classes.
        @type in_channels: int
        @param in_channels: Number of input channels.
        """
        super().__init__()

        self.decoder = ConvModule(
            in_channels=in_channels,
            out_channels=in_channels,
            kernel_size=1,
            stride=1,
            activation=nn.SiLU(),
        )

        self.class_branch = nn.Sequential(
            ConvModule(
                in_channels=in_channels,
                out_channels=in_channels,
                kernel_size=3,
                stride=1,
                padding=1,
                activation=nn.SiLU(),
            ),
            nn.Conv2d(
                in_channels=in_channels, out_channels=n_classes, kernel_size=1
            ),
        )
        self.regression_branch = nn.Sequential(
            ConvModule(
                in_channels=in_channels,
                out_channels=in_channels,
                kernel_size=3,
                stride=1,
                padding=1,
                activation=nn.SiLU(),
            ),
            nn.Conv2d(in_channels=in_channels, out_channels=4, kernel_size=1),
        )

        prior_prob = 1e-2
        self._initialize_weights_and_biases(prior_prob)

    def forward(self, x: Tensor) -> tuple[Tensor, Tensor, Tensor]:
        out_feature = self.decoder(x)

        out_cls = self.class_branch(out_feature)
        out_reg = self.regression_branch(out_feature)

        return out_feature, out_cls, out_reg

    def _initialize_weights_and_biases(self, prior_prob: float) -> None:
        data = [
            (self.class_branch[-1], -math.log((1 - prior_prob) / prior_prob)),
            (self.regression_branch[-1], 1.0),
        ]
        for module, fill_value in data:
            assert module.bias is not None
            b = module.bias.view(-1)
            b.data.fill_(fill_value)
            module.bias = nn.Parameter(b.view(-1), requires_grad=True)

            w = module.weight
            w.data.fill_(0.0)
            module.weight = nn.Parameter(w, requires_grad=True)


class ConvModule(nn.Sequential):
    def __init__(
        self,
        in_channels: int,
        out_channels: int,
        kernel_size: int | tuple[int, int],
        stride: int | tuple[int, int] = 1,
        padding: int | tuple[int, int] = 0,
        dilation: int | tuple[int, int] = 1,
        groups: int = 1,
        bias: bool = False,
<<<<<<< HEAD
        activation: nn.Module | None | Literal[False] = None,
=======
        activation: nn.Module | None = None,
        use_norm: bool = True,
>>>>>>> fd2f0ac3
    ):
        """Conv2d + Optional BN + Activation.

        @type in_channels: int
        @param in_channels: Number of input channels.
        @type out_channels: int
        @param out_channels: Number of output channels.
        @type kernel_size: int
        @param kernel_size: Kernel size.
        @type stride: int
        @param stride: Stride. Defaults to 1.
        @type padding: int
        @param padding: Padding. Defaults to 0.
        @type dilation: int
        @param dilation: Dilation. Defaults to 1.
        @type groups: int
        @param groups: Groups. Defaults to 1.
        @type bias: bool
        @param bias: Whether to use bias. Defaults to False.
<<<<<<< HEAD
        @type activation: L{nn.Module} | None | Literal[False]
        @param activation: Activation function. If None then nn.ReLU. If
            False then no activation. Defaults to None.
=======
        @type activation: L{nn.Module} | None
        @param activation: Activation function. If None then nn.ReLU.
        @type use_norm: bool
        @param use_norm: Whether to use normalization. Defaults to True.
>>>>>>> fd2f0ac3
        """
        blocks = [
            nn.Conv2d(
                in_channels,
                out_channels,
                kernel_size,
                stride,
                padding,
                dilation,
                groups,
                bias,
            ),
<<<<<<< HEAD
            nn.BatchNorm2d(out_channels),
        ]
        if activation is not False:
            blocks.append(activation or nn.ReLU())
        super().__init__(*blocks)
=======
            nn.BatchNorm2d(out_channels) if use_norm else nn.Identity(),
            activation or nn.ReLU(),
        )
>>>>>>> fd2f0ac3


class UpBlock(nn.Sequential):
    def __init__(
        self,
        in_channels: int,
        out_channels: int,
        kernel_size: int = 2,
        stride: int = 2,
        upsample_mode: Literal["upsample", "conv_transpose"] = "upsample",
        inter_mode: str = "bilinear",
        align_corners: bool = False,
    ):
        """Upsampling with ConvTranspose2D or Upsample (based on the
        mode).

        @type in_channels: int
        @param in_channels: Number of input channels.
        @type out_channels: int
        @param out_channels: Number of output channels.
        @type kernel_size: int
        @param kernel_size: Kernel size. Defaults to C{2}.
        @type stride: int
        @param stride: Stride. Defaults to C{2}.
        @type upsample_mode: Literal["upsample", "conv_transpose"]
        @param upsample_mode: Upsampling method, either 'conv_transpose'
            (for ConvTranspose2D) or 'upsample' (for nn.Upsample).
        @type inter_mode: str
        @param inter_mode: Interpolation mode used for nn.Upsample
            (e.g., 'bilinear', 'nearest').
        @type align_corners: bool
        @param align_corners: Align corners option for upsampling
            methods that support it. Defaults to False.
        """

        layers = []

        if upsample_mode == "conv_transpose":
            layers.append(
                nn.ConvTranspose2d(
                    in_channels,
                    out_channels,
                    kernel_size=kernel_size,
                    stride=stride,
                )
            )
        elif upsample_mode == "upsample":
            layers.append(
                nn.Upsample(
                    scale_factor=stride,
                    mode=inter_mode,
                    align_corners=align_corners,
                )
            )
            layers.append(nn.Conv2d(in_channels, out_channels, kernel_size=1))
        else:
            raise ValueError(
                "Unsupported upsample mode. Choose either 'conv_transpose' or 'upsample'."
            )

        layers.append(
            ConvModule(out_channels, out_channels, kernel_size=3, padding=1)
        )

        super().__init__(*layers)


class SqueezeExciteBlock(nn.Module):
    def __init__(
        self,
        in_channels: int,
        intermediate_channels: int,
        approx_sigmoid: bool = False,
        activation: nn.Module | None = None,
    ):
        """Squeeze and Excite block,
        Adapted from U{Squeeze-and-Excitation Networks<https://arxiv.org/pdf/1709.01507.pdf>}.
        Code adapted from U{https://github.com/apple/ml-mobileone/blob/main/mobileone.py}.

        @type in_channels: int
        @param in_channels: Number of input channels.
        @type intermediate_channels: int
        @param intermediate_channels: Number of intermediate channels.
        @type approx_sigmoid: bool
        @param approx_sigmoid: Whether to use approximated sigmoid function. Defaults to False.
        @type activation: L{nn.Module} | None
        @param activation: Activation function. Defaults to L{nn.ReLU}.
        """
        super().__init__()

        activation = activation or nn.ReLU()
        self.pool = nn.AdaptiveAvgPool2d(output_size=1)
        self.conv_down = nn.Conv2d(
            in_channels=in_channels,
            out_channels=intermediate_channels,
            kernel_size=1,
            bias=True,
        )
        self.activation = activation
        self.conv_up = nn.Conv2d(
            in_channels=intermediate_channels,
            out_channels=in_channels,
            kernel_size=1,
            bias=True,
        )
        self.sigmoid = HSigmoid() if approx_sigmoid else nn.Sigmoid()

    def forward(self, x: Tensor) -> Tensor:
        weights = self.pool(x)
        weights = self.conv_down(weights)
        weights = self.activation(weights)
        weights = self.conv_up(weights)
        weights = self.sigmoid(weights)
        x = x * weights
        return x


class RepVGGBlock(nn.Module):
    def __init__(
        self,
        in_channels: int,
        out_channels: int,
        kernel_size: int = 3,
        stride: int = 1,
        padding: int = 1,
        groups: int = 1,
        use_se: bool = False,
    ):
        """RepVGGBlock is a basic rep-style block, including training and deploy status
        This code is based on U{https://github.com/DingXiaoH/RepVGG/blob/main/repvgg.py}.


        @type in_channels: int
        @param in_channels: Number of input channels.
        @type out_channels: int
        @param out_channels: Number of output channels.
        @type kernel_size: int
        @param kernel_size: Kernel size. Defaults to C{3}.
        @type stride: int
        @param stride: Stride. Defaults to C{1}.
        @type padding: int
        @param padding: Padding. Defaults to C{1}.
        @type dilation: int
        @param dilation: Dilation. Defaults to C{1}.
        @type groups: int
        @param groups: Groups. Defaults to C{1}.
        @type padding_mode: str
        @param padding_mode: Padding mode. Defaults to C{"zeros"}.
        @type deploy: bool
        @param deploy: Whether to use deploy mode. Defaults to C{False}.
        @type use_se: bool
        @param use_se: Whether to use SqueezeExciteBlock. Defaults to C{False}.
        """
        super().__init__()

        self.groups = groups
        self.in_channels = in_channels
        self.out_channels = out_channels

        assert kernel_size == 3
        assert padding == 1

        padding_11 = padding - kernel_size // 2

        self.nonlinearity = nn.ReLU()

        if use_se:
            # NOTE: that RepVGG-D2se uses SE before nonlinearity.
            # But RepVGGplus models uses SqueezeExciteBlock after nonlinearity.
            self.se = SqueezeExciteBlock(
                out_channels, intermediate_channels=int(out_channels // 16)
            )
        else:
            self.se = nn.Identity()

        self.rbr_identity = (
            nn.BatchNorm2d(num_features=in_channels)
            if out_channels == in_channels and stride == 1
            else None
        )
        self.rbr_dense = ConvModule(
            in_channels=in_channels,
            out_channels=out_channels,
            kernel_size=kernel_size,
            stride=stride,
            padding=padding,
            groups=groups,
            activation=False,
        )
        self.rbr_1x1 = ConvModule(
            in_channels=in_channels,
            out_channels=out_channels,
            kernel_size=1,
            stride=stride,
            padding=padding_11,
            groups=groups,
            activation=False,
        )

    def forward(self, x: Tensor) -> Tensor:
        if hasattr(self, "rbr_reparam"):
            return self.nonlinearity(self.se(self.rbr_reparam(x)))

        if self.rbr_identity is None:
            id_out = 0
        else:
            id_out = self.rbr_identity(x)

        return self.nonlinearity(
            self.se(self.rbr_dense(x) + self.rbr_1x1(x) + id_out)
        )

    def reparametrize(self) -> None:
        if hasattr(self, "rbr_reparam"):
            return

        kernel, bias = self._get_equivalent_kernel_bias()
        self.rbr_reparam = nn.Conv2d(
            in_channels=self.rbr_dense[0].in_channels,
            out_channels=self.rbr_dense[0].out_channels,
            kernel_size=self.rbr_dense[0].kernel_size,
            stride=self.rbr_dense[0].stride,
            padding=self.rbr_dense[0].padding,
            dilation=self.rbr_dense[0].dilation,
            groups=self.rbr_dense[0].groups,
            bias=True,
        )
        self.rbr_reparam.weight.data = kernel  # type: ignore
        self.rbr_reparam.bias.data = bias  # type: ignore
        del self.rbr_dense
        del self.rbr_1x1
        if hasattr(self, "rbr_identity"):
            del self.rbr_identity
        if hasattr(self, "id_tensor"):
            del self.id_tensor

    def _get_equivalent_kernel_bias(self) -> tuple[Tensor, Tensor]:
        """Derives the equivalent kernel and bias in a DIFFERENTIABLE
        way."""
        kernel3x3, bias3x3 = self._fuse_bn_tensor(self.rbr_dense)
        kernel1x1, bias1x1 = self._fuse_bn_tensor(self.rbr_1x1)
        kernelid, biasid = self._fuse_bn_tensor(self.rbr_identity)
        return (
            kernel3x3
            + self._pad_1x1_to_3x3_tensor(kernel1x1)
            + kernelid.to(kernel3x3.device),
            bias3x3 + bias1x1 + biasid.to(bias3x3.device),
        )

    def _pad_1x1_to_3x3_tensor(self, kernel1x1: Tensor | None) -> Tensor:
        if kernel1x1 is None:
            return torch.tensor(0)
        else:
            return torch.nn.functional.pad(kernel1x1, [1, 1, 1, 1])

    def _fuse_bn_tensor(
        self, branch: nn.Module | None
    ) -> tuple[Tensor, Tensor]:
        if branch is None:
            return torch.tensor(0), torch.tensor(0)
        if isinstance(branch, nn.Sequential):
            kernel = branch[0].weight
            running_mean = branch[1].running_mean
            running_var = branch[1].running_var
            gamma = branch[1].weight
            beta = branch[1].bias
            eps = branch[1].eps
        else:
            assert isinstance(branch, nn.BatchNorm2d)
            if not hasattr(self, "id_tensor"):
                input_dim = self.in_channels // self.groups
                kernel_value = np.zeros(
                    (self.in_channels, input_dim, 3, 3), dtype=np.float32
                )
                for i in range(self.in_channels):
                    kernel_value[i, i % input_dim, 1, 1] = 1
                self.id_tensor = torch.from_numpy(kernel_value)
            kernel = self.id_tensor
            running_mean = branch.running_mean
            running_var = branch.running_var
            gamma = branch.weight
            beta = branch.bias
            eps = branch.eps
        assert running_var is not None
        std = (running_var + eps).sqrt()
        t = (gamma / std).reshape(-1, 1, 1, 1).to(kernel.device)
        return kernel * t, beta - running_mean * gamma / std


class BlockRepeater(nn.Module):
    def __init__(
        self,
        block: type[nn.Module],
        in_channels: int,
        out_channels: int,
        n_blocks: int = 1,
    ):
        """Module which repeats the block n times. First block accepts
        in_channels and outputs out_channels while subsequent blocks
        accept out_channels and output out_channels.

        @type block: L{nn.Module}
        @param block: Block to repeat.
        @type in_channels: int
        @param in_channels: Number of input channels.
        @type out_channels: int
        @param out_channels: Number of output channels.
        @type n_blocks: int
        @param n_blocks: Number of blocks to repeat. Defaults to C{1}.
        """
        super().__init__()

        self.blocks = nn.ModuleList()
        self.blocks.append(
            block(in_channels=in_channels, out_channels=out_channels)
        )
        for _ in range(n_blocks - 1):
            self.blocks.append(
                block(in_channels=out_channels, out_channels=out_channels)
            )

    def forward(self, x: Tensor) -> Tensor:
        for block in self.blocks:
            x = block(x)
        return x


class CSPStackRepBlock(nn.Module):
    def __init__(
        self,
        in_channels: int,
        out_channels: int,
        n_blocks: int = 1,
        e: float = 0.5,
    ):
        super().__init__()
        """Module composed of three 1x1 conv layers and a stack of sub-
        blocks consisting of two RepVGG blocks with a residual
        connection.

        @type in_channels: int
        @param in_channels: Number of input channels.
        @type out_channels: int
        @param out_channels: Number of output channels.
        @type n_blocks: int
        @param n_blocks: Number of blocks to repeat. Defaults to C{1}.
        @type e: float
        @param e: Factor for number of intermediate channels. Defaults
            to C{0.5}.
        """
        intermediate_channels = int(out_channels * e)
        self.conv_1 = ConvModule(
            in_channels=in_channels,
            out_channels=intermediate_channels,
            kernel_size=1,
            padding=autopad(1, None),
        )
        self.conv_2 = ConvModule(
            in_channels=in_channels,
            out_channels=intermediate_channels,
            kernel_size=1,
            padding=autopad(1, None),
        )
        self.conv_3 = ConvModule(
            in_channels=intermediate_channels * 2,
            out_channels=out_channels,
            kernel_size=1,
            padding=autopad(1, None),
        )
        self.rep_stack = BlockRepeater(
            block=BottleRep,
            in_channels=intermediate_channels,
            out_channels=intermediate_channels,
            n_blocks=n_blocks // 2,
        )

    def forward(self, x: Tensor) -> Tensor:
        out_1 = self.conv_1(x)
        out_1 = self.rep_stack(out_1)
        out_2 = self.conv_2(x)
        out = torch.cat((out_1, out_2), dim=1)
        return self.conv_3(out)


class BottleRep(nn.Module):
    def __init__(
        self,
        in_channels: int,
        out_channels: int,
        block: type[nn.Module] = RepVGGBlock,
        weight: bool = True,
    ):
        super().__init__()
        """RepVGG bottleneck module.

        @type in_channels: int
        @param in_channels: Number of input channels.
        @type out_channels: int
        @param out_channels: Number of output channels.
        @type block: L{nn.Module}
        @param block: Block to use. Defaults to C{RepVGGBlock}.
        @type weight: bool
        @param weight: If using learnable or static shortcut weight.
            Defaults to C{True}.
        """
        self.conv_1 = block(in_channels=in_channels, out_channels=out_channels)
        self.conv_2 = block(
            in_channels=out_channels, out_channels=out_channels
        )
        self.shortcut = in_channels == out_channels
        self.alpha = nn.Parameter(torch.ones(1)) if weight else 1.0

    def forward(self, x: Tensor) -> Tensor:
        out = self.conv_1(x)
        out = self.conv_2(out)
        return out + self.alpha * x if self.shortcut else out


class SpatialPyramidPoolingBlock(nn.Module):
    def __init__(
        self, in_channels: int, out_channels: int, kernel_size: int = 5
    ):
        """Spatial Pyramid Pooling block with ReLU activation on three
        different scales.

        @type in_channels: int
        @param in_channels: Number of input channels.
        @type out_channels: int
        @param out_channels: Number of output channels.
        @type kernel_size: int
        @param kernel_size: Kernel size. Defaults to C{5}.
        """
        super().__init__()

        intermediate_channels = in_channels // 2  # hidden channels
        self.conv1 = ConvModule(in_channels, intermediate_channels, 1, 1)
        self.conv2 = ConvModule(intermediate_channels * 4, out_channels, 1, 1)
        self.max_pool = nn.MaxPool2d(
            kernel_size=kernel_size, stride=1, padding=kernel_size // 2
        )

    def forward(self, x: Tensor) -> Tensor:
        x = self.conv1(x)
        # apply max-pooling at three different scales
        y1 = self.max_pool(x)
        y2 = self.max_pool(y1)
        y3 = self.max_pool(y2)

        x = torch.cat([x, y1, y2, y3], dim=1)
        x = self.conv2(x)
        return x


class AttentionRefinmentBlock(nn.Module):
    def __init__(self, in_channels: int, out_channels: int):
        """Attention Refinment block adapted from
        U{https://github.com/taveraantonio/BiseNetv1}.

        @type in_channels: int
        @param in_channels: Number of input channels.
        @type out_channels: int
        @param out_channels: Number of output channels.
        """
        super().__init__()

        self.conv_3x3 = ConvModule(in_channels, out_channels, 3, 1, 1)
        self.attention = nn.Sequential(
            nn.AdaptiveAvgPool2d(1),
            ConvModule(
                in_channels=out_channels,
                out_channels=out_channels,
                kernel_size=1,
                activation=False,
            ),
            nn.Sigmoid(),
        )

    def forward(self, x: Tensor) -> Tensor:
        x = self.conv_3x3(x)
        attention = self.attention(x)
        out = x * attention
        return out


class FeatureFusionBlock(nn.Module):
    def __init__(
        self, in_channels: int, out_channels: int, reduction: int = 1
    ):
        """Feature Fusion block adapted from: U{https://github.com/taveraantonio/BiseNetv1}.

        @type in_channels: int
        @param in_channels: Number of input channels.
        @type out_channels: int
        @param out_channels: Number of output channels.
        @type reduction: int
        @param reduction: Reduction factor. Defaults to C{1}.
        """

        super().__init__()

        self.conv_1x1 = ConvModule(in_channels, out_channels, 1, 1, 0)
        self.attention = nn.Sequential(
            nn.AdaptiveAvgPool2d(1),
            ConvModule(
                in_channels=out_channels,
                out_channels=out_channels // reduction,
                kernel_size=1,
            ),
            ConvModule(
                in_channels=out_channels,
                out_channels=out_channels // reduction,
                kernel_size=1,
                activation=False,
            ),
            nn.Sigmoid(),
        )

    def forward(self, x1: Tensor, x2: Tensor) -> Tensor:
        fusion = torch.cat([x1, x2], dim=1)
        x = self.conv_1x1(fusion)
        attention = self.attention(x)
        out = x + x * attention
        return out


T = TypeVar("T", int, tuple[int, ...])


def autopad(kernel_size: T, padding: T | None = None) -> T:
    """Compute padding based on kernel size.

    @type kernel_size: int | tuple[int, ...]
    @param kernel_size: Kernel size.
    @type padding: int | tuple[int, ...] | None
    @param padding: Padding. Defaults to None.

    @rtype: int | tuple[int, ...]
    @return: Computed padding. The output type is the same as the type of the
        C{kernel_size}.
    """
    if padding is not None:
        return padding
    if isinstance(kernel_size, int):
        return kernel_size // 2
    return tuple(x // 2 for x in kernel_size)


class BasicResNetBlock(nn.Module):
    def __init__(
        self,
        in_planes: int,
        planes: int,
        stride: int = 1,
        expansion: int = 1,
        final_relu: bool = True,
        droppath_prob: float = 0.0,
    ):
        """A basic residual block for ResNet.

        @type in_planes: int
        @param in_planes: Number of input channels.
        @type planes: int
        @param planes: Number of output channels.
        @type stride: int
        @param stride: Stride for the convolutional layers. Defaults to 1.
        @type expansion: int
        @param expansion: Expansion factor for the output channels. Defaults to 1.
        @type final_relu: bool
        @param final_relu: Whether to apply a ReLU activation after the residual
            addition. Defaults to True.
        @type droppath_prob: float
        @param droppath_prob: Drop path probability for stochastic depth. Defaults to
            0.0.
        """
        super().__init__()
        self.expansion = expansion
        self.conv1 = nn.Conv2d(
            in_planes,
            planes,
            kernel_size=3,
            stride=stride,
            padding=1,
            bias=False,
        )
        self.bn1 = nn.BatchNorm2d(planes)
        self.conv2 = nn.Conv2d(
            planes, planes, kernel_size=3, stride=1, padding=1, bias=False
        )
        self.bn2 = nn.BatchNorm2d(planes)
        self.final_relu = final_relu

        self.drop_path = DropPath(drop_prob=droppath_prob)
        self.shortcut = nn.Sequential()
        if stride != 1 or in_planes != self.expansion * planes:
            self.shortcut = nn.Sequential(
                nn.Conv2d(
                    in_planes,
                    self.expansion * planes,
                    kernel_size=1,
                    stride=stride,
                    bias=False,
                ),
                nn.BatchNorm2d(self.expansion * planes),
            )

    def forward(self, x: Tensor) -> Tensor:
        out = F.relu(self.bn1(self.conv1(x)))
        out = self.bn2(self.conv2(out))
        out = self.drop_path(out)
        out += self.shortcut(x)
        if self.final_relu:
            out = F.relu(out)
        return out


class Bottleneck(nn.Module):
    def __init__(
        self,
        in_planes: int,
        planes: int,
        stride: int = 1,
        expansion: int = 4,
        final_relu: bool = True,
        droppath_prob: float = 0.0,
    ):
        """A bottleneck block for ResNet.

        @type in_planes: int
        @param in_planes: Number of input channels.
        @type planes: int
        @param planes: Number of intermediate channels.
        @type stride: int
        @param stride: Stride for the second convolutional layer. Defaults to 1.
        @type expansion: int
        @param expansion: Expansion factor for the output channels. Defaults to 4.
        @type final_relu: bool
        @param final_relu: Whether to apply a ReLU activation after the residual
            addition. Defaults to True.
        @type droppath_prob: float
        @param droppath_prob: Drop path probability for stochastic depth. Defaults to
            0.0.
        """
        super().__init__()
        self.expansion = expansion
        self.conv1 = nn.Conv2d(in_planes, planes, kernel_size=1, bias=False)
        self.bn1 = nn.BatchNorm2d(planes)
        self.conv2 = nn.Conv2d(
            planes, planes, kernel_size=3, stride=stride, padding=1, bias=False
        )
        self.bn2 = nn.BatchNorm2d(planes)
        self.conv3 = nn.Conv2d(
            planes, self.expansion * planes, kernel_size=1, bias=False
        )
        self.bn3 = nn.BatchNorm2d(self.expansion * planes)
        self.final_relu = final_relu

        self.drop_path = DropPath(drop_prob=droppath_prob)
        self.shortcut = nn.Sequential()
        if stride != 1 or in_planes != self.expansion * planes:
            self.shortcut = nn.Sequential(
                nn.Conv2d(
                    in_planes,
                    self.expansion * planes,
                    kernel_size=1,
                    stride=stride,
                    bias=False,
                ),
                nn.BatchNorm2d(self.expansion * planes),
            )

    def forward(self, x: Tensor) -> Tensor:
        out = F.relu(self.bn1(self.conv1(x)))
        out = F.relu(self.bn2(self.conv2(out)))
        out = self.bn3(self.conv3(out))

        out = self.drop_path(out)
        out += self.shortcut(x)

        if self.final_relu:
            out = F.relu(out)

        return out


class UpscaleOnline(nn.Module):
    """Upscale tensor to a specified size during the forward pass.

    This class supports cases where the required scale/size is only
    known when the input is received. Only the interpolation mode is set
    in advance.
    """

    def __init__(self, mode: str = "bilinear"):
        """Initialize UpscaleOnline with the interpolation mode.

        @type mode: str
        @param mode: Interpolation mode for resizing. Defaults to
            "bilinear".
        """
        super().__init__()
        self.mode = mode

    def forward(
        self, x: Tensor, output_height: int, output_width: int
    ) -> Tensor:
        """Upscale the input tensor to the specified height and width.

        @type x: Tensor
        @param x: Input tensor to be upscaled.
        @type output_height: int
        @param output_height: Desired height of the output tensor.
        @type output_width: int
        @param output_width: Desired width of the output tensor.
        @return: Upscaled tensor.
        """
        return F.interpolate(
            x, size=[output_height, output_width], mode=self.mode
        )


class DropPath(nn.Module):
    """Drop paths (Stochastic Depth) per sample, when applied in the
    main path of residual blocks.

    Intended usage of this block is as follows:

    >>> class ResNetBlock(nn.Module):
    ...   def __init__(self, ..., drop_path_rate: float):
    ...     self.drop_path = DropPath(drop_path_rate)

    ...   def forward(self, x):
    ...     return x + self.drop_path(self.conv_bn_act(x))

    @see: U{Original code (TIMM) <https://github.com/rwightman/pytorch-image-models>}
    @license: U{Apache License 2.0 <https://github.com/huggingface/pytorch-image-models?tab=Apache-2.0-1-ov-file#readme>}
    """

    def __init__(self, drop_prob: float = 0.0, scale_by_keep: bool = True):
        """Initializes the DropPath module.

        @type drop_prob: float
        @param drop_prob: Probability of zeroing out individual vectors
            (channel dimension) of each feature map. Defaults to 0.0.
        @type scale_by_keep: bool
        @param scale_by_keep: Whether to scale the output by the keep
            probability. Enabled by default to maintain output mean &
            std in the same range as without DropPath. Defaults to True.
        """
        super().__init__()
        self.drop_prob = drop_prob
        self.scale_by_keep = scale_by_keep

    def drop_path(
        self, x: Tensor, drop_prob: float = 0.0, scale_by_keep: bool = True
    ) -> Tensor:
        """Drop paths (Stochastic Depth) per sample when applied in the
        main path of residual blocks.

        @type x: Tensor
        @param x: Input tensor.
        @type drop_prob: float
        @param drop_prob: Probability of dropping a path. Defaults to
            0.0.
        @type scale_by_keep: bool
        @param scale_by_keep: Whether to scale the output by the keep
            probability. Defaults to True.
        @return: Tensor with dropped paths based on the provided drop
            probability.
        """
        keep_prob = 1 - drop_prob
        shape = (x.shape[0],) + (1,) * (x.ndim - 1)
        random_tensor = x.new_empty(shape).bernoulli_(keep_prob)
        if keep_prob > 0.0 and scale_by_keep:
            random_tensor.div_(keep_prob)
        return x * random_tensor

    def forward(self, x: Tensor) -> Tensor:
        if self.drop_prob == 0.0 or not self.training:
            return x
        return self.drop_path(x, self.drop_prob, self.scale_by_keep)<|MERGE_RESOLUTION|>--- conflicted
+++ resolved
@@ -92,12 +92,8 @@
         dilation: int | tuple[int, int] = 1,
         groups: int = 1,
         bias: bool = False,
-<<<<<<< HEAD
         activation: nn.Module | None | Literal[False] = None,
-=======
-        activation: nn.Module | None = None,
         use_norm: bool = True,
->>>>>>> fd2f0ac3
     ):
         """Conv2d + Optional BN + Activation.
 
@@ -117,18 +113,13 @@
         @param groups: Groups. Defaults to 1.
         @type bias: bool
         @param bias: Whether to use bias. Defaults to False.
-<<<<<<< HEAD
         @type activation: L{nn.Module} | None | Literal[False]
         @param activation: Activation function. If None then nn.ReLU. If
             False then no activation. Defaults to None.
-=======
-        @type activation: L{nn.Module} | None
-        @param activation: Activation function. If None then nn.ReLU.
         @type use_norm: bool
         @param use_norm: Whether to use normalization. Defaults to True.
->>>>>>> fd2f0ac3
-        """
-        blocks = [
+        """
+        blocks: list[nn.Module] = [
             nn.Conv2d(
                 in_channels,
                 out_channels,
@@ -139,17 +130,13 @@
                 groups,
                 bias,
             ),
-<<<<<<< HEAD
-            nn.BatchNorm2d(out_channels),
         ]
+
+        if use_norm:
+            blocks.append(nn.BatchNorm2d(out_channels))
+
         if activation is not False:
             blocks.append(activation or nn.ReLU())
-        super().__init__(*blocks)
-=======
-            nn.BatchNorm2d(out_channels) if use_norm else nn.Identity(),
-            activation or nn.ReLU(),
-        )
->>>>>>> fd2f0ac3
 
 
 class UpBlock(nn.Sequential):
