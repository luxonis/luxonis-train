--- conflicted
+++ resolved
@@ -25,10 +25,7 @@
     "ResNet",
     "DDRNet",
     "RecSubNet",
-<<<<<<< HEAD
+    "GhostFaceNetV2",
     "PPLCNetV3",
-=======
-    "GhostFaceNetV2",
->>>>>>> 68cfdbb9
     "EfficientViT",
 ]