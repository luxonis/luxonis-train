--- conflicted
+++ resolved
@@ -2,23 +2,10 @@
 from torch import Tensor, nn
 from typeguard import typechecked
 
-<<<<<<< HEAD
 from luxonis_train.nodes.blocks import (
     GeneralReparametrizableBlock,
     SqueezeExciteBlock,
 )
-=======
-
-def make_divisible(
-    v: float, divisor: int = 16, min_value: int | None = None
-) -> int:
-    if min_value is None:
-        min_value = divisor
-    new_v = max(min_value, int(v + divisor / 2) // divisor * divisor)
-    if new_v < 0.9 * v:
-        new_v += divisor
-    return new_v
->>>>>>> 99e22bb4
 
 
 class AffineActivation(nn.Module):
@@ -28,7 +15,7 @@
         self.affine = AffineBlock()
 
     def forward(self, x: Tensor) -> Tensor:
-        # WARN: Is the order correct (activation -> affine)?
+        # WARN: Is the order (affine ∘ activation) correct?
         return self.affine(self.activation(x))
 
 
@@ -89,4 +76,15 @@
                 activation=AffineActivation(),
             )
         )
-        super().__init__(*blocks)+        super().__init__(*blocks)
+
+
+def make_divisible(
+    v: float, divisor: int = 16, min_value: int | None = None
+) -> int:
+    if min_value is None:
+        min_value = divisor
+    new_v = max(min_value, int(v + divisor / 2) // divisor * divisor)
+    if new_v < 0.9 * v:
+        new_v += divisor
+    return new_v