import torch
from luxonis_ml.typing import Kwargs
from torch import Tensor
from typing_extensions import override

from luxonis_train.nodes.blocks import UNetDecoder, UNetEncoder
from luxonis_train.nodes.heads import BaseHead
from luxonis_train.tasks import Tasks
from luxonis_train.typing import Packet


class DiscSubNetHead(BaseHead[Tensor, Tensor]):
    task = Tasks.ANOMALY_DETECTION

    in_channels: list[int] | int
    base_channels: int

    def __init__(
        self,
        base_channels: int,
        width_multipliers: list[float],
        in_channels: list[int] | int = 6,
        out_channels: int = 2,
        **kwargs,
    ):
        """DiscSubNetHead: A discriminative sub-network that detects and
        segments anomalies in images.

        This model is designed to take an input image and generate a
        mask that highlights anomalies or regions of interest based on
        reconstruction. The encoder extracts relevant features from the
        input, while the decoder generates a mask that identifies areas
        of anomalies by distinguishing between the reconstructed image
        and the input.

        @type in_channels: list[int] | int
        @param in_channels: Number of input channels for the encoder.
            Defaults to 6.
        @type out_channels: int
        @param out_channels: Number of output channels for the decoder.
            Defaults to 2 (for segmentation masks).
<<<<<<< HEAD

        @type base_channels: int
        @param base_channels: The base number of filters used in the encoder and decoder blocks. If None, it is determined based on the variant.
=======
        @type base_channels: int
        @param base_channels: The base number of filters used in the
            encoder and decoder blocks. If None, it is determined based
            on the variant.
        @type variant: Literal["n", "l"]
        @param variant: The variant of the DiscSubNetHead to use. "l"
            for large, "n" for nano (lightweight). Defaults to "l".
>>>>>>> a6870000
        """
        super().__init__(**kwargs)

        if isinstance(in_channels, list):
            in_channels = in_channels[0] * 2

        self.encoder_segment = UNetEncoder(
            in_channels, base_channels, width_multipliers
        )
        self.decoder_segment = UNetDecoder(
            base_channels, out_channels, width_multipliers
        )

    def forward(self, inputs: list[Tensor]) -> tuple[Tensor, Tensor]:
        """Performs the forward pass through the encoder and decoder."""
        reconstruction, x = inputs
        x = torch.cat([reconstruction, x], dim=1)
        seg_out = self.decoder_segment(self.encoder_segment(x))

        return seg_out, reconstruction

    @override
    def wrap(self, output: tuple[Tensor, Tensor]) -> Packet[Tensor]:
        """Wraps the output into a packet."""
        seg_out, recon = output
        if self.export:
            return {"segmentation": seg_out}
        seg_out, recon = output
        return {"reconstructed": recon, "segmentation": seg_out}

    @override
    def get_custom_head_config(self) -> dict:
        """Returns custom head configuration.

        @rtype: dict
        @return: Custom head configuration.
        """
        return {}

    @override
    @staticmethod
    def get_variants() -> tuple[str, dict[str, Kwargs]]:
        return "n", {
            "n": {
                "base_channels": 32,
                "width_multipliers": [1, 1.1],
            },
            "l": {
                "base_channels": 64,
                "width_multipliers": [1, 2, 4, 8, 8],
            },
        }<|MERGE_RESOLUTION|>--- conflicted
+++ resolved
@@ -1,26 +1,44 @@
+from typing import Literal, TypeAlias
+
 import torch
-from luxonis_ml.typing import Kwargs
 from torch import Tensor
-from typing_extensions import override
 
-from luxonis_train.nodes.blocks import UNetDecoder, UNetEncoder
 from luxonis_train.nodes.heads import BaseHead
 from luxonis_train.tasks import Tasks
 from luxonis_train.typing import Packet
 
+from .blocks import Decoder, Encoder, NanoDecoder, NanoEncoder
+
+VariantLiteral: TypeAlias = Literal["n", "l"]
+
+
+def get_variant(variant: VariantLiteral) -> int:
+    """Returns the base width for the specified variant."""
+    variants = {
+        "n": 32,
+        "l": 64,
+    }
+
+    if variant not in variants:
+        raise ValueError(
+            f"Variant should be one of {list(variants.keys())}, got '{variant}'."
+        )
+
+    return variants[variant]
+
 
 class DiscSubNetHead(BaseHead[Tensor, Tensor]):
+    in_channels: list[int] | int
+    out_channels: int
+    base_channels: int
     task = Tasks.ANOMALY_DETECTION
-
-    in_channels: list[int] | int
-    base_channels: int
 
     def __init__(
         self,
-        base_channels: int,
-        width_multipliers: list[float],
         in_channels: list[int] | int = 6,
         out_channels: int = 2,
+        base_channels: int | None = None,
+        variant: VariantLiteral = "l",  # Use lowercase variant
         **kwargs,
     ):
         """DiscSubNetHead: A discriminative sub-network that detects and
@@ -39,11 +57,6 @@
         @type out_channels: int
         @param out_channels: Number of output channels for the decoder.
             Defaults to 2 (for segmentation masks).
-<<<<<<< HEAD
-
-        @type base_channels: int
-        @param base_channels: The base number of filters used in the encoder and decoder blocks. If None, it is determined based on the variant.
-=======
         @type base_channels: int
         @param base_channels: The base number of filters used in the
             encoder and decoder blocks. If None, it is determined based
@@ -51,29 +64,35 @@
         @type variant: Literal["n", "l"]
         @param variant: The variant of the DiscSubNetHead to use. "l"
             for large, "n" for nano (lightweight). Defaults to "l".
->>>>>>> a6870000
         """
         super().__init__(**kwargs)
 
         if isinstance(in_channels, list):
             in_channels = in_channels[0] * 2
 
-        self.encoder_segment = UNetEncoder(
-            in_channels, base_channels, width_multipliers
+        self.base_channels = (
+            base_channels
+            if base_channels is not None
+            else get_variant(variant)
         )
-        self.decoder_segment = UNetDecoder(
-            base_channels, out_channels, width_multipliers
-        )
+
+        if variant == "l":
+            self.encoder_segment = Encoder(in_channels, self.base_channels)
+            self.decoder_segment = Decoder(self.base_channels, out_channels)
+        elif variant == "n":
+            self.encoder_segment = NanoEncoder(in_channels, self.base_channels)
+            self.decoder_segment = NanoDecoder(
+                self.base_channels, out_channels
+            )
 
     def forward(self, inputs: list[Tensor]) -> tuple[Tensor, Tensor]:
         """Performs the forward pass through the encoder and decoder."""
         reconstruction, x = inputs
         x = torch.cat([reconstruction, x], dim=1)
-        seg_out = self.decoder_segment(self.encoder_segment(x))
+        seg_out = self.decoder_segment(*self.encoder_segment(x))
 
         return seg_out, reconstruction
 
-    @override
     def wrap(self, output: tuple[Tensor, Tensor]) -> Packet[Tensor]:
         """Wraps the output into a packet."""
         seg_out, recon = output
@@ -82,25 +101,10 @@
         seg_out, recon = output
         return {"reconstructed": recon, "segmentation": seg_out}
 
-    @override
     def get_custom_head_config(self) -> dict:
         """Returns custom head configuration.
 
         @rtype: dict
         @return: Custom head configuration.
         """
-        return {}
-
-    @override
-    @staticmethod
-    def get_variants() -> tuple[str, dict[str, Kwargs]]:
-        return "n", {
-            "n": {
-                "base_channels": 32,
-                "width_multipliers": [1, 1.1],
-            },
-            "l": {
-                "base_channels": 64,
-                "width_multipliers": [1, 2, 4, 8, 8],
-            },
-        }+        return {}