import math
from typing import Literal, cast

import torch
from torch import Tensor, nn
from typing_extensions import override

<<<<<<< HEAD
from luxonis_train.nodes.blocks import DFL
from luxonis_train.nodes.blocks.blocks import PreciseDecoupledBlock
=======
from luxonis_train.nodes.blocks import DFL, ConvModule
from luxonis_train.nodes.heads import BaseHead
>>>>>>> d68688b0
from luxonis_train.tasks import Tasks
from luxonis_train.typing import Packet
from luxonis_train.utils import (
    anchors_for_fpn_features,
    dist2bbox,
    non_max_suppression,
)

from .base_detection_head import BaseDetectionHead


class PrecisionBBoxHead(BaseDetectionHead):
    task = Tasks.BOUNDINGBOX

    def __init__(
        self,
        n_heads: Literal[2, 3, 4] = 3,
        conf_thres: float = 0.25,
        iou_thres: float = 0.45,
        max_det: int = 300,
        reg_max: int = 16,
        **kwargs,
    ):
        """
        Adapted from U{Real-Time Flying Object Detection with YOLOv8
        <https://arxiv.org/pdf/2305.09972>} and from U{YOLOv6: A Single-Stage Object Detection Framework
        for Industrial Applications
        <https://arxiv.org/pdf/2209.02976.pdf>}.

        @type n_heads: Literal[2, 3, 4]
        @param n_heads: Number of output heads.
        @type conf_thres: float
        @param conf_thres: Confidence threshold for NMS.
        @type iou_thres: float
        @param iou_thres: IoU threshold for NMS.
        @type max_det: int
        @param max_det: Maximum number of detections retained after NMS.
        @type reg_max: int
        @param reg_max: Maximum number of regression channels.
        """
        super().__init__(
            n_heads=n_heads,
            conf_thres=conf_thres,
            iou_thres=iou_thres,
            max_det=max_det,
            **kwargs,
        )
        self.reg_max = reg_max
        self.no = self.n_classes + reg_max * 4
        self.grid_cell_offset = 0.5
        self.grid_cell_size = 5.0

        reg_channels = max((16, self.in_channels[0] // 4, reg_max * 4))
        cls_channels = max(self.in_channels[0], min(self.n_classes, 100))

<<<<<<< HEAD
        self.detection_heads = cast(
            list[PreciseDecoupledBlock],
            nn.ModuleList(
                PreciseDecoupledBlock(
                    in_channels=in_channels,
                    reg_channels=reg_channels,
                    cls_channels=cls_channels,
                    n_classes=self.n_classes,
                    reg_max=reg_max,
                )
                for in_channels in self.in_channels
            ),
=======
        if len(self.in_channels) < self.n_heads:
            logger.warning(
                f"Head '{self.name}' was set to use {self.n_heads} heads, "
                f"but received only {len(self.in_channels)} inputs. "
                f"Changing number of heads to {len(self.in_channels)}."
            )
            self.n_heads = len(self.in_channels)

        self.detection_heads = nn.ModuleList(
            nn.Sequential(
                # Regression branch
                nn.Sequential(
                    ConvModule(
                        x,
                        reg_channels,
                        kernel_size=3,
                        padding=1,
                        activation=nn.SiLU(),
                    ),
                    ConvModule(
                        reg_channels,
                        reg_channels,
                        kernel_size=3,
                        padding=1,
                        activation=nn.SiLU(),
                    ),
                    nn.Conv2d(reg_channels, 4 * self.reg_max, kernel_size=1),
                ),
                # Classification branch
                nn.Sequential(
                    ConvModule(
                        x,
                        cls_channels,
                        kernel_size=3,
                        padding=1,
                        activation=nn.SiLU(),
                    ),
                    ConvModule(
                        cls_channels,
                        cls_channels,
                        kernel_size=3,
                        padding=1,
                        activation=nn.SiLU(),
                    ),
                    nn.Conv2d(cls_channels, self.n_classes, kernel_size=1),
                ),
            )
            for x in self.in_channels
>>>>>>> d68688b0
        )

        self.dfl = DFL(reg_max) if reg_max > 1 else nn.Identity()

    def forward(
        self, inputs: list[Tensor]
    ) -> tuple[list[Tensor], list[Tensor], list[Tensor]]:
        features_list = []
        classes_list = []
        regressions_list = []
        for head, x in zip(self.detection_heads, inputs, strict=True):
            features, classes, regressions = head(x)
            regressions_list.append(regressions)
            classes_list.append(classes)
            features_list.append(features)

        return features_list, classes_list, regressions_list

    @override
    def wrap(
        self, output: tuple[list[Tensor], list[Tensor], list[Tensor]]
    ) -> Packet[Tensor]:
        features_list, classes_list, regressions_list = output
        if self.training:
            return {"features": features_list}

        if self.export:
            return {
                "boundingbox": self._construct_raw_bboxes(
                    classes_list, regressions_list
                )
            }

        boxes = non_max_suppression(
            self._prepare_bbox_inference_output(
                classes_list, regressions_list
            ),
            n_classes=self.n_classes,
            conf_thres=self.conf_thres,
            iou_thres=self.iou_thres,
            bbox_format="xyxy",
            max_det=self.max_det,
            predicts_objectness=False,
        )

        return {
            "features": features_list,
            "boundingbox": boxes,
        }

    @override
    def initialize_weights(self, method: str | None = None) -> None:
        """Initialize biases for the detection heads.

        Assumes detection_heads structure with separate regression and
        classification branches.
        """
        super().initialize_weights(method)
        for head, stride in zip(
            self.detection_heads, self.stride, strict=True
        ):
            reg_conv = head.regression_branch[-1]
            assert isinstance(reg_conv, nn.Conv2d)
            if reg_conv.bias is not None:
                nn.init.constant_(reg_conv.bias, 1.0)

            cls_conv = head.classification_branch[-1]
            assert isinstance(cls_conv, nn.Conv2d)
            if cls_conv.bias is not None:
                cls_conv.bias.data[: self.n_classes] = math.log(
                    5
                    / self.n_classes
                    / (self.original_in_shape[1] / stride) ** 2
                )

    @property
    @override
    def export_output_names(self) -> list[str] | None:
        return self.get_output_names(
            [f"output{i + 1}_yolov8" for i in range(self.n_heads)]
        )

    @override
    def get_custom_head_config(self) -> dict:
        """Returns custom head configuration.

        @rtype: dict
        @return: Custom head configuration.
        """
        return super().get_custom_head_config() | {"subtype": "yolov8"}

    def _construct_raw_bboxes(
        self, classes_list: list[Tensor], regressions_list: list[Tensor]
    ) -> list[Tensor]:
        """Extract classification and bounding box tensors."""
        bboxes = []
        for i in range(self.n_heads):
            bbox = self.dfl(regressions_list[i])
            classes = classes_list[i].sigmoid()
            confidence = classes.max(1, keepdim=True)[0]
            # @shape: [N, 4 + 1 + n_classes, h_f, w_f]
            bboxes.append(torch.cat([bbox, confidence, classes], dim=1))
        return bboxes

    def _prepare_bbox_inference_output(
        self, classes_list: list[Tensor], regressions_list: list[Tensor]
    ) -> Tensor:
        """Perform inference on predicted bounding boxes and class
        probabilities."""
        raw_bboxes = self._construct_raw_bboxes(classes_list, regressions_list)
        bbox_distributions = []
        class_probabilities = []
        for raw_bbox in raw_bboxes:
            bs, _, h, w = raw_bbox.size()
            raw_bbox = raw_bbox.view(bs, -1, h * w)
            confidence = raw_bbox[:, :4, :]
            classes = raw_bbox[:, 5:, :]
            bbox_distributions.append(confidence)
            class_probabilities.append(classes)

        bbox_distributions = torch.cat(bbox_distributions, dim=2)
        class_probabilities = torch.cat(class_probabilities, dim=2)

        _, anchor_points, _, strides = anchors_for_fpn_features(
            raw_bboxes, self.stride, 0.5
        )

        pred_bboxes = dist2bbox(
            bbox_distributions,
            anchor_points.transpose(0, 1),
            out_format="xyxy",
            dim=1,
        ) * strides.transpose(0, 1)

        base_output = [
            # @shape: [N, H * W, 4]
            pred_bboxes.permute(0, 2, 1),
            torch.ones(
                (bbox_distributions.shape[0], pred_bboxes.shape[2], 1),
                dtype=pred_bboxes.dtype,
                device=pred_bboxes.device,
            ),
            # @shape: [N, H * W, n_classes]
            class_probabilities.permute(0, 2, 1),
        ]

<<<<<<< HEAD
        # @shape: [N, H * W, 4 + 1 + n_classes]
        return torch.cat(base_output, dim=-1)
=======
        output_merged = torch.cat(
            base_output, dim=-1
        )  # [BS, H*W, 4 + 1 + n_classes]
        return output_merged

    def bias_init(self) -> None:
        """Initialize biases for the detection heads.

        Assumes detection_heads structure with separate regression and
        classification branches.
        """
        for head, stride in zip(self.detection_heads, self.stride):
            reg_branch = head[0]  # type: ignore
            cls_branch = head[1]  # type: ignore

            reg_conv = reg_branch[-1]
            reg_conv.bias.data[:] = 1.0

            cls_conv = cls_branch[-1]
            cls_conv.bias.data[: self.n_classes] = math.log(
                5 / self.n_classes / (self.original_in_shape[1] / stride) ** 2
            )

    def initialize_weights(self) -> None:
        for m in self.modules():
            if isinstance(m, nn.Conv2d):
                pass
            elif isinstance(m, nn.BatchNorm2d):
                m.eps = 0.001
                m.momentum = 0.03
            elif isinstance(
                m, nn.Hardswish | nn.LeakyReLU | nn.ReLU | nn.ReLU6 | nn.SiLU
            ):
                m.inplace = True

    def get_custom_head_config(self) -> dict:
        """Returns custom head configuration.

        @rtype: dict
        @return: Custom head configuration.
        """
        return {
            "subtype": "yolov8",
            "iou_threshold": self.iou_thres,
            "conf_threshold": self.conf_thres,
            "max_det": self.max_det,
        }
>>>>>>> d68688b0
<|MERGE_RESOLUTION|>--- conflicted
+++ resolved
@@ -2,16 +2,12 @@
 from typing import Literal, cast
 
 import torch
+from loguru import logger
 from torch import Tensor, nn
 from typing_extensions import override
 
-<<<<<<< HEAD
 from luxonis_train.nodes.blocks import DFL
 from luxonis_train.nodes.blocks.blocks import PreciseDecoupledBlock
-=======
-from luxonis_train.nodes.blocks import DFL, ConvModule
-from luxonis_train.nodes.heads import BaseHead
->>>>>>> d68688b0
 from luxonis_train.tasks import Tasks
 from luxonis_train.typing import Packet
 from luxonis_train.utils import (
@@ -67,7 +63,14 @@
         reg_channels = max((16, self.in_channels[0] // 4, reg_max * 4))
         cls_channels = max(self.in_channels[0], min(self.n_classes, 100))
 
-<<<<<<< HEAD
+        if len(self.in_channels) < self.n_heads:
+            logger.warning(
+                f"Head '{self.name}' was set to use {self.n_heads} heads, "
+                f"but received only {len(self.in_channels)} inputs. "
+                f"Changing number of heads to {len(self.in_channels)}."
+            )
+            self.n_heads = len(self.in_channels)
+
         self.detection_heads = cast(
             list[PreciseDecoupledBlock],
             nn.ModuleList(
@@ -80,56 +83,6 @@
                 )
                 for in_channels in self.in_channels
             ),
-=======
-        if len(self.in_channels) < self.n_heads:
-            logger.warning(
-                f"Head '{self.name}' was set to use {self.n_heads} heads, "
-                f"but received only {len(self.in_channels)} inputs. "
-                f"Changing number of heads to {len(self.in_channels)}."
-            )
-            self.n_heads = len(self.in_channels)
-
-        self.detection_heads = nn.ModuleList(
-            nn.Sequential(
-                # Regression branch
-                nn.Sequential(
-                    ConvModule(
-                        x,
-                        reg_channels,
-                        kernel_size=3,
-                        padding=1,
-                        activation=nn.SiLU(),
-                    ),
-                    ConvModule(
-                        reg_channels,
-                        reg_channels,
-                        kernel_size=3,
-                        padding=1,
-                        activation=nn.SiLU(),
-                    ),
-                    nn.Conv2d(reg_channels, 4 * self.reg_max, kernel_size=1),
-                ),
-                # Classification branch
-                nn.Sequential(
-                    ConvModule(
-                        x,
-                        cls_channels,
-                        kernel_size=3,
-                        padding=1,
-                        activation=nn.SiLU(),
-                    ),
-                    ConvModule(
-                        cls_channels,
-                        cls_channels,
-                        kernel_size=3,
-                        padding=1,
-                        activation=nn.SiLU(),
-                    ),
-                    nn.Conv2d(cls_channels, self.n_classes, kernel_size=1),
-                ),
-            )
-            for x in self.in_channels
->>>>>>> d68688b0
         )
 
         self.dfl = DFL(reg_max) if reg_max > 1 else nn.Identity()
@@ -276,55 +229,5 @@
             class_probabilities.permute(0, 2, 1),
         ]
 
-<<<<<<< HEAD
         # @shape: [N, H * W, 4 + 1 + n_classes]
-        return torch.cat(base_output, dim=-1)
-=======
-        output_merged = torch.cat(
-            base_output, dim=-1
-        )  # [BS, H*W, 4 + 1 + n_classes]
-        return output_merged
-
-    def bias_init(self) -> None:
-        """Initialize biases for the detection heads.
-
-        Assumes detection_heads structure with separate regression and
-        classification branches.
-        """
-        for head, stride in zip(self.detection_heads, self.stride):
-            reg_branch = head[0]  # type: ignore
-            cls_branch = head[1]  # type: ignore
-
-            reg_conv = reg_branch[-1]
-            reg_conv.bias.data[:] = 1.0
-
-            cls_conv = cls_branch[-1]
-            cls_conv.bias.data[: self.n_classes] = math.log(
-                5 / self.n_classes / (self.original_in_shape[1] / stride) ** 2
-            )
-
-    def initialize_weights(self) -> None:
-        for m in self.modules():
-            if isinstance(m, nn.Conv2d):
-                pass
-            elif isinstance(m, nn.BatchNorm2d):
-                m.eps = 0.001
-                m.momentum = 0.03
-            elif isinstance(
-                m, nn.Hardswish | nn.LeakyReLU | nn.ReLU | nn.ReLU6 | nn.SiLU
-            ):
-                m.inplace = True
-
-    def get_custom_head_config(self) -> dict:
-        """Returns custom head configuration.
-
-        @rtype: dict
-        @return: Custom head configuration.
-        """
-        return {
-            "subtype": "yolov8",
-            "iou_threshold": self.iou_thres,
-            "conf_threshold": self.conf_thres,
-            "max_det": self.max_det,
-        }
->>>>>>> d68688b0
+        return torch.cat(base_output, dim=-1)