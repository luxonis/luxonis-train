import math
from typing import Literal, cast

import torch
from torch import Tensor, nn
from typing_extensions import override

<<<<<<< HEAD
from luxonis_train.nodes.blocks import DFL
from luxonis_train.nodes.blocks.blocks import PreciseDecoupledBlock
=======
from luxonis_train.nodes.blocks import DFL, ConvModule
from luxonis_train.nodes.heads import BaseHead
>>>>>>> a6870000
from luxonis_train.tasks import Tasks
from luxonis_train.typing import Packet
from luxonis_train.utils import (
    anchors_for_fpn_features,
    dist2bbox,
    non_max_suppression,
)

from .base_detection_head import BaseDetectionHead


class PrecisionBBoxHead(BaseDetectionHead):
    task = Tasks.BOUNDINGBOX

    def __init__(
        self,
        n_heads: Literal[2, 3, 4] = 3,
        conf_thres: float = 0.25,
        iou_thres: float = 0.45,
        max_det: int = 300,
        reg_max: int = 16,
        **kwargs,
    ):
        """
        Adapted from U{Real-Time Flying Object Detection with YOLOv8
        <https://arxiv.org/pdf/2305.09972>} and from U{YOLOv6: A Single-Stage Object Detection Framework
        for Industrial Applications
        <https://arxiv.org/pdf/2209.02976.pdf>}.

        @type n_heads: Literal[2, 3, 4]
        @param n_heads: Number of output heads.
        @type conf_thres: float
        @param conf_thres: Confidence threshold for NMS.
        @type iou_thres: float
        @param iou_thres: IoU threshold for NMS.
        @type max_det: int
        @param max_det: Maximum number of detections retained after NMS.
        @type reg_max: int
        @param reg_max: Maximum number of regression channels.
        """
        super().__init__(
            n_heads=n_heads,
            conf_thres=conf_thres,
            iou_thres=iou_thres,
            max_det=max_det,
            **kwargs,
        )
        self.reg_max = reg_max
        self.no = self.n_classes + reg_max * 4
        self.grid_cell_offset = 0.5
        self.grid_cell_size = 5.0

        reg_channels = max((16, self.in_channels[0] // 4, reg_max * 4))
        cls_channels = max(self.in_channels[0], min(self.n_classes, 100))

<<<<<<< HEAD
        self.detection_heads = cast(
            list[PreciseDecoupledBlock],
            nn.ModuleList(
                PreciseDecoupledBlock(
                    in_channels=in_channels,
                    reg_channels=reg_channels,
                    cls_channels=cls_channels,
                    n_classes=self.n_classes,
                    reg_max=reg_max,
                )
                for in_channels in self.in_channels
            ),
=======
        if len(self.in_channels) < self.n_heads:
            logger.warning(
                f"Head '{self.name}' was set to use {self.n_heads} heads, "
                f"but received only {len(self.in_channels)} inputs. "
                f"Changing number of heads to {len(self.in_channels)}."
            )
            self.n_heads = len(self.in_channels)

        self.detection_heads = nn.ModuleList(
            nn.Sequential(
                # Regression branch
                nn.Sequential(
                    ConvModule(
                        x,
                        reg_channels,
                        kernel_size=3,
                        padding=1,
                        activation=nn.SiLU(),
                    ),
                    ConvModule(
                        reg_channels,
                        reg_channels,
                        kernel_size=3,
                        padding=1,
                        activation=nn.SiLU(),
                    ),
                    nn.Conv2d(reg_channels, 4 * self.reg_max, kernel_size=1),
                ),
                # Classification branch
                nn.Sequential(
                    ConvModule(
                        x,
                        cls_channels,
                        kernel_size=3,
                        padding=1,
                        activation=nn.SiLU(),
                    ),
                    ConvModule(
                        cls_channels,
                        cls_channels,
                        kernel_size=3,
                        padding=1,
                        activation=nn.SiLU(),
                    ),
                    nn.Conv2d(cls_channels, self.n_classes, kernel_size=1),
                ),
            )
            for x in self.in_channels
>>>>>>> a6870000
        )

        self.dfl = DFL(reg_max) if reg_max > 1 else nn.Identity()

    def forward(
        self, inputs: list[Tensor]
    ) -> tuple[list[Tensor], list[Tensor], list[Tensor]]:
        features_list = []
        classes_list = []
        regressions_list = []
        for head, x in zip(self.detection_heads, inputs, strict=True):
            features, classes, regressions = head(x)
            regressions_list.append(regressions)
            classes_list.append(classes)
            features_list.append(features)

        return features_list, classes_list, regressions_list

    @override
    def wrap(
        self, output: tuple[list[Tensor], list[Tensor], list[Tensor]]
    ) -> Packet[Tensor]:
        features_list, classes_list, regressions_list = output
        if self.training:
            return {"features": features_list}

        if self.export:
            return {
                "boundingbox": self._construct_raw_bboxes(
                    classes_list, regressions_list
                )
            }

        boxes = non_max_suppression(
            self._prepare_bbox_inference_output(
                classes_list, regressions_list
            ),
            n_classes=self.n_classes,
            conf_thres=self.conf_thres,
            iou_thres=self.iou_thres,
            bbox_format="xyxy",
            max_det=self.max_det,
            predicts_objectness=False,
        )

        return {
            "features": features_list,
            "boundingbox": boxes,
        }

    @property
    @override
    def export_output_names(self) -> list[str] | None:
        return self.get_output_names(
            [f"output{i + 1}_yolov8" for i in range(self.n_heads)]
        )

    @override
    def get_custom_head_config(self) -> dict:
        """Returns custom head configuration.

        @rtype: dict
        @return: Custom head configuration.
        """
        return super().get_custom_head_config() | {"subtype": "yolov8"}

    def _construct_raw_bboxes(
        self, classes_list: list[Tensor], regressions_list: list[Tensor]
    ) -> list[Tensor]:
        """Extract classification and bounding box tensors."""
        bboxes = []
        for i in range(self.n_heads):
            bbox = self.dfl(regressions_list[i])
            classes = classes_list[i].sigmoid()
            confidence = classes.max(1, keepdim=True)[0]
            # @shape: [N, 4 + 1 + n_classes, h_f, w_f]
            bboxes.append(torch.cat([bbox, confidence, classes], dim=1))
        return bboxes

    def _prepare_bbox_inference_output(
        self, classes_list: list[Tensor], regressions_list: list[Tensor]
    ) -> Tensor:
        """Perform inference on predicted bounding boxes and class
        probabilities."""
        raw_bboxes = self._construct_raw_bboxes(classes_list, regressions_list)
        bbox_distributions = []
        class_probabilities = []
        for raw_bbox in raw_bboxes:
            bs, _, h, w = raw_bbox.size()
            raw_bbox = raw_bbox.view(bs, -1, h * w)
            confidence = raw_bbox[:, :4, :]
            classes = raw_bbox[:, 5:, :]
            bbox_distributions.append(confidence)
            class_probabilities.append(classes)

        bbox_distributions = torch.cat(bbox_distributions, dim=2)
        class_probabilities = torch.cat(class_probabilities, dim=2)

        _, anchor_points, _, strides = anchors_for_fpn_features(
            raw_bboxes, self.stride, 0.5
        )

        pred_bboxes = dist2bbox(
            bbox_distributions,
            anchor_points.transpose(0, 1),
            out_format="xyxy",
            dim=1,
        ) * strides.transpose(0, 1)

        base_output = [
            # @shape: [N, H * W, 4]
            pred_bboxes.permute(0, 2, 1),
            torch.ones(
                (bbox_distributions.shape[0], pred_bboxes.shape[2], 1),
                dtype=pred_bboxes.dtype,
                device=pred_bboxes.device,
            ),
            # @shape: [N, H * W, n_classes]
            class_probabilities.permute(0, 2, 1),
        ]

        # @shape: [N, H * W, 4 + 1 + n_classes]
        return torch.cat(base_output, dim=-1)

    @override
    def initialize_weights(self, method: str | None = None) -> None:
        """Initialize biases for the detection heads.

        Assumes detection_heads structure with separate regression and
        classification branches.
        """
<<<<<<< HEAD
        super().initialize_weights(method)
        for head, stride in zip(
            self.detection_heads, self.stride, strict=True
        ):
            reg_conv = head.regression_branch[-1]
            assert isinstance(reg_conv, nn.Conv2d)
            if reg_conv.bias is not None:
                nn.init.constant_(reg_conv.bias, 1.0)

            cls_conv = head.classification_branch[-1]
            assert isinstance(cls_conv, nn.Conv2d)
            if cls_conv.bias is not None:
                cls_conv.bias.data[: self.n_classes] = math.log(
                    5
                    / self.n_classes
                    / (self.original_in_shape[1] / stride) ** 2
                )
=======
        for head, stride in zip(self.detection_heads, self.stride):
            reg_branch = head[0]  # type: ignore
            cls_branch = head[1]  # type: ignore

            reg_conv = reg_branch[-1]
            reg_conv.bias.data[:] = 1.0

            cls_conv = cls_branch[-1]
            cls_conv.bias.data[: self.n_classes] = math.log(
                5 / self.n_classes / (self.original_in_shape[1] / stride) ** 2
            )

    def initialize_weights(self) -> None:
        for m in self.modules():
            if isinstance(m, nn.Conv2d):
                pass
            elif isinstance(m, nn.BatchNorm2d):
                m.eps = 0.001
                m.momentum = 0.03
            elif isinstance(
                m, nn.Hardswish | nn.LeakyReLU | nn.ReLU | nn.ReLU6 | nn.SiLU
            ):
                m.inplace = True

    def get_custom_head_config(self) -> dict:
        """Returns custom head configuration.

        @rtype: dict
        @return: Custom head configuration.
        """
        return {
            "subtype": "yolov8",
            "iou_threshold": self.iou_thres,
            "conf_threshold": self.conf_thres,
            "max_det": self.max_det,
        }
>>>>>>> a6870000
<|MERGE_RESOLUTION|>--- conflicted
+++ resolved
@@ -1,17 +1,12 @@
 import math
-from typing import Literal, cast
+from typing import Literal
 
 import torch
+from loguru import logger
 from torch import Tensor, nn
-from typing_extensions import override
-
-<<<<<<< HEAD
-from luxonis_train.nodes.blocks import DFL
-from luxonis_train.nodes.blocks.blocks import PreciseDecoupledBlock
-=======
+
 from luxonis_train.nodes.blocks import DFL, ConvModule
 from luxonis_train.nodes.heads import BaseHead
->>>>>>> a6870000
 from luxonis_train.tasks import Tasks
 from luxonis_train.typing import Packet
 from luxonis_train.utils import (
@@ -20,19 +15,19 @@
     non_max_suppression,
 )
 
-from .base_detection_head import BaseDetectionHead
-
-
-class PrecisionBBoxHead(BaseDetectionHead):
+
+class PrecisionBBoxHead(BaseHead[list[Tensor], list[Tensor]]):
+    in_channels: list[int]
     task = Tasks.BOUNDINGBOX
+    parser = "YOLO"
 
     def __init__(
         self,
+        reg_max: int = 16,
         n_heads: Literal[2, 3, 4] = 3,
         conf_thres: float = 0.25,
         iou_thres: float = 0.45,
         max_det: int = 300,
-        reg_max: int = 16,
         **kwargs,
     ):
         """
@@ -41,6 +36,10 @@
         for Industrial Applications
         <https://arxiv.org/pdf/2209.02976.pdf>}.
 
+        @type ch: tuple[int]
+        @param ch: Channels for each detection layer.
+        @type reg_max: int
+        @param reg_max: Maximum number of regression channels.
         @type n_heads: Literal[2, 3, 4]
         @param n_heads: Number of output heads.
         @type conf_thres: float
@@ -49,38 +48,20 @@
         @param iou_thres: IoU threshold for NMS.
         @type max_det: int
         @param max_det: Maximum number of detections retained after NMS.
-        @type reg_max: int
-        @param reg_max: Maximum number of regression channels.
         """
-        super().__init__(
-            n_heads=n_heads,
-            conf_thres=conf_thres,
-            iou_thres=iou_thres,
-            max_det=max_det,
-            **kwargs,
-        )
+        super().__init__(**kwargs)
         self.reg_max = reg_max
         self.no = self.n_classes + reg_max * 4
+        self.n_heads = n_heads
+        self.conf_thres = conf_thres
+        self.iou_thres = iou_thres
         self.grid_cell_offset = 0.5
         self.grid_cell_size = 5.0
+        self.max_det = max_det
 
         reg_channels = max((16, self.in_channels[0] // 4, reg_max * 4))
         cls_channels = max(self.in_channels[0], min(self.n_classes, 100))
 
-<<<<<<< HEAD
-        self.detection_heads = cast(
-            list[PreciseDecoupledBlock],
-            nn.ModuleList(
-                PreciseDecoupledBlock(
-                    in_channels=in_channels,
-                    reg_channels=reg_channels,
-                    cls_channels=cls_channels,
-                    n_classes=self.n_classes,
-                    reg_max=reg_max,
-                )
-                for in_channels in self.in_channels
-            ),
-=======
         if len(self.in_channels) < self.n_heads:
             logger.warning(
                 f"Head '{self.name}' was set to use {self.n_heads} heads, "
@@ -129,44 +110,67 @@
                 ),
             )
             for x in self.in_channels
->>>>>>> a6870000
-        )
-
+        )
+
+        self.stride = self._fit_stride_to_n_heads()
         self.dfl = DFL(reg_max) if reg_max > 1 else nn.Identity()
-
-    def forward(
-        self, inputs: list[Tensor]
-    ) -> tuple[list[Tensor], list[Tensor], list[Tensor]]:
-        features_list = []
-        classes_list = []
-        regressions_list = []
-        for head, x in zip(self.detection_heads, inputs, strict=True):
-            features, classes, regressions = head(x)
-            regressions_list.append(regressions)
-            classes_list.append(classes)
-            features_list.append(features)
-
-        return features_list, classes_list, regressions_list
-
-    @override
+        self.bias_init()
+        self.initialize_weights()
+
+        self.check_export_output_names()
+
+    def check_export_output_names(self) -> None:
+        if (
+            self.export_output_names is None
+            or len(self.export_output_names) != self.n_heads
+        ):
+            if (
+                self.export_output_names is not None
+                and len(self.export_output_names) != self.n_heads
+            ):
+                logger.warning(
+                    f"Number of provided output names ({len(self.export_output_names)}) "
+                    f"does not match number of heads ({self.n_heads}). "
+                    f"Using default names."
+                )
+            self._export_output_names = [
+                f"output{i + 1}_yolov8" for i in range(self.n_heads)
+            ]
+
+    def forward(self, x: list[Tensor]) -> tuple[list[Tensor], list[Tensor]]:
+        cls_outputs = []
+        reg_outputs = []
+        for i in range(self.n_heads):
+            reg_output = self.detection_heads[i][0](x[i])  # type: ignore
+            cls_output = self.detection_heads[i][1](x[i])  # type: ignore
+            reg_outputs.append(reg_output)
+            cls_outputs.append(cls_output)
+        return reg_outputs, cls_outputs
+
     def wrap(
-        self, output: tuple[list[Tensor], list[Tensor], list[Tensor]]
+        self, output: tuple[list[Tensor], list[Tensor]]
     ) -> Packet[Tensor]:
-        features_list, classes_list, regressions_list = output
+        reg_outputs, cls_outputs = (
+            output  # ([bs, 4*reg_max, h_f, w_f]), ([bs, n_classes, h_f, w_f])
+        )
+        features = [
+            torch.cat((reg, cls), dim=1)
+            for reg, cls in zip(reg_outputs, cls_outputs)
+        ]
         if self.training:
-            return {"features": features_list}
+            return {
+                "features": features,
+            }
 
         if self.export:
             return {
-                "boundingbox": self._construct_raw_bboxes(
-                    classes_list, regressions_list
+                "boundingbox": self._prepare_bbox_export(
+                    reg_outputs, cls_outputs
                 )
             }
 
         boxes = non_max_suppression(
-            self._prepare_bbox_inference_output(
-                classes_list, regressions_list
-            ),
+            self._prepare_bbox_inference_output(reg_outputs, cls_outputs),
             n_classes=self.n_classes,
             conf_thres=self.conf_thres,
             iou_thres=self.iou_thres,
@@ -176,110 +180,92 @@
         )
 
         return {
-            "features": features_list,
+            "features": features,
             "boundingbox": boxes,
         }
 
-    @property
-    @override
-    def export_output_names(self) -> list[str] | None:
-        return self.get_output_names(
-            [f"output{i + 1}_yolov8" for i in range(self.n_heads)]
-        )
-
-    @override
-    def get_custom_head_config(self) -> dict:
-        """Returns custom head configuration.
-
-        @rtype: dict
-        @return: Custom head configuration.
-        """
-        return super().get_custom_head_config() | {"subtype": "yolov8"}
-
-    def _construct_raw_bboxes(
-        self, classes_list: list[Tensor], regressions_list: list[Tensor]
+    def _fit_stride_to_n_heads(self) -> Tensor:
+        """Returns correct stride for number of heads and attach
+        index."""
+        stride = torch.tensor(
+            [
+                self.original_in_shape[1] / x[2]  # type: ignore
+                for x in self.in_sizes[: self.n_heads]
+            ],
+            dtype=torch.int,
+        )
+        return stride
+
+    def _prepare_bbox_and_cls(
+        self, reg_outputs: list[Tensor], cls_outputs: list[Tensor]
     ) -> list[Tensor]:
         """Extract classification and bounding box tensors."""
-        bboxes = []
+        output = []
         for i in range(self.n_heads):
-            bbox = self.dfl(regressions_list[i])
-            classes = classes_list[i].sigmoid()
-            confidence = classes.max(1, keepdim=True)[0]
-            # @shape: [N, 4 + 1 + n_classes, h_f, w_f]
-            bboxes.append(torch.cat([bbox, confidence, classes], dim=1))
-        return bboxes
+            box = self.dfl(reg_outputs[i])
+            cls = cls_outputs[i].sigmoid()
+            conf = cls.max(1, keepdim=True)[0]
+            output.append(
+                torch.cat([box, conf, cls], dim=1)
+            )  # [bs, 4 + 1 + n_classes, h_f, w_f]
+        return output
+
+    def _prepare_bbox_export(
+        self, reg_outputs: list[Tensor], cls_outputs: list[Tensor]
+    ) -> list[Tensor]:
+        """Prepare the output for export."""
+        return self._prepare_bbox_and_cls(reg_outputs, cls_outputs)
 
     def _prepare_bbox_inference_output(
-        self, classes_list: list[Tensor], regressions_list: list[Tensor]
+        self, reg_outputs: list[Tensor], cls_outputs: list[Tensor]
     ) -> Tensor:
         """Perform inference on predicted bounding boxes and class
         probabilities."""
-        raw_bboxes = self._construct_raw_bboxes(classes_list, regressions_list)
-        bbox_distributions = []
-        class_probabilities = []
-        for raw_bbox in raw_bboxes:
-            bs, _, h, w = raw_bbox.size()
-            raw_bbox = raw_bbox.view(bs, -1, h * w)
-            confidence = raw_bbox[:, :4, :]
-            classes = raw_bbox[:, 5:, :]
-            bbox_distributions.append(confidence)
-            class_probabilities.append(classes)
-
-        bbox_distributions = torch.cat(bbox_distributions, dim=2)
-        class_probabilities = torch.cat(class_probabilities, dim=2)
+        processed_outputs = self._prepare_bbox_and_cls(
+            reg_outputs, cls_outputs
+        )
+        box_dists = []
+        class_probs = []
+        for feature in processed_outputs:
+            bs, _, h, w = feature.size()
+            reshaped = feature.view(bs, -1, h * w)
+            box_dist = reshaped[:, :4, :]
+            cls = reshaped[:, 5:, :]
+            box_dists.append(box_dist)
+            class_probs.append(cls)
+
+        box_dists = torch.cat(box_dists, dim=2)
+        class_probs = torch.cat(class_probs, dim=2)
 
         _, anchor_points, _, strides = anchors_for_fpn_features(
-            raw_bboxes, self.stride, 0.5
+            processed_outputs, self.stride, 0.5
         )
 
         pred_bboxes = dist2bbox(
-            bbox_distributions,
-            anchor_points.transpose(0, 1),
-            out_format="xyxy",
-            dim=1,
+            box_dists, anchor_points.transpose(0, 1), out_format="xyxy", dim=1
         ) * strides.transpose(0, 1)
 
         base_output = [
-            # @shape: [N, H * W, 4]
-            pred_bboxes.permute(0, 2, 1),
+            pred_bboxes.permute(0, 2, 1),  # [BS, H*W, 4]
             torch.ones(
-                (bbox_distributions.shape[0], pred_bboxes.shape[2], 1),
+                (box_dists.shape[0], pred_bboxes.shape[2], 1),
                 dtype=pred_bboxes.dtype,
                 device=pred_bboxes.device,
             ),
-            # @shape: [N, H * W, n_classes]
-            class_probabilities.permute(0, 2, 1),
+            class_probs.permute(0, 2, 1),  # [BS, H*W, n_classes]
         ]
 
-        # @shape: [N, H * W, 4 + 1 + n_classes]
-        return torch.cat(base_output, dim=-1)
-
-    @override
-    def initialize_weights(self, method: str | None = None) -> None:
+        output_merged = torch.cat(
+            base_output, dim=-1
+        )  # [BS, H*W, 4 + 1 + n_classes]
+        return output_merged
+
+    def bias_init(self) -> None:
         """Initialize biases for the detection heads.
 
         Assumes detection_heads structure with separate regression and
         classification branches.
         """
-<<<<<<< HEAD
-        super().initialize_weights(method)
-        for head, stride in zip(
-            self.detection_heads, self.stride, strict=True
-        ):
-            reg_conv = head.regression_branch[-1]
-            assert isinstance(reg_conv, nn.Conv2d)
-            if reg_conv.bias is not None:
-                nn.init.constant_(reg_conv.bias, 1.0)
-
-            cls_conv = head.classification_branch[-1]
-            assert isinstance(cls_conv, nn.Conv2d)
-            if cls_conv.bias is not None:
-                cls_conv.bias.data[: self.n_classes] = math.log(
-                    5
-                    / self.n_classes
-                    / (self.original_in_shape[1] / stride) ** 2
-                )
-=======
         for head, stride in zip(self.detection_heads, self.stride):
             reg_branch = head[0]  # type: ignore
             cls_branch = head[1]  # type: ignore
@@ -315,5 +301,4 @@
             "iou_threshold": self.iou_thres,
             "conf_threshold": self.conf_thres,
             "max_det": self.max_det,
-        }
->>>>>>> a6870000
+        }