from typing import Literal

import torch
<<<<<<< HEAD
from torch import Tensor, nn
from typing_extensions import override
=======
from loguru import logger
from torch import Tensor, nn
>>>>>>> b73359c6

from luxonis_train.nodes.heads import BaseHead
from luxonis_train.tasks import Tasks
from luxonis_train.utils.general import infer_upscale_factor


class DDRNetSegmentationHead(BaseHead[Tensor, Tensor]):
    attach_index: int = -1
    in_height: int
    in_width: int
    in_channels: int

    task = Tasks.SEGMENTATION
    parser: str = "SegmentationParser"

    def __init__(
        self,
        inter_channels: int = 64,
        inter_mode: Literal[
            "nearest",
            "linear",
            "bilinear",
            "bicubic",
            "trilinear",
            "area",
            "pixel_shuffle",
        ] = "bilinear",
        **kwargs,
    ):
        """DDRNet segmentation head.

        @see: U{Adapted from <https://github.com/Deci-AI/super-gradients/blob/master/src
            /super_gradients/training/models/segmentation_models/ddrnet.py>}
        @see: U{Original code <https://github.com/ydhongHIT/DDRNet>}
        @see: U{Paper <https://arxiv.org/pdf/2101.06085.pdf>}
        @license: U{Apache License, Version 2.0 <https://github.com/Deci-AI/super-
            gradients/blob/master/LICENSE.md>}
        @type inter_channels: int
        @param inter_channels: Width of internal conv. Must be a multiple of
            scale_factor^2 when inter_mode is pixel_shuffle. Defaults to 64.
        @type inter_mode: str
        @param inter_mode: Upsampling method. One of nearest, linear, bilinear, bicubic,
            trilinear, area or pixel_shuffle. If pixel_shuffle is set, nn.PixelShuffle
            is used for scaling. Defaults to "bilinear".
        """
        super().__init__(**kwargs)
        model_in_h, model_in_w = self.original_in_shape[1:]
        scale_factor = 2 ** infer_upscale_factor(
            (self.in_height, self.in_width), (model_in_h, model_in_w)
        )
        self.scale_factor = scale_factor
        if (
            inter_mode == "pixel_shuffle"
            and inter_channels % (scale_factor**2) != 0
        ):
            raise ValueError(
                "For `pixel_shuffle`, inter_channels must be a "
                "multiple of scale_factor^2."
            )

        self.bn1 = nn.BatchNorm2d(self.in_channels)
        self.conv1 = nn.Conv2d(
            self.in_channels,
            inter_channels,
            kernel_size=3,
            padding=1,
            bias=False,
        )
        self.bn2 = nn.BatchNorm2d(inter_channels)
        self.relu = nn.ReLU(inplace=True)

        self.conv2 = nn.Conv2d(
            inter_channels,
            inter_channels
            if inter_mode == "pixel_shuffle"
            else self.n_classes,
            kernel_size=1,
            padding=0,
            bias=True,
        )
        self.upscale = (
            nn.PixelShuffle(scale_factor)
            if inter_mode == "pixel_shuffle"
            else nn.Upsample(scale_factor=scale_factor, mode=inter_mode)
        )

    @override
    def get_weights_url(self) -> str | None:
        if self.in_channels == 128:
            variant = "slim"
        elif self.in_channels == 256:
            variant = ""
        else:
            raise ValueError(
                f"No online weights available for '{self.name}' "
                "with the chosen parameters"
            )
        return f"{{github}}/ddrnet_head_23{variant}_coco.ckpt"

    def forward(self, inputs: Tensor) -> Tensor:
        x: Tensor = self.relu(self.bn1(inputs))
        x = self.conv1(x)
        x = self.relu(self.bn2(x))
        x = self.conv2(x)
        x = self.upscale(x)
        if self.export:
            x = x.argmax(dim=1) if self.n_classes > 1 else x > 0
            return x.to(dtype=torch.int32)
        return x

    @override
    def get_custom_head_config(self) -> dict[str, bool]:
        """Returns custom head configuration.

        @rtype: dict
        @return: Custom head configuration.
        """
        return {"is_softmax": False}<|MERGE_RESOLUTION|>--- conflicted
+++ resolved
@@ -1,13 +1,9 @@
 from typing import Literal
 
 import torch
-<<<<<<< HEAD
+from loguru import logger
 from torch import Tensor, nn
 from typing_extensions import override
-=======
-from loguru import logger
-from torch import Tensor, nn
->>>>>>> b73359c6
 
 from luxonis_train.nodes.heads import BaseHead
 from luxonis_train.tasks import Tasks
