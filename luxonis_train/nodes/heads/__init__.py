--- conflicted
+++ resolved
@@ -6,12 +6,9 @@
 from .efficient_bbox_head import EfficientBBoxHead
 from .efficient_keypoint_bbox_head import EfficientKeypointBBoxHead
 from .fomo_head import FOMOHead
-<<<<<<< HEAD
 from .ocr_ctc_head import OCRCTCHead
-=======
 from .precision_bbox_head import PrecisionBBoxHead
 from .precision_seg_bbox_head import PrecisionSegmentBBoxHead
->>>>>>> e6c97f31
 from .segmentation_head import SegmentationHead
 
 __all__ = [
@@ -24,10 +21,7 @@
     "DDRNetSegmentationHead",
     "DiscSubNetHead",
     "FOMOHead",
-<<<<<<< HEAD
     "OCRCTCHead",
-=======
     "PrecisionBBoxHead",
     "PrecisionSegmentBBoxHead",
->>>>>>> e6c97f31
 ]