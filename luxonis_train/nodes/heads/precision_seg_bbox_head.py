--- conflicted
+++ resolved
@@ -83,43 +83,12 @@
             for in_channels in self.in_channels
         )
 
-<<<<<<< HEAD
         self.proto = SegProto(self.in_channels[0], n_proto, n_masks)
         self.n_masks = n_masks
 
     def forward(
         self, inputs: list[Tensor]
     ) -> tuple[list[Tensor], list[Tensor], list[Tensor], Tensor, list[Tensor]]:
-=======
-        self.n_proto = n_proto
-        self.proto = SegProto(self.in_channels[0], self.n_proto, self.n_masks)
-
-        self.check_export_output_names()
-
-    def check_export_output_names(self) -> None:
-        if (
-            self.export_output_names is None
-            or len(self.export_output_names) != self.n_heads
-        ):
-            if (
-                self.export_output_names is not None
-                and len(self.export_output_names) != self.n_heads
-            ):
-                logger.warning(
-                    f"Number of provided output names ({len(self.export_output_names)}) "
-                    f"does not match number of heads ({self.n_heads}). "
-                    f"Using default names."
-                )
-            self._export_output_names = (
-                [f"output{i + 1}_yolov8" for i in range(self.n_heads)]
-                + [f"output{i + 1}_masks" for i in range(self.n_heads)]
-                + ["protos_output"]
-            )  # export names are applied on sorted output names
-
-    def forward(
-        self, inputs: list[Tensor]
-    ) -> tuple[tuple[list[Tensor], list[Tensor]], Tensor, list[Tensor]]:
->>>>>>> b577b82c
         prototypes = self.proto(inputs[0])
         mask_coefficients = [
             head(x) for head, x in zip(self.mask_heads, inputs, strict=True)
