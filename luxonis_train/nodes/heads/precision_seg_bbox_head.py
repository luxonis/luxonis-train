--- conflicted
+++ resolved
@@ -2,11 +2,11 @@
 
 import torch
 import torch.nn.functional as F
+from loguru import logger
 from torch import Tensor, nn
-from typing_extensions import override
-
-from luxonis_train.nodes.blocks import ConvBlock, SegProto
-from luxonis_train.tasks import Task, Tasks
+
+from luxonis_train.nodes.blocks import ConvModule, SegProto
+from luxonis_train.tasks import Tasks
 from luxonis_train.typing import Packet
 from luxonis_train.utils import (
     apply_bounding_box_to_masks,
@@ -17,7 +17,7 @@
 
 
 class PrecisionSegmentBBoxHead(PrecisionBBoxHead):
-    task: Task = Tasks.INSTANCE_SEGMENTATION
+    task = Tasks.INSTANCE_SEGMENTATION
     parser: str = "YOLOExtendedParser"
 
     def __init__(
@@ -58,39 +58,17 @@
             **kwargs,
         )
 
-        mid_channels = max(self.in_channels[0] // 4, n_masks)
-
-        self.mask_heads = nn.ModuleList(
+        self.n_masks = n_masks
+        mid_ch = max(self.in_channels[0] // 4, self.n_masks)
+        self.mask_layers = nn.ModuleList(
             nn.Sequential(
-                ConvBlock(
-                    in_channels=in_channels,
-                    out_channels=mid_channels,
-                    kernel_size=3,
-                    stride=1,
-                    padding=1,
-                    activation=nn.SiLU(),
-                ),
-                ConvBlock(
-                    in_channels=mid_channels,
-                    out_channels=mid_channels,
-                    kernel_size=3,
-                    stride=1,
-                    padding=1,
-                    activation=nn.SiLU(),
-                ),
-                nn.Conv2d(mid_channels, n_masks, 1, 1),
+                ConvModule(x, mid_ch, 3, 1, 1, activation=nn.SiLU()),
+                ConvModule(mid_ch, mid_ch, 3, 1, 1, activation=nn.SiLU()),
+                nn.Conv2d(mid_ch, self.n_masks, 1, 1),
             )
-            for in_channels in self.in_channels
-        )
-
-<<<<<<< HEAD
-        self.proto = SegProto(self.in_channels[0], n_proto, n_masks)
-        self.n_masks = n_masks
-
-    def forward(
-        self, inputs: list[Tensor]
-    ) -> tuple[list[Tensor], list[Tensor], list[Tensor], Tensor, list[Tensor]]:
-=======
+            for x in self.in_channels
+        )
+
         self.n_proto = n_proto
         self.proto = SegProto(self.in_channels[0], self.n_proto, self.n_masks)
 
@@ -119,57 +97,48 @@
     def forward(
         self, inputs: list[Tensor]
     ) -> tuple[tuple[list[Tensor], list[Tensor]], Tensor, list[Tensor]]:
->>>>>>> a6870000
         prototypes = self.proto(inputs[0])
         mask_coefficients = [
-            head(x) for head, x in zip(self.mask_heads, inputs, strict=True)
+            self.mask_layers[i](inputs[i]) for i in range(self.n_heads)
         ]
 
-        return *super().forward(inputs), prototypes, mask_coefficients
-
-    @override
+        det_outs = super().forward(inputs)
+
+        return det_outs, prototypes, mask_coefficients
+
     def wrap(
         self,
-        output: tuple[
-            list[Tensor], list[Tensor], list[Tensor], Tensor, list[Tensor]
-        ],
+        output: tuple[tuple[list[Tensor], list[Tensor]], Tensor, list[Tensor]],
     ) -> Packet[Tensor]:
-        (
-            features_list,
-            classes_list,
-            regressions_list,
-            prototypes,
-            mask_coefficients,
-        ) = output
+        det_feats, prototypes, mask_coefficients = output
 
         if self.export:
-            pred_bboxes = self._construct_raw_bboxes(
-                classes_list, regressions_list
-            )
+            pred_bboxes = self._prepare_bbox_export(*det_feats)
             return {
                 "boundingbox": pred_bboxes,
                 "masks": mask_coefficients,
                 "prototypes": prototypes,
             }
 
+        det_feats_combined = [
+            torch.cat((reg, cls), dim=1) for reg, cls in zip(*det_feats)
+        ]
         mask_coefficients = torch.cat(
             [
-                coefficient.view(coefficient.size(0), self.n_masks, -1)
-                for coefficient in mask_coefficients
+                coef.view(coef.size(0), self.n_masks, -1)
+                for coef in mask_coefficients
             ],
             dim=2,
         )
 
         if self.training:
             return {
-                "features": features_list,
+                "features": det_feats_combined,
                 "prototypes": prototypes,
                 "mask_coeficients": mask_coefficients,
             }
 
-        pred_bboxes = self._prepare_bbox_inference_output(
-            classes_list, regressions_list
-        )
+        pred_bboxes = self._prepare_bbox_inference_output(*det_feats)  # type: ignore
         preds_combined = torch.cat(
             [pred_bboxes, mask_coefficients.permute(0, 2, 1)], dim=-1
         )
@@ -184,7 +153,7 @@
         )
 
         results = {
-            "features": features_list,
+            "features": det_feats_combined,
             "prototypes": prototypes,
             "mask_coeficients": mask_coefficients,
             "boundingbox": [],
@@ -207,14 +176,18 @@
 
         return results
 
-    @property
-    @override
-    def export_output_names(self) -> list[str] | None:
-        return self.get_output_names(
-            [f"output{i + 1}_yolov8" for i in range(self.n_heads)]
-            + [f"output{i + 1}_masks" for i in range(self.n_heads)]
-            + ["protos_output"]
-        )  # export names are applied on sorted output names
+    def get_custom_head_config(self) -> dict:
+        """Returns custom head configuration.
+
+        @rtype: dict
+        @return: Custom head configuration.
+        """
+        return {
+            "subtype": "yolov8",
+            "iou_threshold": self.iou_thres,
+            "conf_threshold": self.conf_thres,
+            "max_det": self.max_det,
+        }
 
 
 def refine_and_apply_masks(
@@ -232,10 +205,10 @@
     @param mask_prototypes: Tensor of shape [mask_dim, mask_height,
         mask_width].
     @type predicted_masks: Tensor
-    @param predicted_masks: Tensor of shape [n_masks, mask_dim], where
-        n_masks is the number of detected masks.
+    @param predicted_masks: Tensor of shape [num_masks, mask_dim], where
+        num_masks is the number of detected masks.
     @type bounding_boxes: Tensor
-    @param bounding_boxes: Tensor of shape [n_masks, 4], containing
+    @param bounding_boxes: Tensor of shape [num_masks, 4], containing
         bounding box coordinates.
     @type height: int
     @param height: Height of the input image.
@@ -245,7 +218,7 @@
     @param upsample: If True, upsample the masks to the target image
         dimensions. Default is False.
     @rtype: Tensor
-    @return: A binary mask tensor of shape [n_masks, height, width],
+    @return: A binary mask tensor of shape [num_masks, height, width],
         where the masks are cropped according to their respective
         bounding boxes.
     """
