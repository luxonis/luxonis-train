--- conflicted
+++ resolved
@@ -1,14 +1,11 @@
-import math
-from collections.abc import Iterable
-from typing import Literal, cast
+from typing import Literal
 
 import torch
 from loguru import logger
 from torch import Tensor, nn
-from typing_extensions import override
 
 from luxonis_train.nodes.blocks import EfficientDecoupledBlock
-from luxonis_train.nodes.heads.base_detection_head import BaseDetectionHead
+from luxonis_train.nodes.heads import BaseHead
 from luxonis_train.tasks import Tasks
 from luxonis_train.typing import Packet
 from luxonis_train.utils import (
@@ -18,8 +15,13 @@
 )
 
 
-class EfficientBBoxHead(BaseDetectionHead):
+class EfficientBBoxHead(
+    BaseHead[list[Tensor], tuple[list[Tensor], list[Tensor], list[Tensor]]],
+):
     task = Tasks.BOUNDINGBOX
+    parser = "YOLO"
+
+    in_channels: list[int]
 
     def __init__(
         self,
@@ -27,7 +29,8 @@
         conf_thres: float = 0.25,
         iou_thres: float = 0.45,
         max_det: int = 300,
-        bias_init_p: float = 1e-2,
+        download_weights: bool = False,
+        initialize_weights: bool = True,
         **kwargs,
     ):
         """Head for object detection.
@@ -46,36 +49,42 @@
         @type max_det: int
         @param max_det: Maximum number of detections retained after NMS.
             Defaults to C{300}.
+        @type download_weights: bool
+        @param download_weights: If True download weights from COCO.
+            Defaults to False.
+        @type initialize_weights: bool
+        @param initialize_weights: If True, initialize weights.
         """
-        super().__init__(
-            n_heads=n_heads,
-            conf_thres=conf_thres,
-            iou_thres=iou_thres,
-            max_det=max_det,
-            **kwargs,
-        )
-
+        super().__init__(**kwargs)
+
+        self.n_heads = n_heads
+
+        self.conf_thres = conf_thres
+        self.iou_thres = iou_thres
+        self.max_det = max_det
+
+        self.stride = self._fit_stride_to_n_heads()
         self.grid_cell_offset = 0.5
         self.grid_cell_size = 5.0
 
-        self.heads = cast(list[EfficientDecoupledBlock], nn.ModuleList())
-        # TODO: What to do if inputs are longer than heads? Create
-        # more heads or discard some inputs? If discard, do we discared
-        # the deeper features or the shallower ones?
+        self.heads = nn.ModuleList()
         if len(self.in_channels) < self.n_heads:
             logger.warning(
                 f"Head '{self.name}' was set to use {self.n_heads} heads, "
-                f"but received {len(self.in_channels)} inputs. "
+                f"but received only {len(self.in_channels)} inputs. "
                 f"Changing number of heads to {len(self.in_channels)}."
             )
             self.n_heads = len(self.in_channels)
-
-<<<<<<< HEAD
         for i in range(self.n_heads):
-            self.heads.append(
-                EfficientDecoupledBlock(
-                    in_channels=self.in_channels[i], n_classes=self.n_classes
-=======
+            curr_head = EfficientDecoupledBlock(
+                n_classes=self.n_classes,
+                in_channels=self.in_channels[i],
+            )
+            self.heads.append(curr_head)
+
+        if initialize_weights:
+            self.initialize_weights()
+
         if (
             download_weights and self.name == "EfficientBBoxHead"
         ):  # skip download on classes that inherit this one
@@ -105,20 +114,16 @@
         if self.in_channels == [32, 64, 128]:  # light predefined model
             if initialize_weights:
                 return "https://github.com/luxonis/luxonis-train/releases/download/v0.2.1-beta/efficientbbox_head_n_coco.ckpt"
-            else:
-                return "https://github.com/luxonis/luxonis-train/releases/download/v0.1.0-beta/efficientbbox_head_n_coco.ckpt"
-        elif self.in_channels == [64, 128, 256]:  # medium predefined model
+            return "https://github.com/luxonis/luxonis-train/releases/download/v0.1.0-beta/efficientbbox_head_n_coco.ckpt"
+        if self.in_channels == [64, 128, 256]:  # medium predefined model
             if initialize_weights:
                 return "https://github.com/luxonis/luxonis-train/releases/download/v0.2.1-beta/efficientbbox_head_s_coco.ckpt"
-            else:
-                return None
-        elif self.in_channels == [128, 256, 512]:  # heavy predefined model
+            return None
+        if self.in_channels == [128, 256, 512]:  # heavy predefined model
             if initialize_weights:
                 return "https://github.com/luxonis/luxonis-train/releases/download/v0.2.1-beta/efficientbbox_head_l_coco.ckpt"
-            else:
-                return None
-        else:
             return None
+        return None
 
     def check_export_output_names(self) -> None:
         if (
@@ -133,64 +138,89 @@
                     f"Number of provided output names ({len(self.export_output_names)}) "
                     f"does not match number of heads ({self.n_heads}). "
                     f"Using default names."
->>>>>>> a6870000
                 )
-            )
-        self.bias_init_p = bias_init_p
-
-    @override
-    def initialize_weights(self, method: str | None = None) -> None:
-        super().initialize_weights(method)
-        for head in self.heads:
-            data = [
-                (
-                    head.class_branch[-1],
-                    -math.log((1 - self.bias_init_p) / self.bias_init_p),
-                ),
-                (head.regression_branch[-1], 1.0),
+            self._export_output_names = [
+                f"output{i + 1}_yolov6r2" for i in range(self.n_heads)
             ]
-            for module, fill_value in data:
-                assert isinstance(module, nn.Conv2d)
-                assert module.bias is not None
-
-                nn.init.constant_(module.weight, 0)
-                nn.init.constant_(module.bias, fill_value)
 
     def forward(
         self, inputs: list[Tensor]
     ) -> tuple[list[Tensor], list[Tensor], list[Tensor]]:
-        features_list: list[Tensor] = []
-        classes_list: list[Tensor] = []
-        regressions_list: list[Tensor] = []
-
-        # FIXME: strict=True, related to the TODO above
-        for head, x in zip(self.heads, inputs, strict=False):
-            features, classes, regressions = head(x)
-            features_list.append(features)
-            classes_list.append(torch.sigmoid(classes))
-            regressions_list.append(regressions)
-
-        return features_list, classes_list, regressions_list
-
-    @override
+        features: list[Tensor] = []
+        cls_score_list: list[Tensor] = []
+        reg_distri_list: list[Tensor] = []
+
+        for i, module in enumerate(self.heads):
+            out_feature, out_cls, out_reg = module(inputs[i])
+            features.append(out_feature)
+            out_cls = torch.sigmoid(out_cls)
+            cls_score_list.append(out_cls)
+            reg_distri_list.append(out_reg)
+
+        return features, cls_score_list, reg_distri_list
+
     def wrap(
         self, output: tuple[list[Tensor], list[Tensor], list[Tensor]]
     ) -> Packet[Tensor]:
-        features, classes_list, regressions_list = output
+        features, cls_score_list, reg_distri_list = output
 
         if self.export:
-            return self._wrap_export(classes_list, regressions_list)
-
-        class_scores = self._postprocess(classes_list)
-        distributions = self._postprocess(regressions_list)
+            outputs: list[Tensor] = []
+            for out_cls, out_reg in zip(
+                cls_score_list, reg_distri_list, strict=True
+            ):
+                conf, _ = out_cls.max(1, keepdim=True)
+                out = torch.cat([out_reg, conf, out_cls], dim=1)
+                outputs.append(out)
+            return {"boundingbox": outputs}
+
+        cls_tensor = torch.cat(
+            [cls_score_list[i].flatten(2) for i in range(len(cls_score_list))],
+            dim=2,
+        ).permute(0, 2, 1)
+        reg_tensor = torch.cat(
+            [
+                reg_distri_list[i].flatten(2)
+                for i in range(len(reg_distri_list))
+            ],
+            dim=2,
+        ).permute(0, 2, 1)
 
         if self.training:
             return {
                 "features": features,
-                "class_scores": class_scores,
-                "distributions": distributions,
+                "class_scores": cls_tensor,
+                "distributions": reg_tensor,
             }
 
+        boxes = self._process_to_bbox((features, cls_tensor, reg_tensor))
+        return {
+            "boundingbox": boxes,
+            "features": features,
+            "class_scores": cls_tensor,
+            "distributions": reg_tensor,
+        }
+
+    def _fit_stride_to_n_heads(self) -> Tensor:
+        """Returns correct stride for number of heads and attach
+        index."""
+        stride = torch.tensor(
+            [
+                round(
+                    self.original_in_shape[1] / x[2]
+                )  # Ensure proper rounding of the stride
+                for x in self.in_sizes[: self.n_heads]
+            ],
+            dtype=torch.int,
+        )
+        return stride
+
+    def _process_to_bbox(
+        self, output: tuple[list[Tensor], Tensor, Tensor]
+    ) -> list[Tensor]:
+        """Performs post-processing of the output and returns bboxs
+        after NMS."""
+        features, cls_score_list, reg_dist_list = output
         _, anchor_points, _, stride_tensor = anchors_for_fpn_features(
             features,
             self.stride,
@@ -198,82 +228,21 @@
             self.grid_cell_offset,
             multiply_with_stride=False,
         )
-        boxes = self._postprocess_detections(
-            features, class_scores, distributions, anchor_points, stride_tensor
-        )
-        return {
-            "boundingbox": boxes,
-            "features": features,
-            "class_scores": class_scores,
-            "distributions": distributions,
-        }
-
-    @staticmethod
-    def _wrap_export(
-        classes_list: list[Tensor], regressions_list: list[Tensor]
-    ) -> Packet[Tensor]:
-        bboxes: list[Tensor] = []
-        for classes, regressions in zip(
-            classes_list, regressions_list, strict=True
-        ):
-            conf, _ = classes.max(1, keepdim=True)
-            out = torch.cat([regressions, conf, classes], dim=1)
-            bboxes.append(out)
-        return {"boundingbox": bboxes}
-
-    @staticmethod
-    def _postprocess(outputs: Iterable[Tensor]) -> Tensor:
-        return torch.cat([out.flatten(2) for out in outputs], dim=2).permute(
-            0, 2, 1
-        )
-
-    @override
-    def get_weights_url(self) -> str | None:
-        if self.in_channels == [32, 64, 128]:
-            variant = "n"
-        elif self.in_channels == [64, 128, 256]:
-            variant = "s"
-        elif self.in_channels == [128, 256, 512]:
-            variant = "l"
-        else:
-            return None
-
-        return f"{{github}}/efficientbbox_head_{variant}_coco.ckpt"
-
-    @property
-    @override
-    def export_output_names(self) -> list[str] | None:
-        return self.get_output_names(
-            [f"output{i + 1}_yolov6r2" for i in range(self.n_heads)]
-        )
-
-    def _postprocess_detections(
-        self,
-        features: list[Tensor],
-        class_scores: Tensor,
-        distributions: Tensor,
-        anchor_points: Tensor,
-        stride_tensor: Tensor,
-        *,
-        tail: list[Tensor] | None = None,
-    ) -> list[Tensor]:
-        """Performs post-processing of the output and returns bboxs
-        after NMS."""
-
-        tail = tail or []
-        bboxes = dist2bbox(distributions, anchor_points, out_format="xyxy")
-
-        bboxes *= stride_tensor
+
+        pred_bboxes = dist2bbox(
+            reg_dist_list, anchor_points, out_format="xyxy"
+        )
+
+        pred_bboxes *= stride_tensor
         output_merged = torch.cat(
             [
-                bboxes,
+                pred_bboxes,
                 torch.ones(
-                    (features[-1].shape[0], bboxes.shape[1], 1),
-                    dtype=bboxes.dtype,
-                    device=bboxes.device,
+                    (features[-1].shape[0], pred_bboxes.shape[1], 1),
+                    dtype=pred_bboxes.dtype,
+                    device=pred_bboxes.device,
                 ),
-                class_scores,
-                *tail,
+                cls_score_list,
             ],
             dim=-1,
         )
@@ -288,11 +257,15 @@
             predicts_objectness=False,
         )
 
-    @override
     def get_custom_head_config(self) -> dict:
         """Returns custom head configuration.
 
         @rtype: dict
         @return: Custom head configuration.
         """
-        return super().get_custom_head_config() | {"subtype": "yolov6r2"}+        return {
+            "subtype": "yolov6r2",
+            "iou_threshold": self.iou_thres,
+            "conf_threshold": self.conf_thres,
+            "max_det": self.max_det,
+        }