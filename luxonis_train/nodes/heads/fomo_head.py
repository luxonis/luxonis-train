import torch
import torch.nn.functional as F
from torch import Tensor, nn
from typing_extensions import override

from luxonis_train.nodes.base_node import BaseNode
<<<<<<< HEAD
from luxonis_train.tasks import Tasks
=======
from luxonis_train.tasks import Task, Tasks
>>>>>>> b73359c6
from luxonis_train.typing import Packet


class FOMOHead(BaseNode[list[Tensor], list[Tensor]]):
    task: Task = Tasks.FOMO
    in_channels: int
    attach_index: int = 1

    def __init__(
        self,
        n_conv_layers: int = 3,
        conv_channels: int = 16,
        use_nms: bool = True,
        **kwargs,
    ):
        """FOMO Head for object detection using heatmaps.

        @type n_conv_layers: int
        @param n_conv_layers: Number of convolutional layers to use.
        @type conv_channels: int
        @param conv_channels: Number of channels to use in the
            convolutional layers.
        """
        super().__init__(**kwargs)
        self.original_img_size = self.original_in_shape[1:]
        self.n_conv_layers = n_conv_layers
        self.conv_channels = conv_channels
        self.use_nms = use_nms

        current_channels = self.in_channels

        layers = []
        for _ in range(self.n_conv_layers - 1):
            layers.append(
                nn.Conv2d(
                    current_channels,
                    self.conv_channels,
                    kernel_size=1,
                    stride=1,
                )
            )
            layers.append(nn.ReLU())
            current_channels = self.conv_channels
        layers.append(
            nn.Conv2d(
                self.conv_channels, self.n_classes, kernel_size=1, stride=1
            )
        )
        self.conv_layers = nn.Sequential(*layers)

    @property
    @override
    def n_keypoints(self) -> int:
        return 1

    def forward(self, inputs: list[Tensor]) -> Tensor:
        return self.conv_layers(inputs)

    def wrap(self, heatmap: Tensor) -> Packet[Tensor]:
        if self.training:
            return {self.task.main_output: heatmap}

        if self.export:
            return {"outputs": [self._apply_nms_if_needed(heatmap)]}

        return {
            "keypoints": self._heatmap_to_kpts(heatmap),
            self.task.main_output: heatmap,
        }

    def _apply_nms_if_needed(self, heatmap: Tensor) -> Tensor:
        """Apply NMS pooling to the heatmap if use_nms is enabled.

        @type heatmap: Tensor
        @param heatmap: Heatmap to process.
        @return: Processed heatmap with or without pooling.
        """
        if not self.use_nms:
            return heatmap

        return F.max_pool2d(heatmap, kernel_size=3, stride=1, padding=1)

    def _heatmap_to_kpts(self, heatmap: Tensor) -> list[Tensor]:
        """Convert heatmap to keypoint pairs using local-max NMS so that
        only the strongest local peak in a neighborhood is retained.

        @type heatmap: Tensor
        @param heatmap: Heatmap to convert to keypoints.
        """
        device = heatmap.device
        batch_size, n_classes, height, width = heatmap.shape

        batch_kpts = []
        for batch_idx in range(batch_size):
            kpts_per_img = []

<<<<<<< HEAD
            for c in range(n_classes):
                prob_map = torch.sigmoid(heatmap[batch_idx, c, :, :])
=======
            for class_id in range(num_classes):
                prob_map = torch.sigmoid(heatmap[batch_idx, class_id, :, :])
>>>>>>> b73359c6

                keep = self._get_keypoint_mask(prob_map)

                y_indices, x_indices = torch.where(keep)
                kpts = [
                    [
                        x.item() / width * self.original_img_size[1],
                        y.item() / height * self.original_img_size[0],
                        float(prob_map[y, x]),
                        class_id,
                    ]
                    for y, x in zip(y_indices, x_indices, strict=True)
                ]

                kpts_per_img.extend(kpts)

            batch_kpt = torch.tensor(
                kpts_per_img, device=device, dtype=torch.float32
            ).unsqueeze(1)
            if batch_kpt.numel() == 0:
                batch_kpt = torch.zeros((0, 1, 4), device=device)
            batch_kpts.append(batch_kpt)

        return batch_kpts

    def _get_keypoint_mask(self, prob_map: Tensor) -> Tensor:
        """Generate a mask for keypoints using NMS if enabled.

        @type prob_map: Tensor
        @param prob_map: Probability map for a specific class.
        @return: Binary mask indicating keypoint positions.
        """
        if self.use_nms:
            pooled_map = (
                F.max_pool2d(
                    prob_map.unsqueeze(0).unsqueeze(0),  # [1, 1, H, W]
                    kernel_size=3,
                    stride=1,
                    padding=1,
                )
                .squeeze(0)
                .squeeze(0)
            )  # [H, W]
            threshold = 0.5
            return (prob_map == pooled_map) & (prob_map > threshold)

        return prob_map > 0.5<|MERGE_RESOLUTION|>--- conflicted
+++ resolved
@@ -4,11 +4,7 @@
 from typing_extensions import override
 
 from luxonis_train.nodes.base_node import BaseNode
-<<<<<<< HEAD
-from luxonis_train.tasks import Tasks
-=======
 from luxonis_train.tasks import Task, Tasks
->>>>>>> b73359c6
 from luxonis_train.typing import Packet
 
 
@@ -105,13 +101,8 @@
         for batch_idx in range(batch_size):
             kpts_per_img = []
 
-<<<<<<< HEAD
-            for c in range(n_classes):
-                prob_map = torch.sigmoid(heatmap[batch_idx, c, :, :])
-=======
-            for class_id in range(num_classes):
+            for class_id in range(n_classes):
                 prob_map = torch.sigmoid(heatmap[batch_idx, class_id, :, :])
->>>>>>> b73359c6
 
                 keep = self._get_keypoint_mask(prob_map)
 
