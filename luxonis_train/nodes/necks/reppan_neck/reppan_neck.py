--- conflicted
+++ resolved
@@ -1,52 +1,51 @@
 from typing import Literal
 
 from loguru import logger
-from luxonis_ml.typing import Kwargs
 from torch import Tensor, nn
-from typing_extensions import override
 
 from luxonis_train.nodes.base_node import BaseNode
+from luxonis_train.nodes.blocks import RepVGGBlock
 from luxonis_train.utils import make_divisible
-from luxonis_train.utils.general import add_variant_aliases
 
 from .blocks import CSPDownBlock, CSPUpBlock, RepDownBlock, RepUpBlock
+from .variants import VariantLiteral, get_variant, get_variant_weights
 
 
 class RepPANNeck(BaseNode[list[Tensor], list[Tensor]]):
-    """Implementation of the RepPANNeck module. Supports the version
-    with RepBlock and CSPStackRepBlock (for larger networks)
-
-    Adapted from U{YOLOv6: A Single-Stage Object Detection Framework
-    for Industrial Applications<https://arxiv.org/pdf/2209.02976.pdf>}.
-    It has the balance of feature fusion ability and hardware efficiency.
-
-    Variants
-    ========
-    The variant determines the depth and width multipliers, block used and intermediate channel scaling factor.
-    Available variants:
-        - "n" or "nano" (default): depth_multiplier=0.33, width_multiplier=0.25, block=RepBlock
-        - "s" or "small": depth_multiplier=0.33, width_multiplier=0.50, block=RepBlock
-        - "m" or "medium": depth_multiplier=0.60, width_multiplier=0.75, block=CSPStackRepBlock, e=2/3
-        - "l" or "large": depth_multiplier=1.0, width_multiplier=1.0, block=CSPStackRepBlock, e=1/2
-    """
-
     in_channels: list[int]
     in_width: list[int]
     in_height: list[int]
 
     def __init__(
         self,
+        variant: VariantLiteral = "nano",
         n_heads: Literal[2, 3, 4] = 3,
         channels_list: list[int] | None = None,
         n_repeats: list[int] | None = None,
-        depth_multiplier: float = 0.33,
-        width_multiplier: float = 0.25,
-        block: Literal["RepBlock", "CSPStackRepBlock"] = "RepBlock",
-        e: float | None = None,
-        weights: str = "yolo",
+        depth_mul: float | None = None,
+        width_mul: float | None = None,
+        block: Literal["RepBlock", "CSPStackRepBlock"] | None = None,
+        csp_e: float | None = None,
+        download_weights: bool = False,
+        initialize_weights: bool = True,
         **kwargs,
     ):
-        """
+        """Implementation of the RepPANNeck module. Supports the version
+        with RepBlock and CSPStackRepBlock (for larger networks)
+
+        Adapted from U{YOLOv6: A Single-Stage Object Detection Framework
+        for Industrial Applications<https://arxiv.org/pdf/2209.02976.pdf>}.
+        It has the balance of feature fusion ability and hardware efficiency.
+
+        @type variant: Literal["n", "nano", "s", "small", "m", "medium", "l", "large"]
+        @param variant: RepPANNeck variant. Defaults to "nano".
+            The variant determines the depth and width multipliers, block used and intermediate channel scaling factor.
+            The depth multiplier determines the number of blocks in each stage and the width multiplier determines the number of channels.
+            The following variants are available:
+                - "n" or "nano" (default): depth_multiplier=0.33, width_multiplier=0.25, block=RepBlock, e=None
+                - "s" or "small": depth_multiplier=0.33, width_multiplier=0.50, block=RepBlock, e=None
+                - "m" or "medium": depth_multiplier=0.60, width_multiplier=0.75, block=CSPStackRepBlock, e=2/3
+                - "l" or "large": depth_multiplier=1.0, width_multiplier=1.0, block=CSPStackRepBlock, e=1/2
         @type n_heads: Literal[2,3,4]
         @param n_heads: Number of output heads. Defaults to 3. B{Note: Should be same
             also on head in most cases.}
@@ -56,32 +55,28 @@
         @type n_repeats: list[int] | None
         @param n_repeats: List of number of repeats of RepVGGBlock.
             Defaults to C{[12, 12, 12, 12]}.
-        @type depth_multiplier: float
-        @param depth_multiplier: Depth multiplier. Defaults to C{0.33} ("n" variant).
-        @type width_multiplier: float
-        @param width_muliplier: Width multiplier. Defaults to C{0.25} ("n" variant).
-        @type block: Literal["RepBlock", "CSPStackRepBlock"]
-        @param block: Base block used when building the backbone.
-            Defaults to C{"RepBlock"} ("n" variant).
-        @tpe e: float | None
-        @param e: Factor that controls number of intermediate channels.
-            Only used when block="CSPStackRepBlock". Defaults to C{None}.
+        @type depth_mul: float
+        @param depth_mul: Depth multiplier. Defaults to C{0.33}.
+        @type width_mul: float
+        @param width_mul: Width multiplier. Defaults to C{0.25}.
+        @type block: Literal["RepBlock", "CSPStackRepBlock"] | None
+        @param block: Base block used when building the backbone. If provided, overrides the variant value.
+        @tpe csp_e: float | None
+        @param csp_e: Factor that controls number of intermediate channels if block="CSPStackRepBlock". If provided,
+            overrides the variant value.
+        @type download_weights: bool
+        @param download_weights: If True download weights from COCO (if available for specified variant). Defaults to False.
+        @type initialize_weights: bool
+        @param initialize_weights: If True, initialize weights of the model.
         """
-<<<<<<< HEAD
-
-        super().__init__(weights=weights, **kwargs)
-=======
         super().__init__(**kwargs)
->>>>>>> a6870000
 
         if (
             self.original_in_shape[-1] % 32 != 0
             or self.original_in_shape[-2] % 32 != 0
         ):
             logger.warning(
-                "Image dimensions should be divisible by 32,"
-                f"but got {self.original_in_shape}. "
-                "This may cause 'RepPANNeck' to crash."
+                "Image dimensions should be divisible by 32. This may cause 'RepPANNeck' to crash."
             )
 
         for i in range(1, n_heads):
@@ -93,23 +88,25 @@
                 and self.attach_index == "all"
             ):  # TODO: fix the attach_index and this condition
                 raise ValueError(
-                    f"Expected width and height of feature map at index "
-                    f"{len(self.in_width) - i} to be half of those at "
-                    f"index {len(self.in_width) - i - 1}. "
-                    f"Image shape {self.original_in_shape} must be "
-                    "divisible by 32 to avoid 'RepPANNeck' crashing."
+                    f"Expected width and height of feature map at index {len(self.in_width) - i} to be half of those at index {len(self.in_width) - i - 1}. "
+                    f"Image shape {self.original_in_shape} must be divisible by 32 to avoid 'RepPANNeck' crashing."
                 )
 
         self.n_heads = n_heads
+
+        var = get_variant(variant)
+        depth_mul = depth_mul or var.depth_multiplier
+        width_mul = width_mul or var.width_multiplier
+        block = block or var.block
+        csp_e = csp_e or var.csp_e or 0.5
 
         channels_list = channels_list or [256, 128, 128, 256, 256, 512]
         n_repeats = n_repeats or [12, 12, 12, 12]
         channels_list = [
-            make_divisible(ch * width_multiplier, 8) for ch in channels_list
+            make_divisible(ch * width_mul, 8) for ch in channels_list
         ]
         n_repeats = [
-            (max(round(i * depth_multiplier), 1) if i > 1 else i)
-            for i in n_repeats
+            (max(round(i * depth_mul), 1) if i > 1 else i) for i in n_repeats
         ]
 
         channels_list, n_repeats = self._fit_to_n_heads(
@@ -138,7 +135,7 @@
                     in_channels_next=in_channels_next,
                     out_channels=out_channels,
                     n_repeats=curr_n_repeats,
-                    e=e or 0.5,
+                    e=csp_e,
                 )
             )
             up_out_channel_list.append(out_channels)
@@ -178,7 +175,7 @@
                     in_channels_next=in_channels_next,
                     out_channels=out_channels,
                     n_repeats=curr_n_repeats,
-                    e=e or 0.5,
+                    e=csp_e,
                 )
             )
             self.down_blocks.append(curr_down_block)
@@ -191,16 +188,6 @@
             out_channels = channels_list_down_blocks[2 * i + 1]
             curr_n_repeats = n_repeats_down_blocks[i]
 
-<<<<<<< HEAD
-    @override
-    def get_weights_url(self) -> str | None:
-        if self._variant is None:
-            raise ValueError(
-                f"Online weights are available for '{self.name}' "
-                "only when it's used with a predefined variant."
-            )
-        return f"{{github}}/reppanneck_{self._variant}_coco.ckpt"
-=======
         if initialize_weights:
             self.initialize_weights()
 
@@ -224,7 +211,6 @@
                 m, nn.Hardswish | nn.LeakyReLU | nn.ReLU | nn.ReLU6 | nn.SiLU
             ):
                 m.inplace = True
->>>>>>> a6870000
 
     def forward(self, inputs: list[Tensor]) -> list[Tensor]:
         x = inputs[-1]
@@ -237,41 +223,25 @@
 
         outs = [x]
         for down_block, up_out in zip(
-            self.down_blocks, reversed(up_block_outs), strict=True
+            self.down_blocks, reversed(up_block_outs)
         ):
             x = down_block(x, up_out)
             outs.append(x)
         return outs
 
-    @override
-    @staticmethod
-    def get_variants() -> tuple[str, dict[str, Kwargs]]:
-        return "n", add_variant_aliases(
-            {
-                "n": {
-                    "depth_multiplier": 0.33,
-                    "width_multiplier": 0.25,
-                    "block": "RepBlock",
-                },
-                "s": {
-                    "depth_multiplier": 0.33,
-                    "width_multiplier": 0.50,
-                    "block": "RepBlock",
-                },
-                "m": {
-                    "depth_multiplier": 0.60,
-                    "width_multiplier": 0.75,
-                    "block": "CSPStackRepBlock",
-                    "e": 2 / 3,
-                },
-                "l": {
-                    "depth_multiplier": 1.0,
-                    "width_multiplier": 1.0,
-                    "block": "CSPStackRepBlock",
-                    "e": 1 / 2,
-                },
-            }
-        )
+    def set_export_mode(self, mode: bool = True) -> None:
+        """Reparametrizes instances of L{RepVGGBlock} in the network.
+
+        @type mode: bool
+        @param mode: Whether to set the export mode. Defaults to
+            C{True}.
+        """
+        super().set_export_mode(mode)
+        if self.export:
+            logger.info("Reparametrizing 'RepPANNeck'.")
+            for module in self.modules():
+                if isinstance(module, RepVGGBlock):
+                    module.reparametrize()
 
     def _fit_to_n_heads(
         self, channels_list: list[int], n_repeats: list[int]
