--- conflicted
+++ resolved
@@ -244,17 +244,11 @@
 
 **Parameters:**
 
-<<<<<<< HEAD
 | Key                | Type   | Default value | Description                                                                                                               |
 | ------------------ | ------ | ------------- | ------------------------------------------------------------------------------------------------------------------------- |
 | `inter_channels`   | `int`  | `64`          | Width of internal convolutions                                                                                            |
 | `inter_mode`       | `str`  | `"bilinear"`  | Up-sampling method. One of `"nearest"`, `"linear"`, `"bilinear"`, `"bicubic"`, `"trilinear"`, `"area"`, `"pixel_shuffle"` |
 | `download_weights` | `bool` | `False`       | If True download weights from COCO                                                                                        |
-=======
-| Key              | Type  | Default value | Description                                                                                                               |
-| ---------------- | ----- | ------------- | ------------------------------------------------------------------------------------------------------------------------- |
-| `inter_channels` | `int` | `64`          | Width of internal convolutions                                                                                            |
-| `inter_mode`     | `str` | `"bilinear"`  | Up-sampling method. One of `"nearest"`, `"linear"`, `"bilinear"`, `"bicubic"`, `"trilinear"`, `"area"`, `"pixel_shuffle"` |
 
 ### `DiscSubNetHead`
 
@@ -264,5 +258,4 @@
 
 | Key       | Type                | Default value | Description            |
 | --------- | ------------------- | ------------- | ---------------------- |
-| `variant` | `Literal["n", "l"]` | `"l"`         | Variant of the network |
->>>>>>> dfe3023f
+| `variant` | `Literal["n", "l"]` | `"l"`         | Variant of the network |