# Nodes

Nodes are the basic building structures of the model. They can be connected together
arbitrarily as long as the two nodes are compatible with each other. We've grouped together nodes that are similar, so it's easier to build an architecture that makes sense.

## Table Of Contents

- [Backbones](#backbones)
  - [`ResNet`](#resnet)
  - [`MicroNet`](#micronet)
  - [`RepVGG`](#repvgg)
  - [`EfficientRep`](#efficientrep)
  - [`RexNetV1_lite`](#rexnetv1_lite)
  - [`MobileOne`](#mobileone)
  - [`MobileNetV2`](#mobilenetv2)
  - [`EfficientNet`](#efficientnet)
  - [`ContextSpatial`](#contextspatial)
  - [`DDRNet`](#ddrnet)
  - [`RecSubNet`](#recsubnet)
<<<<<<< HEAD
  - [`PPLCNetV3`](#pplcnetv3)
=======
  - [`EfficientViT`](#efficientvit)
>>>>>>> fd2f0ac3
- [Necks](#necks)
  - [`RepPANNeck`](#reppanneck)
  - [`SVTRNeck`](#svtrneck)
- [Heads](#heads)
  - [`ClassificationHead`](#classificationhead)
  - [`SegmentationHead`](#segmentationhead)
  - [`BiSeNetHead`](#bisenethead)
  - [`EfficientBBoxHead`](#efficientbboxhead)
  - [`EfficientKeypointBBoxHead`](#efficientkeypointbboxhead)
  - [`DDRNetSegmentationHead`](#ddrnetsegmentationhead)
  - [`DiscSubNetHead`](#discsubnet)
  - [`FOMOHead`](#fomohead)
  - [`OCRCTCHead`](#ocrctchead)
    Every node takes these parameters:

| Key                | Type          | Default value | Description                                                                 |
| ------------------ | ------------- | ------------- | --------------------------------------------------------------------------- |
| `n_classes`        | `int \| None` | `None`        | Number of classes in the dataset. Inferred from the dataset if not provided |
| `remove_on_export` | `bool`        | `False`       | Whether node should be removed when exporting the whole model               |

In addition, the following class attributes can be overridden:

| Key            | Type                                                              | Default value | Description                                                                                                                                                                                                                     |
| -------------- | ----------------------------------------------------------------- | ------------- | ------------------------------------------------------------------------------------------------------------------------------------------------------------------------------------------------------------------------------- |
| `attach_index` | `int \| "all" \| tuple[int, int] \| tuple[int, int, int] \| None` | `None`        | Index of previous output that the head attaches to. Each node has a sensible default. Usually should not be manually set in most cases. Can be either a single index, a slice (negative indexing is also supported), or `"all"` |
| `tasks`        | `list[TaskType] \| None`                                          | `None`        | List of tasks types supported by the node. Should be overridden for head nodes.                                                                                                                                                 |

Additional parameters for specific nodes are listed below.

## Backbones

### `ResNet`

Adapted from [here](https://pytorch.org/vision/main/models/resnet.html).

**Parameters:**

| Key                | Type                                      | Default value | Description                            |
| ------------------ | ----------------------------------------- | ------------- | -------------------------------------- |
| `variant`          | `Literal["18", "34", "50", "101", "152"]` | `"18"`        | Variant of the network                 |
| `download_weights` | `bool`                                    | `True`        | If True download weights from ImageNet |

### `MicroNet`

Adapted from [here](https://github.com/liyunsheng13/micronet).

**Parameters:**

| Key       | Type                        | Default value | Description            |
| --------- | --------------------------- | ------------- | ---------------------- |
| `variant` | `Literal["M1", "M2", "M3"]` | `"M1"`        | Variant of the network |

### `RepVGG`

Adapted from [here](https://github.com/DingXiaoH/RepVGG).

**Parameters:**

| Key       | Type                        | Default value | Description            |
| --------- | --------------------------- | ------------- | ---------------------- |
| `variant` | `Literal["A0", "A1", "A2"]` | `"A0"`        | Variant of the network |

### `EfficientRep`

Adapted from [here](https://arxiv.org/pdf/2209.02976.pdf).

**Parameters:**

| Key                  | Type                                                              | Default value               | Description                                                                |
| -------------------- | ----------------------------------------------------------------- | --------------------------- | -------------------------------------------------------------------------- |
| `variant`            | `Literal["n", "nano", "s", "small", "m", "medium", "l", "large"]` | `"nano"`                    | Variant of the network                                                     |
| `channels_list`      | `list[int]`                                                       | \[64, 128, 256, 512, 1024\] | List of number of channels for each block                                  |
| `n_repeats`          | `list[int]`                                                       | \[1, 6, 12, 18, 6\]         | List of number of repeats of `RepVGGBlock`                                 |
| `depth_mul`          | `float`                                                           | `0.33`                      | Depth multiplier                                                           |
| `width_mul`          | `float`                                                           | `0.25`                      | Width multiplier                                                           |
| `block`              | `Literal["RepBlock", "CSPStackRepBlock"]`                         | `"RepBlock"`                | Base block used                                                            |
| `csp_e`              | `float`                                                           | `0.5`                       | Factor for intermediate channels when block is set to `"CSPStackRepBlock"` |
| `download_weights`   | `bool`                                                            | `True`                      | If True download weights from COCO (if available for specified variant)    |
| `initialize_weights` | `bool`                                                            | `True`                      | If True, initialize weights.                                               |

### RexNetV1_lite

Adapted from [here](https://github.com/clovaai/rexnet)

**Parameters:**

| Key               | Type               | Default value | Description                   |
| ----------------- | ------------------ | ------------- | ----------------------------- |
| `fix_head_stem`   | `bool`             | `False`       | Whether to multiply head stem |
| `divisible_value` | `int`              | `8`           | Divisor used                  |
| `input_ch`        | `int`              | `16`          | tarting channel dimension     |
| `final_ch`        | `int`              | `164`         | Final channel dimension       |
| `multiplier`      | `float`            | `1.0`         | Channel dimension multiplier  |
| `kernel_sizes`    | `int \| list[int]` | `3`           | Kernel sizes                  |

### `MobileOne`

Adapted from [here](https://github.com/apple/ml-mobileone).

**Parameters:**

| Key       | Type                                    | Default value | Description            |
| --------- | --------------------------------------- | ------------- | ---------------------- |
| `variant` | `Literal["s0", "s1", "s2", "s3", "s4"]` | `"s0"`        | Variant of the network |

### `MobileNetV2`

Adapted from [here](https://pytorch.org/vision/main/models/generated/torchvision.models.mobilenet_v2.html).

**Parameters:**

| Key                | Type   | Default value | Description                            |
| ------------------ | ------ | ------------- | -------------------------------------- |
| `download_weights` | `bool` | `True`        | If True download weights from ImageNet |

### `EfficientNet`

Adapted from [here](https://github.com/rwightman/gen-efficientnet-pytorch).

**Parameters:**

| Key                | Type   | Default value | Description                            |
| ------------------ | ------ | ------------- | -------------------------------------- |
| `download_weights` | `bool` | `True`        | If True download weights from ImageNet |

### `ContextSpatial`

Adapted from [here](https://github.com/taveraantonio/BiseNetv1).

**Parameters:**

| Key                | Type  | Default value   | Description                                                                                          |
| ------------------ | ----- | --------------- | ---------------------------------------------------------------------------------------------------- |
| `context_backbone` | `str` | `"MobileNetV2"` | Backbone used for the context path. Must be a reference to a node registered in the `NODES` registry |

### `DDRNet`

Adapted from [here](https://github.com/ydhongHIT/DDRNet)

**Parameters:**

| Key                | Type                       | Default value | Description                                                             |
| ------------------ | -------------------------- | ------------- | ----------------------------------------------------------------------- |
| `variant`          | `Literal["23-slim", "23"]` | `"23-slim"`   | Variant of the network                                                  |
| `download_weights` | `bool`                     | `True`        | If True download weights from COCO (if available for specified variant) |

### `PPLCNetV3`

Adapted from [here](https://github.com/PaddlePaddle/PaddleOCR)
**Parameters:**

| Key            | Type    | Default value | Description                    |
| -------------- | ------- | ------------- | ------------------------------ |
| `scale`        | `float` | `0.95`        | Scale factor for the model     |
| `conv_kxk_num` | `int`   | `4`           | Number of convolutional layers |
| `det`          | `bool`  | `False`       | Whether to use for detection   |
| `max_text_len` | `int`   | `40`          | Maximum length of the text     |

### `RecSubNet`

Adapted from [here](https://arxiv.org/abs/2108.07610)

**Parameters:**

| Key       | Type                | Default value | Description            |
| --------- | ------------------- | ------------- | ---------------------- |
| `variant` | `Literal["n", "l"]` | `"l"`         | Variant of the network |

### `EfficientViT`

Adapted from [here](https://arxiv.org/abs/2205.14756)

**Parameters:**

| Key            | Type                                                              | Default value                    | Description                                         |
| -------------- | ----------------------------------------------------------------- | -------------------------------- | --------------------------------------------------- |
| `variant`      | `Literal["n", "nano", "s", "small", "m", "medium", "l", "large"]` | `"nano"`                         | Variant of the network                              |
| `width_list`   | `list[int]`                                                       | `[256, 256, 256, 256, 256, 512]` | List of number of channels for each block           |
| `depth_list`   | `list[int]`                                                       | `[12, 12, 12, 12]`               | List of number of repeats of `EfficientViTBlock`    |
| `expand_ratio` | `int`                                                             | `4`                              | Factor by which channels expand in the local module |
| `dim`          | `int`                                                             | `None`                           | Dimension size for each attention head              |

## Neck

### `RepPANNeck`

Adapted from [here](https://arxiv.org/pdf/2209.02976.pdf).

**Parameters:**

| Key                  | Type                                                              | Default value                    | Description                                                                     |
| -------------------- | ----------------------------------------------------------------- | -------------------------------- | ------------------------------------------------------------------------------- |
| `variant`            | `Literal["n", "nano", "s", "small", "m", "medium", "l", "large"]` | `"nano"`                         | Variant of the network                                                          |
| `n_heads`            | `Literal[2,3,4]`                                                  | `3`                              | Number of output heads. Should be same also on the connected head in most cases |
| `channels_list`      | `list[int]`                                                       | `[256, 128, 128, 256, 256, 512]` | List of number of channels for each block                                       |
| `n_repeats`          | `list[int]`                                                       | `[12, 12, 12, 12]`               | List of number of repeats of `RepVGGBlock`                                      |
| `depth_mul`          | `float`                                                           | `0.33`                           | Depth multiplier                                                                |
| `width_mul`          | `float`                                                           | `0.25`                           | Width multiplier                                                                |
| `block`              | `Literal["RepBlock", "CSPStackRepBlock"]`                         | `"RepBlock"`                     | Base block used                                                                 |
| `csp_e`              | `float`                                                           | `0.5`                            | Factor for intermediate channels when block is set to `"CSPStackRepBlock"`      |
| `download_weights`   | `bool`                                                            | `False`                          | If True download weights from COCO (if available for specified variant)         |
| `initialize_weights` | `bool`                                                            | `True`                           | If True, initialize weights.                                                    |

### `SVTRNeck`

Adapted from [here](https://github.com/PaddlePaddle/PaddleOCR)

## Heads

### `ClassificationHead`

**Parameters:**

| Key          | Type    | Default value | Description                                      |
| ------------ | ------- | ------------- | ------------------------------------------------ |
| `fc_dropout` | `float` | `0.2`         | Dropout rate before last layer, range $\[0, 1\]$ |

### `SegmentationHead`

Adapted from [here](https://github.com/pytorch/vision/blob/main/torchvision/models/segmentation/fcn.py).

### `BiSeNetHead`

Adapted from [here](https://github.com/taveraantonio/BiseNetv1).

**Parameters:**

| Key                     | Type  | Default value | Description                           |
| ----------------------- | ----- | ------------- | ------------------------------------- |
| `intermediate_channels` | `int` | `64`          | How many intermediate channels to use |

### `EfficientBBoxHead`

Adapted from [here](https://arxiv.org/pdf/2209.02976.pdf).

**Parameters:**

| Key                  | Type    | Default value | Description                                                           |
| -------------------- | ------- | ------------- | --------------------------------------------------------------------- |
| `n_heads`            | `bool`  | `3`           | Number of output heads                                                |
| `conf_thres`         | `float` | `0.25`        | Confidence threshold for non-maxima-suppression (used for evaluation) |
| `iou_thres`          | `float` | `0.45`        | `IoU` threshold for non-maxima-suppression (used for evaluation)      |
| `max_det`            | `int`   | `300`         | Maximum number of detections retained after NMS                       |
| `download_weights`   | `bool`  | `False`       | If True download weights from COCO                                    |
| `initialize_weights` | `bool`  | `True`        | If True, initialize weights.                                          |

### `EfficientKeypointBBoxHead`

Adapted from [here](https://arxiv.org/pdf/2207.02696.pdf).

**Parameters:**

| Key           | Type           | Default value | Description                                                           |
| ------------- | -------------- | ------------- | --------------------------------------------------------------------- |
| `n_keypoints` | `int \| None ` | `None`        | Number of keypoints                                                   |
| `n_heads`     | `int`          | `3`           | Number of output heads                                                |
| `conf_thres`  | `float`        | `0.25`        | Confidence threshold for non-maxima-suppression (used for evaluation) |
| `iou_thres`   | `float`        | `0.45`        | `IoU` threshold for non-maxima-suppression (used for evaluation)      |

### `DDRNetSegmentationHead`

Adapted from [here](https://github.com/ydhongHIT/DDRNet).

**Parameters:**

| Key                | Type   | Default value | Description                                                                                                               |
| ------------------ | ------ | ------------- | ------------------------------------------------------------------------------------------------------------------------- |
| `inter_channels`   | `int`  | `64`          | Width of internal convolutions                                                                                            |
| `inter_mode`       | `str`  | `"bilinear"`  | Up-sampling method. One of `"nearest"`, `"linear"`, `"bilinear"`, `"bicubic"`, `"trilinear"`, `"area"`, `"pixel_shuffle"` |
| `download_weights` | `bool` | `False`       | If True download weights from COCO                                                                                        |

### `DiscSubNetHead`

Adapted from [here](https://arxiv.org/abs/2108.07610).

**Parameters:**

| Key       | Type                | Default value | Description            |
| --------- | ------------------- | ------------- | ---------------------- |
| `variant` | `Literal["n", "l"]` | `"l"`         | Variant of the network |

### `FOMOHead`

**Parameters:**

<<<<<<< HEAD
| Key               | Type  | Default value | Description                                             |
| ----------------- | ----- | ------------- | ------------------------------------------------------- |
| `num_conv_layers` | `int` | `3`           | Number of convolutional layers to use in the model.     |
| `conv_channels`   | `int` | `16`          | Number of output channels for each convolutional layer. |

### `OCRCTCHead`

Adapted from [here](https://github.com/PaddlePaddle/PaddleOCR)
**Parameters:**

| Key              | Type    | Default value | Description                           |
| ---------------- | ------- | ------------- | ------------------------------------- |
| `alphabet`       | `list`  | `None`        | List of characters.                   |
| `ignore_unknown` | `bool`  | `True`        | Whether to ignore unknown characters. |
| `fc_decay`       | `float` | `0.0004`      | L2 regularization factor.             |
| `mid_channels`   | `int`   | `None`        | Number of middle channels.            |
| `return_feats`   | `bool`  | `False`       | Whether to return features.           |
=======
| Key               | Type   | Default value | Description                                                                              |
| ----------------- | ------ | ------------- | ---------------------------------------------------------------------------------------- |
| `num_conv_layers` | `int`  | `3`           | Number of convolutional layers to use in the model.                                      |
| `conv_channels`   | `int`  | `16`          | Number of output channels for each convolutional layer.                                  |
| `use_nms`         | `bool` | `False`       | If True, enable NMS. This can reduce FP, but it will also reduce TP for close neighbors. |
>>>>>>> fd2f0ac3
<|MERGE_RESOLUTION|>--- conflicted
+++ resolved
@@ -17,11 +17,8 @@
   - [`ContextSpatial`](#contextspatial)
   - [`DDRNet`](#ddrnet)
   - [`RecSubNet`](#recsubnet)
-<<<<<<< HEAD
   - [`PPLCNetV3`](#pplcnetv3)
-=======
   - [`EfficientViT`](#efficientvit)
->>>>>>> fd2f0ac3
 - [Necks](#necks)
   - [`RepPANNeck`](#reppanneck)
   - [`SVTRNeck`](#svtrneck)
@@ -307,11 +304,11 @@
 
 **Parameters:**
 
-<<<<<<< HEAD
-| Key               | Type  | Default value | Description                                             |
-| ----------------- | ----- | ------------- | ------------------------------------------------------- |
-| `num_conv_layers` | `int` | `3`           | Number of convolutional layers to use in the model.     |
-| `conv_channels`   | `int` | `16`          | Number of output channels for each convolutional layer. |
+| Key               | Type   | Default value | Description                                                                              |
+| ----------------- | ------ | ------------- | ---------------------------------------------------------------------------------------- |
+| `num_conv_layers` | `int`  | `3`           | Number of convolutional layers to use in the model.                                      |
+| `conv_channels`   | `int`  | `16`          | Number of output channels for each convolutional layer.                                  |
+| `use_nms`         | `bool` | `False`       | If True, enable NMS. This can reduce FP, but it will also reduce TP for close neighbors. |
 
 ### `OCRCTCHead`
 
@@ -324,11 +321,4 @@
 | `ignore_unknown` | `bool`  | `True`        | Whether to ignore unknown characters. |
 | `fc_decay`       | `float` | `0.0004`      | L2 regularization factor.             |
 | `mid_channels`   | `int`   | `None`        | Number of middle channels.            |
-| `return_feats`   | `bool`  | `False`       | Whether to return features.           |
-=======
-| Key               | Type   | Default value | Description                                                                              |
-| ----------------- | ------ | ------------- | ---------------------------------------------------------------------------------------- |
-| `num_conv_layers` | `int`  | `3`           | Number of convolutional layers to use in the model.                                      |
-| `conv_channels`   | `int`  | `16`          | Number of output channels for each convolutional layer.                                  |
-| `use_nms`         | `bool` | `False`       | If True, enable NMS. This can reduce FP, but it will also reduce TP for close neighbors. |
->>>>>>> fd2f0ac3
+| `return_feats`   | `bool`  | `False`       | Whether to return features.           |