# Nodes

Nodes are the basic building structures of the model. They can be connected together
arbitrarily as long as the two nodes are compatible with each other. We've grouped together nodes that are similar, so it's easier to build an architecture that makes sense.

## Table Of Contents

- [Backbones](#backbones)
  - [`ResNet`](#resnet)
  - [`MicroNet`](#micronet)
  - [`RepVGG`](#repvgg)
  - [`EfficientRep`](#efficientrep)
  - [`RexNetV1_lite`](#rexnetv1_lite)
  - [`MobileOne`](#mobileone)
  - [`MobileNetV2`](#mobilenetv2)
  - [`EfficientNet`](#efficientnet)
  - [`ContextSpatial`](#contextspatial)
  - [`DDRNet`](#ddrnet)
  - [`RecSubNet`](#recsubnet)
  - [`EfficientViT`](#efficientvit)
- [Necks](#necks)
  - [`RepPANNeck`](#reppanneck)
- [Heads](#heads)
  - [`ClassificationHead`](#classificationhead)
  - [`SegmentationHead`](#segmentationhead)
  - [`BiSeNetHead`](#bisenethead)
  - [`EfficientBBoxHead`](#efficientbboxhead)
  - [`EfficientKeypointBBoxHead`](#efficientkeypointbboxhead)
  - [`DDRNetSegmentationHead`](#ddrnetsegmentationhead)
  - [`DiscSubNetHead`](#discsubnet)
  - [`FOMOHead`](#fomohead)
  - [`PrecisionBBoxHead`](#precisionbboxhead)
  - [`PrecisionSegmentBBoxHead`](#precisionsegmentbboxhead)
    Every node takes these parameters:

| Key                | Type          | Default value | Description                                                                 |
| ------------------ | ------------- | ------------- | --------------------------------------------------------------------------- |
| `n_classes`        | `int \| None` | `None`        | Number of classes in the dataset. Inferred from the dataset if not provided |
| `remove_on_export` | `bool`        | `False`       | Whether node should be removed when exporting the whole model               |

In addition, the following class attributes can be overridden:

| Key            | Type                                                              | Default value | Description                                                                                                                                                                                                                     |
| -------------- | ----------------------------------------------------------------- | ------------- | ------------------------------------------------------------------------------------------------------------------------------------------------------------------------------------------------------------------------------- |
| `attach_index` | `int \| "all" \| tuple[int, int] \| tuple[int, int, int] \| None` | `None`        | Index of previous output that the head attaches to. Each node has a sensible default. Usually should not be manually set in most cases. Can be either a single index, a slice (negative indexing is also supported), or `"all"` |
| `tasks`        | `list[TaskType] \| None`                                          | `None`        | List of tasks types supported by the node. Should be overridden for head nodes.                                                                                                                                                 |

Additional parameters for specific nodes are listed below.

## Backbones

### `ResNet`

Adapted from [here](https://pytorch.org/vision/main/models/resnet.html).

**Parameters:**

| Key                | Type                                      | Default value | Description                            |
| ------------------ | ----------------------------------------- | ------------- | -------------------------------------- |
| `variant`          | `Literal["18", "34", "50", "101", "152"]` | `"18"`        | Variant of the network                 |
| `download_weights` | `bool`                                    | `True`        | If True download weights from ImageNet |

### `MicroNet`

Adapted from [here](https://github.com/liyunsheng13/micronet).

**Parameters:**

| Key       | Type                        | Default value | Description            |
| --------- | --------------------------- | ------------- | ---------------------- |
| `variant` | `Literal["M1", "M2", "M3"]` | `"M1"`        | Variant of the network |

### `RepVGG`

Adapted from [here](https://github.com/DingXiaoH/RepVGG).

**Parameters:**

| Key       | Type                        | Default value | Description            |
| --------- | --------------------------- | ------------- | ---------------------- |
| `variant` | `Literal["A0", "A1", "A2"]` | `"A0"`        | Variant of the network |

### `EfficientRep`

Adapted from [here](https://arxiv.org/pdf/2209.02976.pdf).

**Parameters:**

| Key                  | Type                                                              | Default value               | Description                                                                |
| -------------------- | ----------------------------------------------------------------- | --------------------------- | -------------------------------------------------------------------------- |
| `variant`            | `Literal["n", "nano", "s", "small", "m", "medium", "l", "large"]` | `"nano"`                    | Variant of the network                                                     |
| `channels_list`      | `list[int]`                                                       | \[64, 128, 256, 512, 1024\] | List of number of channels for each block                                  |
| `n_repeats`          | `list[int]`                                                       | \[1, 6, 12, 18, 6\]         | List of number of repeats of `RepVGGBlock`                                 |
| `depth_mul`          | `float`                                                           | `0.33`                      | Depth multiplier                                                           |
| `width_mul`          | `float`                                                           | `0.25`                      | Width multiplier                                                           |
| `block`              | `Literal["RepBlock", "CSPStackRepBlock"]`                         | `"RepBlock"`                | Base block used                                                            |
| `csp_e`              | `float`                                                           | `0.5`                       | Factor for intermediate channels when block is set to `"CSPStackRepBlock"` |
| `download_weights`   | `bool`                                                            | `True`                      | If True download weights from COCO (if available for specified variant)    |
| `initialize_weights` | `bool`                                                            | `True`                      | If True, initialize weights.                                               |

### RexNetV1_lite

Adapted from [here](https://github.com/clovaai/rexnet)

**Parameters:**

| Key               | Type               | Default value | Description                   |
| ----------------- | ------------------ | ------------- | ----------------------------- |
| `fix_head_stem`   | `bool`             | `False`       | Whether to multiply head stem |
| `divisible_value` | `int`              | `8`           | Divisor used                  |
| `input_ch`        | `int`              | `16`          | tarting channel dimension     |
| `final_ch`        | `int`              | `164`         | Final channel dimension       |
| `multiplier`      | `float`            | `1.0`         | Channel dimension multiplier  |
| `kernel_sizes`    | `int \| list[int]` | `3`           | Kernel sizes                  |

### `MobileOne`

Adapted from [here](https://github.com/apple/ml-mobileone).

**Parameters:**

| Key       | Type                                    | Default value | Description            |
| --------- | --------------------------------------- | ------------- | ---------------------- |
| `variant` | `Literal["s0", "s1", "s2", "s3", "s4"]` | `"s0"`        | Variant of the network |

### `MobileNetV2`

Adapted from [here](https://pytorch.org/vision/main/models/generated/torchvision.models.mobilenet_v2.html).

**Parameters:**

| Key                | Type   | Default value | Description                            |
| ------------------ | ------ | ------------- | -------------------------------------- |
| `download_weights` | `bool` | `True`        | If True download weights from ImageNet |

### `EfficientNet`

Adapted from [here](https://github.com/rwightman/gen-efficientnet-pytorch).

**Parameters:**

| Key                | Type   | Default value | Description                            |
| ------------------ | ------ | ------------- | -------------------------------------- |
| `download_weights` | `bool` | `True`        | If True download weights from ImageNet |

### `ContextSpatial`

Adapted from [here](https://github.com/taveraantonio/BiseNetv1).

**Parameters:**

| Key                | Type  | Default value   | Description                                                                                          |
| ------------------ | ----- | --------------- | ---------------------------------------------------------------------------------------------------- |
| `context_backbone` | `str` | `"MobileNetV2"` | Backbone used for the context path. Must be a reference to a node registered in the `NODES` registry |

### `DDRNet`

Adapted from [here](https://github.com/ydhongHIT/DDRNet)

**Parameters:**

| Key                | Type                       | Default value | Description                                                             |
| ------------------ | -------------------------- | ------------- | ----------------------------------------------------------------------- |
| `variant`          | `Literal["23-slim", "23"]` | `"23-slim"`   | Variant of the network                                                  |
| `download_weights` | `bool`                     | `True`        | If True download weights from COCO (if available for specified variant) |

### `RecSubNet`

Adapted from [here](https://arxiv.org/abs/2108.07610)

**Parameters:**

| Key       | Type                | Default value | Description            |
| --------- | ------------------- | ------------- | ---------------------- |
| `variant` | `Literal["n", "l"]` | `"l"`         | Variant of the network |

### `EfficientViT`

Adapted from [here](https://arxiv.org/abs/2205.14756)

**Parameters:**

| Key            | Type                                                              | Default value                    | Description                                         |
| -------------- | ----------------------------------------------------------------- | -------------------------------- | --------------------------------------------------- |
| `variant`      | `Literal["n", "nano", "s", "small", "m", "medium", "l", "large"]` | `"nano"`                         | Variant of the network                              |
| `width_list`   | `list[int]`                                                       | `[256, 256, 256, 256, 256, 512]` | List of number of channels for each block           |
| `depth_list`   | `list[int]`                                                       | `[12, 12, 12, 12]`               | List of number of repeats of `EfficientViTBlock`    |
| `expand_ratio` | `int`                                                             | `4`                              | Factor by which channels expand in the local module |
| `dim`          | `int`                                                             | `None`                           | Dimension size for each attention head              |

## Neck

### `RepPANNeck`

Adapted from [here](https://arxiv.org/pdf/2209.02976.pdf).

**Parameters:**

| Key                  | Type                                                              | Default value                    | Description                                                                     |
| -------------------- | ----------------------------------------------------------------- | -------------------------------- | ------------------------------------------------------------------------------- |
| `variant`            | `Literal["n", "nano", "s", "small", "m", "medium", "l", "large"]` | `"nano"`                         | Variant of the network                                                          |
| `n_heads`            | `Literal[2,3,4]`                                                  | `3`                              | Number of output heads. Should be same also on the connected head in most cases |
| `channels_list`      | `list[int]`                                                       | `[256, 128, 128, 256, 256, 512]` | List of number of channels for each block                                       |
| `n_repeats`          | `list[int]`                                                       | `[12, 12, 12, 12]`               | List of number of repeats of `RepVGGBlock`                                      |
| `depth_mul`          | `float`                                                           | `0.33`                           | Depth multiplier                                                                |
| `width_mul`          | `float`                                                           | `0.25`                           | Width multiplier                                                                |
| `block`              | `Literal["RepBlock", "CSPStackRepBlock"]`                         | `"RepBlock"`                     | Base block used                                                                 |
| `csp_e`              | `float`                                                           | `0.5`                            | Factor for intermediate channels when block is set to `"CSPStackRepBlock"`      |
| `download_weights`   | `bool`                                                            | `False`                          | If True download weights from COCO (if available for specified variant)         |
| `initialize_weights` | `bool`                                                            | `True`                           | If True, initialize weights.                                                    |

## Heads

### `ClassificationHead`

**Parameters:**

| Key          | Type    | Default value | Description                                      |
| ------------ | ------- | ------------- | ------------------------------------------------ |
| `fc_dropout` | `float` | `0.2`         | Dropout rate before last layer, range $\[0, 1\]$ |

### `SegmentationHead`

Adapted from [here](https://github.com/pytorch/vision/blob/main/torchvision/models/segmentation/fcn.py).

### `BiSeNetHead`

Adapted from [here](https://github.com/taveraantonio/BiseNetv1).

**Parameters:**

| Key                     | Type  | Default value | Description                           |
| ----------------------- | ----- | ------------- | ------------------------------------- |
| `intermediate_channels` | `int` | `64`          | How many intermediate channels to use |

### `EfficientBBoxHead`

Adapted from [here](https://arxiv.org/pdf/2209.02976.pdf).

**Parameters:**

| Key                  | Type    | Default value | Description                                                           |
| -------------------- | ------- | ------------- | --------------------------------------------------------------------- |
| `n_heads`            | `int`   | `3`           | Number of output heads                                                |
| `conf_thres`         | `float` | `0.25`        | Confidence threshold for non-maxima-suppression (used for evaluation) |
| `iou_thres`          | `float` | `0.45`        | `IoU` threshold for non-maxima-suppression (used for evaluation)      |
| `max_det`            | `int`   | `300`         | Maximum number of detections retained after NMS                       |
| `download_weights`   | `bool`  | `False`       | If True download weights from COCO                                    |
| `initialize_weights` | `bool`  | `True`        | If True, initialize weights.                                          |

### `EfficientKeypointBBoxHead`

Adapted from [here](https://arxiv.org/pdf/2207.02696.pdf).

**Parameters:**

| Key           | Type           | Default value | Description                                                           |
| ------------- | -------------- | ------------- | --------------------------------------------------------------------- |
| `n_keypoints` | `int \| None ` | `None`        | Number of keypoints                                                   |
| `n_heads`     | `int`          | `3`           | Number of output heads                                                |
| `conf_thres`  | `float`        | `0.25`        | Confidence threshold for non-maxima-suppression (used for evaluation) |
| `iou_thres`   | `float`        | `0.45`        | `IoU` threshold for non-maxima-suppression (used for evaluation)      |

### `DDRNetSegmentationHead`

Adapted from [here](https://github.com/ydhongHIT/DDRNet).

**Parameters:**

| Key                | Type   | Default value | Description                                                                                                               |
| ------------------ | ------ | ------------- | ------------------------------------------------------------------------------------------------------------------------- |
| `inter_channels`   | `int`  | `64`          | Width of internal convolutions                                                                                            |
| `inter_mode`       | `str`  | `"bilinear"`  | Up-sampling method. One of `"nearest"`, `"linear"`, `"bilinear"`, `"bicubic"`, `"trilinear"`, `"area"`, `"pixel_shuffle"` |
| `download_weights` | `bool` | `False`       | If True download weights from COCO                                                                                        |

### `DiscSubNetHead`

Adapted from [here](https://arxiv.org/abs/2108.07610).

**Parameters:**

| Key       | Type                | Default value | Description            |
| --------- | ------------------- | ------------- | ---------------------- |
| `variant` | `Literal["n", "l"]` | `"l"`         | Variant of the network |

### `FOMOHead`

**Parameters:**

<<<<<<< HEAD
| Key               | Type  | Default value | Description                                             |
| ----------------- | ----- | ------------- | ------------------------------------------------------- |
| `num_conv_layers` | `int` | `3`           | Number of convolutional layers to use in the model.     |
| `conv_channels`   | `int` | `16`          | Number of output channels for each convolutional layer. |

## `PrecisionBBoxHead`

Adapted from [here](https://arxiv.org/pdf/2207.02696.pdf) and [here](https://arxiv.org/pdf/2209.02976.pdf).

**Parameters:**

| Key          | Type    | Default value | Description                                                               |
| ------------ | ------- | ------------- | ------------------------------------------------------------------------- |
| `reg_max`    | `int`   | `16`          | Maximum number of regression channels                                     |
| `n_heads`    | `int`   | `3`           | Number of output heads                                                    |
| `conf_thres` | `float` | `0.25`        | Confidence threshold for non-maxima-suppression (used for evaluation)     |
| `iou_thres`  | `float` | `0.45`        | IoU threshold for non-maxima-suppression (used for evaluation)            |
| `max_det`    | `int`   | `300`         | Max number of detections for non-maxima-suppression (used for evaluation) |

## `PrecisionSegmentBBoxHead`

Adapted from [here](https://arxiv.org/pdf/2207.02696.pdf) and [here](https://arxiv.org/pdf/2209.02976.pdf).

**Parameters:**

| Key          | Type    | Default value | Description                                                                |
| ------------ | ------- | ------------- | -------------------------------------------------------------------------- |
| `reg_max`    | `int`   | `16`          | Maximum number of regression channels.                                     |
| `n_heads`    | `int`   | `3`           | Number of output heads.                                                    |
| `conf_thres` | `float` | `0.25`        | Confidence threshold for non-maxima-suppression (used for evaluation).     |
| `iou_thres`  | `float` | `0.45`        | IoU threshold for non-maxima-suppression (used for evaluation).            |
| `max_det`    | `int`   | `300`         | Max number of detections for non-maxima-suppression (used for evaluation). |
| `n_masks`    | `int`   | `32`          | Number of of output instance segmentation masks at the output.             |
| `n_proto`    | `int`   | `256`         | Number of prototypes generated from the prototype generator.               |
=======
| Key               | Type   | Default value | Description                                                                              |
| ----------------- | ------ | ------------- | ---------------------------------------------------------------------------------------- |
| `num_conv_layers` | `int`  | `3`           | Number of convolutional layers to use in the model.                                      |
| `conv_channels`   | `int`  | `16`          | Number of output channels for each convolutional layer.                                  |
| `use_nms`         | `bool` | `False`       | If True, enable NMS. This can reduce FP, but it will also reduce TP for close neighbors. |
>>>>>>> 76dd897f
<|MERGE_RESOLUTION|>--- conflicted
+++ resolved
@@ -287,11 +287,11 @@
 
 **Parameters:**
 
-<<<<<<< HEAD
-| Key               | Type  | Default value | Description                                             |
-| ----------------- | ----- | ------------- | ------------------------------------------------------- |
-| `num_conv_layers` | `int` | `3`           | Number of convolutional layers to use in the model.     |
-| `conv_channels`   | `int` | `16`          | Number of output channels for each convolutional layer. |
+| Key               | Type   | Default value | Description                                                                              |
+| ----------------- | ------ | ------------- | ---------------------------------------------------------------------------------------- |
+| `num_conv_layers` | `int`  | `3`           | Number of convolutional layers to use in the model.                                      |
+| `conv_channels`   | `int`  | `16`          | Number of output channels for each convolutional layer.                                  |
+| `use_nms`         | `bool` | `False`       | If True, enable NMS. This can reduce FP, but it will also reduce TP for close neighbors. |
 
 ## `PrecisionBBoxHead`
 
@@ -321,11 +321,4 @@
 | `iou_thres`  | `float` | `0.45`        | IoU threshold for non-maxima-suppression (used for evaluation).            |
 | `max_det`    | `int`   | `300`         | Max number of detections for non-maxima-suppression (used for evaluation). |
 | `n_masks`    | `int`   | `32`          | Number of of output instance segmentation masks at the output.             |
-| `n_proto`    | `int`   | `256`         | Number of prototypes generated from the prototype generator.               |
-=======
-| Key               | Type   | Default value | Description                                                                              |
-| ----------------- | ------ | ------------- | ---------------------------------------------------------------------------------------- |
-| `num_conv_layers` | `int`  | `3`           | Number of convolutional layers to use in the model.                                      |
-| `conv_channels`   | `int`  | `16`          | Number of output channels for each convolutional layer.                                  |
-| `use_nms`         | `bool` | `False`       | If True, enable NMS. This can reduce FP, but it will also reduce TP for close neighbors. |
->>>>>>> 76dd897f
+| `n_proto`    | `int`   | `256`         | Number of prototypes generated from the prototype generator.               |