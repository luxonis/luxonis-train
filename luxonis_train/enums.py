from enum import Enum


class TaskType(str, Enum):
    """Tasks supported by nodes in LuxonisTrain."""

    CLASSIFICATION = "classification"
    SEGMENTATION = "segmentation"
    INSTANCE_SEGMENTATION = "instance_segmentation"
    BOUNDINGBOX = "boundingbox"
    KEYPOINTS = "keypoints"
<<<<<<< HEAD
    LABEL = "label"
    ARRAY = "array"
    INSTANCE_SEGMENTATION = "instance_segmentation"
=======
    ARRAY = "array"
>>>>>>> f2cdfa3b
<|MERGE_RESOLUTION|>--- conflicted
+++ resolved
@@ -9,10 +9,4 @@
     INSTANCE_SEGMENTATION = "instance_segmentation"
     BOUNDINGBOX = "boundingbox"
     KEYPOINTS = "keypoints"
-<<<<<<< HEAD
-    LABEL = "label"
-    ARRAY = "array"
-    INSTANCE_SEGMENTATION = "instance_segmentation"
-=======
-    ARRAY = "array"
->>>>>>> f2cdfa3b
+    ARRAY = "array"