import os.path as osp
import signal
import threading
from collections.abc import Mapping
from logging import getLogger
from pathlib import Path
from typing import Any, Literal, overload

import lightning.pytorch as pl
import lightning_utilities.core.rank_zero as rank_zero_module
import rich.traceback
import torch
import torch.utils.data as torch_data
import yaml
from lightning.pytorch.utilities import rank_zero_only
from luxonis_ml.nn_archive import ArchiveGenerator
from luxonis_ml.nn_archive.config import CONFIG_VERSION
from luxonis_ml.utils import LuxonisFileSystem, reset_logging, setup_logging
from typeguard import typechecked

from luxonis_train.callbacks import (
    LuxonisRichProgressBar,
    LuxonisTQDMProgressBar,
)
from luxonis_train.config import Config
from luxonis_train.loaders import BaseLoaderTorch, collate_fn
from luxonis_train.models import LuxonisLightningModule
from luxonis_train.utils import DatasetMetadata, LuxonisTrackerPL
from luxonis_train.utils.registry import LOADERS

from .utils.export_utils import (
    blobconverter_export,
    get_preprocessing,
    replace_weights,
    try_onnx_simplify,
)
from .utils.infer_utils import (
    IMAGE_FORMATS,
    VIDEO_FORMATS,
    infer_from_dataset,
    infer_from_directory,
    infer_from_video,
)
from .utils.train_utils import create_trainer

logger = getLogger(__name__)


class LuxonisModel:
    """Common logic of the core components.

    This class contains common logic of the core components (trainer,
    evaluator, exporter, etc.).
    """

    def __init__(
        self,
        cfg: str | dict[str, Any] | Config | None,
        opts: list[str] | tuple[str, ...] | dict[str, Any] | None = None,
    ):
        """Constructs a new Core instance.

        Loads the config and initializes datasets, dataloaders, augmentations,
        lightning components, etc.

        @type cfg: str | dict[str, Any] | Config
        @param cfg: Path to config file or config dict used to setup training

        @type opts: list[str] | tuple[str, ...] | dict[str, Any] | None
        @param opts: Argument dict provided through command line, used for config overriding
        """

        if isinstance(cfg, Config):
            self.cfg = cfg
        else:
            self.cfg = Config.get_config(cfg, opts)

        rich.traceback.install(suppress=[pl, torch], show_locals=False)

        self.tracker = LuxonisTrackerPL(
            rank=rank_zero_only.rank,
            mlflow_tracking_uri=self.cfg.ENVIRON.MLFLOW_TRACKING_URI,
            _auto_finalize=False,
            **self.cfg.tracker.model_dump(),
        )

        self.run_save_dir = osp.join(
            self.cfg.tracker.save_directory, self.tracker.run_name
        )
        self.log_file = osp.join(self.run_save_dir, "luxonis_train.log")
        self.error_message = None

        # NOTE: to add the file handler (we only get the save dir now,
        # but we want to use the logger before)
        reset_logging()
        setup_logging(file=self.log_file, use_rich=True)

        # NOTE: overriding logger in pl so it uses our logger to log device info
        rank_zero_module.log = logger

        if self.cfg.trainer.seed is not None:
            pl.seed_everything(self.cfg.trainer.seed, workers=True)

        self.pl_trainer = create_trainer(
            self.cfg.trainer,
            logger=self.tracker,
            callbacks=(
                LuxonisRichProgressBar()
                if self.cfg.trainer.use_rich_progress_bar
                else LuxonisTQDMProgressBar()
            ),
            precision=self.cfg.trainer.precision,
        )

<<<<<<< HEAD
        self.train_augmentations = [
            i.model_dump()
            for i in self.cfg.trainer.preprocessing.get_active_augmentations()
        ]
        self.val_augmentations = self.train_augmentations

=======
>>>>>>> f2cdfa3b
        self.loaders: dict[str, BaseLoaderTorch] = {}
        for view in ["train", "val", "test"]:
            loader_name = self.cfg.loader.name
            Loader = LOADERS.get(loader_name)
            if loader_name == "LuxonisLoaderTorch" and view != "train":
                self.cfg.loader.params["delete_existing"] = False

            self.loaders[view] = Loader(
                view={
                    "train": self.cfg.loader.train_view,
                    "val": self.cfg.loader.val_view,
                    "test": self.cfg.loader.test_view,
                }[view],
                augmentation_engine="albumentations",
                augmentation_config=(
                    self.train_augmentations
                    if view == "train"
                    else self.val_augmentations
                ),
                height=self.cfg.trainer.preprocessing.train_image_size[0],
                width=self.cfg.trainer.preprocessing.train_image_size[1],
                keep_aspect_ratio=self.cfg.trainer.preprocessing.keep_aspect_ratio,
                out_image_format="RGB"
                if self.cfg.trainer.preprocessing.train_rgb
                else "BGR",
                image_source=self.cfg.loader.image_source,
                height=self.cfg.trainer.preprocessing.train_image_size.height,
                width=self.cfg.trainer.preprocessing.train_image_size.width,
                augmentation_config=[
                    i.model_dump()
                    for i in self.cfg.trainer.preprocessing.get_active_augmentations()
                ],
                out_image_format="RGB"
                if self.cfg.trainer.preprocessing.train_rgb
                else "BGR",
                keep_aspect_ratio=self.cfg.trainer.preprocessing.keep_aspect_ratio,
                **self.cfg.loader.params,
            )

        for name, loader in self.loaders.items():
            logger.info(
                f"{name.capitalize()} loader - splits: {loader.view}, size: {len(loader)}"
            )
            if len(loader) == 0:
                logger.warning(f"{name.capitalize()} loader is empty!")

        sampler = None
        # TODO: implement weighted sampler
        if self.cfg.trainer.use_weighted_sampler:
            raise NotImplementedError(
                "Weighted sampler is not implemented yet."
            )

        if self.cfg.trainer.n_validation_batches:
            generator = torch.Generator()
            generator.manual_seed(self.cfg.trainer.seed or 42)
            n_samples = (
                self.cfg.trainer.n_validation_batches
                * self.cfg.trainer.batch_size
            )
            for view in ["val", "test"]:
                if view in self.loaders:
                    indices = list(
                        range(min(n_samples, len(self.loaders[view])))
                    )
                    self.loaders[view] = torch_data.Subset(  # type: ignore
                        self.loaders[view], indices
                    )

        self.pytorch_loaders = {
            view: torch_data.DataLoader(
                self.loaders[view],
                batch_size=self.cfg.trainer.batch_size,
                num_workers=self.cfg.trainer.n_workers,
                collate_fn=collate_fn,
                shuffle=view == "train",
                drop_last=(
                    self.cfg.trainer.skip_last_batch
                    if view == "train"
                    else False
                ),
                pin_memory=self.cfg.trainer.pin_memory,
                sampler=sampler if view == "train" else None,
                generator=generator
                if (
                    self.cfg.trainer.n_validation_batches is not None
                    and view in ["val", "test"]
                )
                else None,
            )
            for view in ["train", "val", "test"]
        }

        self.dataset_metadata = DatasetMetadata.from_loader(
            self.loaders["train"]
        )

        self.cfg.save_data(osp.join(self.run_save_dir, "config.yaml"))

        self.input_shapes = self.loaders["train"].input_shapes

        self.lightning_module = LuxonisLightningModule(
            cfg=self.cfg,
            dataset_metadata=self.dataset_metadata,
            save_dir=self.run_save_dir,
            input_shapes=self.input_shapes,
            _core=self,
        )

        self._exported_models: dict[str, Path] = {}

    def _train(self, resume: str | None, *args, **kwargs):
        status = "success"
        try:
            self.pl_trainer.fit(*args, ckpt_path=resume, **kwargs)
        except Exception as e:  # pragma: no cover
            logger.exception("Encountered an exception during training.")
            status = "failed"
            raise e
        finally:
            self.tracker.upload_artifact(self.log_file, typ="logs")
            self.tracker._finalize(status)

    def train(
        self, new_thread: bool = False, resume_weights: str | None = None
    ) -> None:
        """Runs training.

        @type new_thread: bool
        @param new_thread: Runs training in new thread if set to True.
        @type resume_weights: str | None
        @param resume_weights: Path to the checkpoint from which to to
            resume the training.
        """

        if self.cfg.trainer.matmul_precision is not None:
            logger.info(
                f"Setting matmul precision to {self.cfg.trainer.matmul_precision}"
            )
            torch.set_float32_matmul_precision(
                self.cfg.trainer.matmul_precision
            )

        if resume_weights is not None:
            resume_weights = str(
                LuxonisFileSystem.download(resume_weights, self.run_save_dir)
            )

        def graceful_exit(signum: int, _):  # pragma: no cover
            logger.info(
                f"{signal.Signals(signum).name} received, stopping training..."
            )
            ckpt_path = osp.join(self.run_save_dir, "resume.ckpt")
            self.pl_trainer.save_checkpoint(ckpt_path)
            self.tracker.upload_artifact(
                ckpt_path, typ="checkpoints", name="resume.ckpt"
            )
            self.tracker._finalize(status="failed")
            exit()

        signal.signal(signal.SIGTERM, graceful_exit)

        if not new_thread:
            logger.info(f"Checkpoints will be saved in: {self.run_save_dir}")
            logger.info("Starting training...")
            self._train(
                resume_weights,
                self.lightning_module,
                self.pytorch_loaders["train"],
                self.pytorch_loaders["val"],
            )
            logger.info("Training finished")
            logger.info(f"Checkpoints saved in: {self.run_save_dir}")

        else:  # pragma: no cover
            # Every time exception happens in the Thread, this hook will activate
            def thread_exception_hook(args):
                self.error_message = str(args.exc_value)

            threading.excepthook = thread_exception_hook

            self.thread = threading.Thread(
                target=self._train,
                args=(
                    resume_weights,
                    self.lightning_module,
                    self.pytorch_loaders["train"],
                    self.pytorch_loaders["val"],
                ),
                daemon=True,
            )
            self.thread.start()

    def export(
        self,
        onnx_save_path: str | Path | None = None,
        weights: str | Path | None = None,
    ) -> None:
        """Runs export.

        @type onnx_save_path: str | Path | None
        @param onnx_save_path: Path to where the exported ONNX model will be saved.
            If not specified, model will be saved to the export directory
            with the name specified in config file.
        @type weights: str | Path | None
        @param weights: Path to the checkpoint from which to load weights.
            If not specified, the value of `model.weights` from the
            configuration file will be used. The current weights of the
            model will be temporarily replaced with the weights from the
            specified checkpoint.
        @raises RuntimeError: If C{onnxsim} fails to simplify the model.
        """

        weights = weights or self.cfg.model.weights

        if weights is None:
            logger.warning(
                "No model weights specified. Exporting model without weights."
            )

        export_save_dir = Path(self.run_save_dir, "export")
        export_save_dir.mkdir(parents=True, exist_ok=True)

        export_path = export_save_dir / (
            self.cfg.exporter.name or self.cfg.model.name
        )
        onnx_save_path = str(
            onnx_save_path or export_path.with_suffix(".onnx")
        )

        with replace_weights(self.lightning_module, weights):
            output_names = self.lightning_module.export_onnx(
                onnx_save_path, **self.cfg.exporter.onnx.model_dump()
            )

        try_onnx_simplify(onnx_save_path)
        self._exported_models["onnx"] = Path(onnx_save_path)

        scale_values, mean_values, reverse_channels = get_preprocessing(
            self.cfg
        )

        if self.cfg.exporter.blobconverter.active:
            try:
                blobconverter_export(
                    self.cfg.exporter,
                    scale_values,
                    mean_values,
                    reverse_channels,
                    str(export_save_dir),
                    onnx_save_path,
                )
                self._exported_models["blob"] = export_path.with_suffix(
                    ".blob"
                )
            except ImportError:
                logger.error("Failed to import `blobconverter`")
                logger.warning(
                    "`blobconverter` not installed. Skipping .blob model conversion. "
                    "Ensure `blobconverter` is installed in your environment."
                )

        if len(self.input_shapes) > 1:
            logger.error(
                "Generating modelconverter config for a model "
                "with multiple inputs is not implemented yet."
            )
            return

        modelconverter_config = {
            "input_model": onnx_save_path,
            "scale_values": scale_values,
            "mean_values": mean_values,
            "reverse_input_channels": reverse_channels,
            "shape": [1, *next(iter(self.input_shapes.values()))],
            "outputs": [{"name": name} for name in output_names],
        }

        for path in self._exported_models.values():
            if self.cfg.exporter.upload_to_run:
                self.tracker.upload_artifact(path, typ="export")
            if self.cfg.exporter.upload_url is not None:  # pragma: no cover
                LuxonisFileSystem.upload(path, self.cfg.exporter.upload_url)

        with open(export_path.with_suffix(".yaml"), "w") as f:
            yaml.dump(modelconverter_config, f)
            if self.cfg.exporter.upload_to_run:
                self.tracker.upload_artifact(f.name, name=f.name, typ="export")
            if self.cfg.exporter.upload_url is not None:  # pragma: no cover
                LuxonisFileSystem.upload(f.name, self.cfg.exporter.upload_url)

    @overload
    def test(
        self,
        new_thread: Literal[False] = ...,
        view: Literal["train", "test", "val"] = "val",
        weights: str | Path | None = ...,
    ) -> Mapping[str, float]: ...

    @overload
    def test(
        self,
        new_thread: Literal[True] = ...,
        view: Literal["train", "test", "val"] = "val",
        weights: str | Path | None = ...,
    ) -> None: ...

    @typechecked
    def test(
        self,
        new_thread: bool = False,
        view: Literal["train", "val", "test"] = "val",
        weights: str | Path | None = None,
    ) -> Mapping[str, float] | None:
        """Runs testing.

        @type new_thread: bool
        @param new_thread: Runs testing in a new thread if set to True.
        @type view: Literal["train", "test", "val"]
        @param view: Which view to run the testing on. Defauls to "val".
        @rtype: Mapping[str, float] | None
        @return: If new_thread is False, returns a dictionary test
            results.
        @type weights: str | Path | None
        @param weights: Path to the checkpoint from which to load weights.
            If not specified, the value of `model.weights` from the
            configuration file will be used. The current weights of the
            model will be temporarily replaced with the weights from the
            specified checkpoint.
        """

        weights = weights or self.cfg.model.weights
        loader = self.pytorch_loaders[view]

        with replace_weights(self.lightning_module, weights):
            if not new_thread:
                return self.pl_trainer.test(self.lightning_module, loader)[0]
            else:  # pragma: no cover
                self.thread = threading.Thread(
                    target=self.pl_trainer.test,
                    args=(self.lightning_module, loader),
                    daemon=True,
                )
                self.thread.start()

    @typechecked
    def infer(
        self,
        view: Literal["train", "val", "test"] = "val",
        save_dir: str | Path | None = None,
        source_path: str | Path | None = None,
        weights: str | Path | None = None,
    ) -> None:
        """Runs inference.

        @type view: str
        @param view: Which split to run the inference on. Valid values
            are: C{"train"}, C{"val"}, C{"test"}. Defaults to C{"val"}.
        @type save_dir: str | Path | None
        @param save_dir: Directory where to save the visualizations. If
            not specified, visualizations will be rendered on the
            screen.
        @type source_path: str | Path | None
        @param source_path: Path to the image file, video file or directory.
            If None, defaults to using dataset images.
        @type weights: str | Path | None
        @param weights: Path to the checkpoint from which to load weights.
            If not specified, the value of `model.weights` from the
            configuration file will be used. The current weights of the
            model will be temporarily replaced with the weights from the
            specified checkpoint.
        """
        self.lightning_module.eval()
        weights = weights or self.cfg.model.weights

        with replace_weights(self.lightning_module, weights):
            if save_dir is not None:
                save_dir = Path(save_dir)
                save_dir.mkdir(parents=True, exist_ok=True)
            if source_path is not None:
                source_path = Path(source_path)
                if source_path.suffix.lower() in VIDEO_FORMATS:
                    infer_from_video(
                        self, video_path=source_path, save_dir=save_dir
                    )
                elif source_path.is_file():
                    infer_from_directory(self, [source_path], save_dir)
                elif source_path.is_dir():
                    image_files = (
                        f
                        for f in source_path.iterdir()
                        if f.suffix.lower() in IMAGE_FORMATS
                    )
                    infer_from_directory(self, image_files, save_dir)
                else:
                    raise ValueError(
                        f"Source path {source_path} is not a valid file or directory."
                    )
            else:
                infer_from_dataset(self, view, save_dir)

    def tune(self) -> None:
        """Runs Optuna tuning of hyperparameters."""
        import optuna
        from optuna.integration import PyTorchLightningPruningCallback

        from .utils.tune_utils import get_trial_params

        def _objective(trial: optuna.trial.Trial) -> float:
            """Objective function used to optimize Optuna study."""
            cfg_tracker = self.cfg.tracker
            tracker_params = cfg_tracker.model_dump()
            child_tracker = LuxonisTrackerPL(
                rank=rank_zero_only.rank,
                mlflow_tracking_uri=self.cfg.ENVIRON.MLFLOW_TRACKING_URI,
                is_sweep=True,
                **tracker_params,
            )

            run_save_dir = osp.join(
                cfg_tracker.save_directory, child_tracker.run_name
            )

            assert self.cfg.tuner is not None
            curr_params = get_trial_params(
                all_augs, self.cfg.tuner.params, trial
            )
            curr_params["model.predefined_model"] = None

            cfg_copy = self.cfg.model_copy(deep=True)
            # manually remove Normalize so it doesn't
            # get duplicated when creating new cfg instance
            cfg_copy.trainer.preprocessing.augmentations = [
                a
                for a in cfg_copy.trainer.preprocessing.augmentations
                if a.name != "Normalize"
            ]
            cfg = Config.get_config(cfg_copy.model_dump(), curr_params)

            child_tracker.log_hyperparams(curr_params)

            cfg.save_data(osp.join(run_save_dir, "config.yaml"))

            lightning_module = LuxonisLightningModule(
                cfg=cfg,
                dataset_metadata=self.dataset_metadata,
                save_dir=run_save_dir,
                input_shapes=self.loaders["train"].input_shapes,
                _core=self,
            )
            callbacks = [
                (
                    LuxonisRichProgressBar()
                    if cfg.trainer.use_rich_progress_bar
                    else LuxonisTQDMProgressBar()
                )
            ]

            pruner_callback = PyTorchLightningPruningCallback(
                trial, monitor="val/loss"
            )
            callbacks.append(pruner_callback)

            if self.cfg.trainer.seed is not None:
                pl.seed_everything(cfg.trainer.seed, workers=True)

            pl_trainer = create_trainer(
                cfg.trainer, logger=child_tracker, callbacks=callbacks
            )

            try:
                pl_trainer.fit(
                    lightning_module,  # type: ignore
                    self.pytorch_loaders["train"],
                    self.pytorch_loaders["val"],
                )
                pruner_callback.check_pruned()

            # Pruning is done by raising an error
            except optuna.TrialPruned as e:
                logger.info(e)

            if (
                "val/loss" not in pl_trainer.callback_metrics
            ):  # pragma: no cover
                raise ValueError(
                    "No validation loss found. "
                    "This can happen if `TestOnTrainEnd` callback is used."
                )

            return pl_trainer.callback_metrics["val/loss"].item()

        cfg_tuner = self.cfg.tuner
        if cfg_tuner is None:
            raise ValueError(
                "You have to specify the `tuner` section in config."
            )

        all_augs = [
            a.name for a in self.cfg.trainer.preprocessing.augmentations
        ]
        rank = rank_zero_only.rank
        cfg_tracker = self.cfg.tracker
        tracker_params = cfg_tracker.model_dump()
        # NOTE: wandb doesn't allow multiple concurrent runs, handle this separately
        tracker_params["is_wandb"] = False
        self.parent_tracker = LuxonisTrackerPL(
            rank=rank,
            mlflow_tracking_uri=self.cfg.ENVIRON.MLFLOW_TRACKING_URI,
            is_sweep=False,
            **tracker_params,
        )
        if self.parent_tracker.is_mlflow:  # pragma: no cover
            # Experiment needs to be interacted with to create actual MLFlow run
            self.parent_tracker.experiment["mlflow"].active_run()

        logger.info("Starting tuning...")

        pruner = (
            optuna.pruners.MedianPruner()
            if cfg_tuner.use_pruner
            else optuna.pruners.NopPruner()
        )

        storage = None
        if cfg_tuner.storage.active:
            if cfg_tuner.storage.storage_type == "local":
                storage = "sqlite:///study_local.db"
            else:  # pragma: no cover
                storage = "postgresql://{}:{}@{}:{}/{}".format(
                    self.cfg.ENVIRON.POSTGRES_USER,
                    self.cfg.ENVIRON.POSTGRES_PASSWORD,
                    self.cfg.ENVIRON.POSTGRES_HOST,
                    self.cfg.ENVIRON.POSTGRES_PORT,
                    self.cfg.ENVIRON.POSTGRES_DB,
                )

        study = optuna.create_study(
            study_name=cfg_tuner.study_name,
            storage=storage,
            direction="minimize",
            pruner=pruner,
            load_if_exists=cfg_tuner.continue_existing_study,
        )

        study.optimize(
            _objective, n_trials=cfg_tuner.n_trials, timeout=cfg_tuner.timeout
        )

        logger.info(f"Best study parameters: {study.best_params}")

        self.parent_tracker.log_hyperparams(study.best_params)

        if self.cfg.tracker.is_wandb:  # pragma: no cover
            # If wandb used then init parent tracker separately at the end
            wandb_parent_tracker = LuxonisTrackerPL(
                rank=rank_zero_only.rank,
                **(
                    self.cfg.tracker.model_dump()
                    | {"run_name": self.parent_tracker.run_name}
                ),
            )
            wandb_parent_tracker.log_hyperparams(study.best_params)

    def archive(
        self,
        path: str | Path | None = None,
        weights: str | Path | None = None,
    ) -> Path:
        """Generates an NN Archive out of a model executable.

        @type path: str | Path | None
        @param path: Path to the model executable. If not specified, the
            model will be exported first.
        @type weights: str | Path | None
        @param weights: Path to the checkpoint from which to load weights.
            If not specified, the value of `model.weights` from the
            configuration file will be used. The current weights of the
            model will be temporarily replaced with the weights from the
            specified checkpoint.
        @rtype: Path
        @return: Path to the generated NN Archive.
        """
        weights = weights or self.cfg.model.weights
        with replace_weights(self.lightning_module, weights):
            return self._archive(path)

    def _archive(self, path: str | Path | None = None) -> Path:
        from .utils.archive_utils import (
            get_head_configs,
            get_inputs,
            get_outputs,
        )

        archive_name = self.cfg.archiver.name or self.cfg.model.name
        archive_save_directory = Path(self.run_save_dir, "archive")
        archive_save_directory.mkdir(parents=True, exist_ok=True)
        inputs = []
        outputs = []

        if path is None:
            logger.warning("No model executable specified for archiving.")
            if "onnx" not in self._exported_models:
                logger.info("Exporting model to ONNX...")
                self.export()
            path = self._exported_models["onnx"]

        path = Path(path)

        executable_fname = path.name
        archive_name += path.suffix

        def _mult(lst: list[float | int]) -> list[float]:
            return [round(x * 255.0, 5) for x in lst]

        preprocessing = {  # TODO: keep preprocessing same for each input?
            "mean": _mult(
                self.cfg.trainer.preprocessing.normalize.params["mean"]
            ),
            "scale": _mult(
                self.cfg.trainer.preprocessing.normalize.params["std"]
            ),
            "dai_type": "RGB888p"
            if self.cfg.trainer.preprocessing.train_rgb
            else "BGR888p",
        }

        inputs_dict = get_inputs(path)
        for input_name, metadata in inputs_dict.items():
            inputs.append(
                {
                    "name": input_name,
                    "dtype": metadata["dtype"],
                    "shape": metadata["shape"],
                    "preprocessing": preprocessing,
                    "input_type": "image",
                }
            )

        outputs_dict = get_outputs(path)
        for output_name, metadata in outputs_dict.items():
            outputs.append(
                {
                    "name": output_name,
                    "dtype": metadata["dtype"],
                    "shape": metadata["shape"],
                }
            )

        heads = get_head_configs(
            self.lightning_module,
            outputs,
        )

        model = {
            "metadata": {
                "name": self.cfg.model.name,
                "path": executable_fname,
            },
            "inputs": inputs,
            "outputs": outputs,
            "heads": heads,
        }

        cfg_dict = {
            "config_version": CONFIG_VERSION,
            "model": model,
        }

        archive_path = ArchiveGenerator(
            archive_name=archive_name,
            save_path=str(archive_save_directory),
            cfg_dict=cfg_dict,
            executables_paths=[str(path)],  # TODO: what if more executables?
        ).make_archive()

        logger.info(f"NN Archive saved to {archive_path}")

        if self.cfg.archiver.upload_url is not None:  # pragma: no cover
            LuxonisFileSystem.upload(
                archive_path, self.cfg.archiver.upload_url
            )

        if self.cfg.archiver.upload_to_run:
            self.tracker.upload_artifact(archive_path, typ="archive")

        return Path(archive_path)

    @rank_zero_only
    def get_status(self) -> tuple[int, int]:
        """Get current status of training.

        @rtype: tuple[int, int]
        @return: First element is the current epoch, second element is
            the total number of epochs.
        """
        return self.lightning_module.get_status()

    @rank_zero_only
    def get_status_percentage(self) -> float:
        """Return percentage of current training, takes into account
        early stopping.

        @rtype: float
        @return: Percentage of current training in range 0-100.
        """
        return self.lightning_module.get_status_percentage()

    @rank_zero_only
    def get_error_message(self) -> str | None:
        """Return error message if one occurs while running in thread,
        otherwise None.

        @rtype: str | None
        @return: Error message
        """
        return self.error_message

    @rank_zero_only
    def get_min_loss_checkpoint_path(self) -> str | None:
        """Return best checkpoint path with respect to minimal
        validation loss.

        @rtype: str
        @return: Path to the best checkpoint with respect to minimal
            validation loss
        """
        if not self.pl_trainer.checkpoint_callbacks:
            return None
        return self.pl_trainer.checkpoint_callbacks[0].best_model_path  # type: ignore

    @rank_zero_only
    def get_best_metric_checkpoint_path(self) -> str | None:
        """Return best checkpoint path with respect to best validation
        metric.

        @rtype: str
        @return: Path to the best checkpoint with respect to best
            validation metric
        """
        if len(self.pl_trainer.checkpoint_callbacks) < 2:
            return None
        return self.pl_trainer.checkpoint_callbacks[1].best_model_path  # type: ignore<|MERGE_RESOLUTION|>--- conflicted
+++ resolved
@@ -112,15 +112,6 @@
             precision=self.cfg.trainer.precision,
         )
 
-<<<<<<< HEAD
-        self.train_augmentations = [
-            i.model_dump()
-            for i in self.cfg.trainer.preprocessing.get_active_augmentations()
-        ]
-        self.val_augmentations = self.train_augmentations
-
-=======
->>>>>>> f2cdfa3b
         self.loaders: dict[str, BaseLoaderTorch] = {}
         for view in ["train", "val", "test"]:
             loader_name = self.cfg.loader.name
@@ -134,18 +125,6 @@
                     "val": self.cfg.loader.val_view,
                     "test": self.cfg.loader.test_view,
                 }[view],
-                augmentation_engine="albumentations",
-                augmentation_config=(
-                    self.train_augmentations
-                    if view == "train"
-                    else self.val_augmentations
-                ),
-                height=self.cfg.trainer.preprocessing.train_image_size[0],
-                width=self.cfg.trainer.preprocessing.train_image_size[1],
-                keep_aspect_ratio=self.cfg.trainer.preprocessing.keep_aspect_ratio,
-                out_image_format="RGB"
-                if self.cfg.trainer.preprocessing.train_rgb
-                else "BGR",
                 image_source=self.cfg.loader.image_source,
                 height=self.cfg.trainer.preprocessing.train_image_size.height,
                 width=self.cfg.trainer.preprocessing.train_image_size.width,
