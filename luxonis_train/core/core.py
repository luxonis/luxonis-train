--- conflicted
+++ resolved
@@ -15,6 +15,7 @@
 from lightning.pytorch.callbacks import ModelCheckpoint
 from lightning.pytorch.utilities import rank_zero_only
 from loguru import logger
+from luxonis_ml.data import LuxonisDataset
 from luxonis_ml.nn_archive import ArchiveGenerator
 from luxonis_ml.nn_archive.config import CONFIG_VERSION
 from luxonis_ml.typing import Params, PathType
@@ -36,15 +37,12 @@
     setup_logging,
 )
 
-<<<<<<< HEAD
 from .utils.annotate_utils import annotate_from_directory
-=======
 from .utils.archive_utils import (
     get_head_configs,
     get_inputs,
     get_outputs,
 )
->>>>>>> 1100e31d
 from .utils.export_utils import (
     blobconverter_export,
     get_preprocessing,
@@ -586,7 +584,7 @@
         delete_local: bool = True,
         delete_remote: bool = True,
         team_id: str | None = None,
-    ):
+    ) -> LuxonisDataset:
         self.lightning_module.eval()
         weights = weights or self.cfg.model.weights
 
