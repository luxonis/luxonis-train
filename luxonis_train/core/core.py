import os.path as osp
import signal
import threading
from collections.abc import Mapping
from logging import getLogger
from pathlib import Path
from typing import Any, Literal, overload

import lightning.pytorch as pl
import lightning_utilities.core.rank_zero as rank_zero_module
import rich.traceback
import torch
import torch.utils.data as torch_data
import yaml
from lightning.pytorch.utilities import rank_zero_only
from luxonis_ml.data import Augmentations
from luxonis_ml.nn_archive import ArchiveGenerator
from luxonis_ml.nn_archive.config import CONFIG_VERSION
from luxonis_ml.utils import LuxonisFileSystem, reset_logging, setup_logging
from typeguard import typechecked

from luxonis_train.callbacks import (
    LuxonisRichProgressBar,
    LuxonisTQDMProgressBar,
)
from luxonis_train.config import Config
from luxonis_train.loaders import BaseLoaderTorch, collate_fn
from luxonis_train.models import LuxonisLightningModule
from luxonis_train.utils import DatasetMetadata, LuxonisTrackerPL
from luxonis_train.utils.registry import LOADERS

from .utils.export_utils import (
    blobconverter_export,
    get_preprocessing,
    replace_weights,
    try_onnx_simplify,
)
from .utils.infer_utils import (
    IMAGE_FORMATS,
    VIDEO_FORMATS,
    infer_from_dataset,
    infer_from_directory,
    infer_from_video,
)
from .utils.train_utils import create_trainer

logger = getLogger(__name__)


class LuxonisModel:
    """Common logic of the core components.

    This class contains common logic of the core components (trainer,
    evaluator, exporter, etc.).
    """

    def __init__(
        self,
        cfg: str | dict[str, Any] | Config | None,
        opts: list[str] | tuple[str, ...] | dict[str, Any] | None = None,
    ):
        """Constructs a new Core instance.

        Loads the config and initializes datasets, dataloaders, augmentations,
        lightning components, etc.

        @type cfg: str | dict[str, Any] | Config
        @param cfg: Path to config file or config dict used to setup training

        @type opts: list[str] | tuple[str, ...] | dict[str, Any] | None
        @param opts: Argument dict provided through command line, used for config overriding
        """

        if isinstance(cfg, Config):
            self.cfg = cfg
        else:
            self.cfg = Config.get_config(cfg, opts)

        rich.traceback.install(suppress=[pl, torch], show_locals=False)

        self.tracker = LuxonisTrackerPL(
            rank=rank_zero_only.rank,
            mlflow_tracking_uri=self.cfg.ENVIRON.MLFLOW_TRACKING_URI,
            _auto_finalize=False,
            **self.cfg.tracker.model_dump(),
        )

        self.run_save_dir = osp.join(
            self.cfg.tracker.save_directory, self.tracker.run_name
        )
        self.log_file = osp.join(self.run_save_dir, "luxonis_train.log")
        self.error_message = None

        # NOTE: to add the file handler (we only get the save dir now,
        # but we want to use the logger before)
        reset_logging()
        setup_logging(file=self.log_file, use_rich=True)

        # NOTE: overriding logger in pl so it uses our logger to log device info
        rank_zero_module.log = logger

        if self.cfg.trainer.seed is not None:
            pl.seed_everything(self.cfg.trainer.seed, workers=True)

        self.pl_trainer = create_trainer(
            self.cfg.trainer,
            logger=self.tracker,
            callbacks=LuxonisRichProgressBar()
            if self.cfg.trainer.use_rich_progress_bar
            else LuxonisTQDMProgressBar(),
        )

        self.train_augmentations = Augmentations(
            image_size=self.cfg.trainer.preprocessing.train_image_size,
            augmentations=[
                i.model_dump()
                for i in self.cfg.trainer.preprocessing.get_active_augmentations()
            ],
            train_rgb=self.cfg.trainer.preprocessing.train_rgb,
            keep_aspect_ratio=self.cfg.trainer.preprocessing.keep_aspect_ratio,
        )
        self.val_augmentations = Augmentations(
            image_size=self.cfg.trainer.preprocessing.train_image_size,
            augmentations=[
                i.model_dump()
                for i in self.cfg.trainer.preprocessing.get_active_augmentations()
            ],
            train_rgb=self.cfg.trainer.preprocessing.train_rgb,
            keep_aspect_ratio=self.cfg.trainer.preprocessing.keep_aspect_ratio,
            only_normalize=True,
        )

        self.loaders: dict[str, BaseLoaderTorch] = {}
        for view in ["train", "val", "test"]:
            loader_name = self.cfg.loader.name
            Loader = LOADERS.get(loader_name)
            if loader_name == "LuxonisLoaderTorch" and view != "train":
                self.cfg.loader.params["delete_existing"] = False

            self.loaders[view] = Loader(
                augmentations=(
                    self.train_augmentations
                    if view == "train"
                    else self.val_augmentations
                ),
                view={
                    "train": self.cfg.loader.train_view,
                    "val": self.cfg.loader.val_view,
                    "test": self.cfg.loader.test_view,
                }[view],
                image_source=self.cfg.loader.image_source,
                **self.cfg.loader.params,
            )

        for name, loader in self.loaders.items():
            logger.info(
                f"{name.capitalize()} loader - splits: {loader.view}, size: {len(loader)}"
            )
            if len(loader) == 0:
                logger.warning(f"{name.capitalize()} loader is empty!")

        sampler = None
        # TODO: implement weighted sampler
        if self.cfg.trainer.use_weighted_sampler:
            raise NotImplementedError(
                "Weighted sampler is not implemented yet."
            )

        self.pytorch_loaders = {
            view: torch_data.DataLoader(
                self.loaders[view],
                batch_size=self.cfg.trainer.batch_size,
                num_workers=self.cfg.trainer.n_workers,
                collate_fn=collate_fn,
                shuffle=view == "train",
                drop_last=(
                    self.cfg.trainer.skip_last_batch
                    if view == "train"
                    else False
                ),
                pin_memory=self.cfg.trainer.pin_memory,
                sampler=sampler if view == "train" else None,
            )
            for view in ["train", "val", "test"]
        }

        self.dataset_metadata = DatasetMetadata.from_loader(
            self.loaders["train"]
        )

        self.cfg.save_data(osp.join(self.run_save_dir, "config.yaml"))

        self.input_shapes = self.loaders["train"].input_shapes

        self.lightning_module = LuxonisLightningModule(
            cfg=self.cfg,
            dataset_metadata=self.dataset_metadata,
            save_dir=self.run_save_dir,
            input_shapes=self.input_shapes,
            _core=self,
        )

        self._exported_models: dict[str, Path] = {}

    def _train(self, resume: str | None, *args, **kwargs):
        status = "success"
        try:
            self.pl_trainer.fit(*args, ckpt_path=resume, **kwargs)
        except Exception as e:  # pragma: no cover
            logger.exception("Encountered an exception during training.")
            status = "failed"
            raise e
        finally:
            self.tracker.upload_artifact(self.log_file, typ="logs")
            self.tracker._finalize(status)

    def train(
        self, new_thread: bool = False, resume_weights: str | None = None
    ) -> None:
        """Runs training.

        @type new_thread: bool
        @param new_thread: Runs training in new thread if set to True.
        @type resume_weights: str | None
        @param resume_weights: Path to the checkpoint from which to to
            resume the training.
        """

        if self.cfg.trainer.matmul_precision is not None:
            logger.info(
                f"Setting matmul precision to {self.cfg.trainer.matmul_precision}"
            )
            torch.set_float32_matmul_precision(
                self.cfg.trainer.matmul_precision
            )

        if resume_weights is not None:
            resume_weights = str(
                LuxonisFileSystem.download(resume_weights, self.run_save_dir)
            )

        def graceful_exit(signum: int, _):  # pragma: no cover
            logger.info(
                f"{signal.Signals(signum).name} received, stopping training..."
            )
            ckpt_path = osp.join(self.run_save_dir, "resume.ckpt")
            self.pl_trainer.save_checkpoint(ckpt_path)
            self.tracker.upload_artifact(
                ckpt_path, typ="checkpoints", name="resume.ckpt"
            )
            self.tracker._finalize(status="failed")
            exit()

        signal.signal(signal.SIGTERM, graceful_exit)

        if not new_thread:
            logger.info(f"Checkpoints will be saved in: {self.run_save_dir}")
            logger.info("Starting training...")
            self._train(
                resume_weights,
                self.lightning_module,
                self.pytorch_loaders["train"],
                self.pytorch_loaders["val"],
            )
            logger.info("Training finished")
            logger.info(f"Checkpoints saved in: {self.run_save_dir}")

        else:  # pragma: no cover
            # Every time exception happens in the Thread, this hook will activate
            def thread_exception_hook(args):
                self.error_message = str(args.exc_value)

            threading.excepthook = thread_exception_hook

            self.thread = threading.Thread(
                target=self._train,
                args=(
                    resume_weights,
                    self.lightning_module,
                    self.pytorch_loaders["train"],
                    self.pytorch_loaders["val"],
                ),
                daemon=True,
            )
            self.thread.start()

    def export(
        self,
        onnx_save_path: str | Path | None = None,
        weights: str | Path | None = None,
    ) -> None:
        """Runs export.

<<<<<<< HEAD
        @type onnx_save_path: str | None
        @param onnx_save_path: Path to .onnx model. If not specified, model will be saved
            to export directory with name specified in config file.

        @type weights: str | Path | None
        @param weights: Path to the checkpoint from which to export the model.
        @raises RuntimeError: If `onnxsim` fails to simplify the model.
=======
        @type onnx_save_path: str | Path | None
        @param onnx_save_path: Path to where the exported ONNX model will be saved.
            If not specified, model will be saved to the export directory
            with the name specified in config file.
        @type weights: str | Path | None
        @param weights: Path to the checkpoint from which to load weights.
            If not specified, the value of `model.weights` from the
            configuration file will be used. The current weights of the
            model will be temporarily replaced with the weights from the
            specified checkpoint.
        @raises RuntimeError: If C{onnxsim} fails to simplify the model.
>>>>>>> e5250549
        """

        weights = weights or self.cfg.model.weights

        if weights is None:
            logger.warning(
                "No model weights specified. Exporting model without weights."
            )

        export_save_dir = Path(self.run_save_dir, "export")
        export_save_dir.mkdir(parents=True, exist_ok=True)

        export_path = export_save_dir / (
            self.cfg.exporter.name or self.cfg.model.name
        )
        onnx_save_path = str(
            onnx_save_path or export_path.with_suffix(".onnx")
        )

        with replace_weights(self.lightning_module, weights):
            output_names = self.lightning_module.export_onnx(
                onnx_save_path, **self.cfg.exporter.onnx.model_dump()
            )

        try_onnx_simplify(onnx_save_path)
        self._exported_models["onnx"] = Path(onnx_save_path)

        scale_values, mean_values, reverse_channels = get_preprocessing(
            self.cfg
        )

        if self.cfg.exporter.blobconverter.active:
            try:
                blobconverter_export(
                    self.cfg.exporter,
                    scale_values,
                    mean_values,
                    reverse_channels,
                    str(export_save_dir),
                    onnx_save_path,
                )
                self._exported_models["blob"] = export_path.with_suffix(
                    ".blob"
                )
            except ImportError:
                logger.error("Failed to import `blobconverter`")
                logger.warning(
                    "`blobconverter` not installed. Skipping .blob model conversion. "
                    "Ensure `blobconverter` is installed in your environment."
                )

        if len(self.input_shapes) > 1:
            logger.error(
                "Generating modelconverter config for a model "
                "with multiple inputs is not implemented yet."
            )
            return

        modelconverter_config = {
            "input_model": onnx_save_path,
            "scale_values": scale_values,
            "mean_values": mean_values,
            "reverse_input_channels": reverse_channels,
            "shape": [1, *next(iter(self.input_shapes.values()))],
            "outputs": [{"name": name} for name in output_names],
        }

        for path in self._exported_models.values():
            if self.cfg.exporter.upload_to_run:
                self.tracker.upload_artifact(path, typ="export")
            if self.cfg.exporter.upload_url is not None:  # pragma: no cover
                LuxonisFileSystem.upload(path, self.cfg.exporter.upload_url)

        with open(export_path.with_suffix(".yaml"), "w") as f:
            yaml.dump(modelconverter_config, f)
            if self.cfg.exporter.upload_to_run:
                self.tracker.upload_artifact(f.name, name=f.name, typ="export")
            if self.cfg.exporter.upload_url is not None:  # pragma: no cover
                LuxonisFileSystem.upload(f.name, self.cfg.exporter.upload_url)

    @overload
    def test(
        self,
        new_thread: Literal[False] = ...,
        view: Literal["train", "test", "val"] = "val",
        weights: str | Path | None = ...,
    ) -> Mapping[str, float]: ...

    @overload
    def test(
        self,
        new_thread: Literal[True] = ...,
        view: Literal["train", "test", "val"] = "val",
        weights: str | Path | None = ...,
    ) -> None: ...

    @typechecked
    def test(
        self,
        new_thread: bool = False,
        view: Literal["train", "val", "test"] = "val",
        weights: str | Path | None = None,
    ) -> Mapping[str, float] | None:
        """Runs testing.

        @type new_thread: bool
        @param new_thread: Runs testing in a new thread if set to True.
        @type view: Literal["train", "test", "val"]
        @param view: Which view to run the testing on. Defauls to "val".
        @rtype: Mapping[str, float] | None
        @return: If new_thread is False, returns a dictionary test
            results.
        @type weights: str | Path | None
        @param weights: Path to the checkpoint from which to load weights.
            If not specified, the value of `model.weights` from the
            configuration file will be used. The current weights of the
            model will be temporarily replaced with the weights from the
            specified checkpoint.
        """

        weights = weights or self.cfg.model.weights
        loader = self.pytorch_loaders[view]

        with replace_weights(self.lightning_module, weights):
            if not new_thread:
                return self.pl_trainer.test(self.lightning_module, loader)[0]
            else:  # pragma: no cover
                self.thread = threading.Thread(
                    target=self.pl_trainer.test,
                    args=(self.lightning_module, loader),
                    daemon=True,
                )
                self.thread.start()

    @typechecked
    def infer(
        self,
        view: Literal["train", "val", "test"] = "val",
        save_dir: str | Path | None = None,
        source_path: str | Path | None = None,
        weights: str | Path | None = None,
    ) -> None:
        """Runs inference.

        @type view: str
        @param view: Which split to run the inference on. Valid values
            are: C{"train"}, C{"val"}, C{"test"}. Defaults to C{"val"}.
        @type save_dir: str | Path | None
        @param save_dir: Directory where to save the visualizations. If
            not specified, visualizations will be rendered on the
            screen.
        @type source_path: str | Path | None
        @param source_path: Path to the image file, video file or directory.
            If None, defaults to using dataset images.
        @type weights: str | Path | None
        @param weights: Path to the checkpoint from which to load weights.
            If not specified, the value of `model.weights` from the
            configuration file will be used. The current weights of the
            model will be temporarily replaced with the weights from the
            specified checkpoint.
        """
        self.lightning_module.eval()
        weights = weights or self.cfg.model.weights

        with replace_weights(self.lightning_module, weights):
            if save_dir is not None:
                save_dir = Path(save_dir)
                save_dir.mkdir(parents=True, exist_ok=True)
            if source_path is not None:
                source_path = Path(source_path)
                if source_path.suffix.lower() in VIDEO_FORMATS:
                    infer_from_video(
                        self, video_path=source_path, save_dir=save_dir
                    )
                elif source_path.is_file():
                    infer_from_directory(self, [source_path], save_dir)
                elif source_path.is_dir():
                    image_files = (
                        f
                        for f in source_path.iterdir()
                        if f.suffix.lower() in IMAGE_FORMATS
                    )
                    infer_from_directory(self, image_files, save_dir)
                else:
                    raise ValueError(
                        f"Source path {source_path} is not a valid file or directory."
                    )
            else:
                infer_from_dataset(self, view, save_dir)

    def tune(self) -> None:
        """Runs Optuna tuning of hyperparameters."""
        import optuna
        from optuna.integration import PyTorchLightningPruningCallback

        from .utils.tune_utils import get_trial_params

        def _objective(trial: optuna.trial.Trial) -> float:
            """Objective function used to optimize Optuna study."""
            cfg_tracker = self.cfg.tracker
            tracker_params = cfg_tracker.model_dump()
            child_tracker = LuxonisTrackerPL(
                rank=rank_zero_only.rank,
                mlflow_tracking_uri=self.cfg.ENVIRON.MLFLOW_TRACKING_URI,
                is_sweep=True,
                **tracker_params,
            )

            run_save_dir = osp.join(
                cfg_tracker.save_directory, child_tracker.run_name
            )

            assert self.cfg.tuner is not None
            curr_params = get_trial_params(
                all_augs, self.cfg.tuner.params, trial
            )
            curr_params["model.predefined_model"] = None

            cfg_copy = self.cfg.model_copy(deep=True)
            # manually remove Normalize so it doesn't
            # get duplicated when creating new cfg instance
            cfg_copy.trainer.preprocessing.augmentations = [
                a
                for a in cfg_copy.trainer.preprocessing.augmentations
                if a.name != "Normalize"
            ]
            cfg = Config.get_config(cfg_copy.model_dump(), curr_params)

            child_tracker.log_hyperparams(curr_params)

            cfg.save_data(osp.join(run_save_dir, "config.yaml"))

            lightning_module = LuxonisLightningModule(
                cfg=cfg,
                dataset_metadata=self.dataset_metadata,
                save_dir=run_save_dir,
                input_shapes=self.loaders["train"].input_shapes,
                _core=self,
            )
            callbacks = [
                LuxonisRichProgressBar()
                if cfg.trainer.use_rich_progress_bar
                else LuxonisTQDMProgressBar()
            ]

            pruner_callback = PyTorchLightningPruningCallback(
                trial, monitor="val/loss"
            )
            callbacks.append(pruner_callback)

            if self.cfg.trainer.seed is not None:
                pl.seed_everything(cfg.trainer.seed, workers=True)

            pl_trainer = create_trainer(
                cfg.trainer, logger=child_tracker, callbacks=callbacks
            )

            try:
                pl_trainer.fit(
                    lightning_module,  # type: ignore
                    self.pytorch_loaders["train"],
                    self.pytorch_loaders["val"],
                )
                pruner_callback.check_pruned()

            # Pruning is done by raising an error
            except optuna.TrialPruned as e:
                logger.info(e)

            if (
                "val/loss" not in pl_trainer.callback_metrics
            ):  # pragma: no cover
                raise ValueError(
                    "No validation loss found. "
                    "This can happen if `TestOnTrainEnd` callback is used."
                )

            return pl_trainer.callback_metrics["val/loss"].item()

        cfg_tuner = self.cfg.tuner
        if cfg_tuner is None:
            raise ValueError(
                "You have to specify the `tuner` section in config."
            )

        all_augs = [
            a.name for a in self.cfg.trainer.preprocessing.augmentations
        ]
        rank = rank_zero_only.rank
        cfg_tracker = self.cfg.tracker
        tracker_params = cfg_tracker.model_dump()
        # NOTE: wandb doesn't allow multiple concurrent runs, handle this separately
        tracker_params["is_wandb"] = False
        self.parent_tracker = LuxonisTrackerPL(
            rank=rank,
            mlflow_tracking_uri=self.cfg.ENVIRON.MLFLOW_TRACKING_URI,
            is_sweep=False,
            **tracker_params,
        )
        if self.parent_tracker.is_mlflow:  # pragma: no cover
            # Experiment needs to be interacted with to create actual MLFlow run
            self.parent_tracker.experiment["mlflow"].active_run()

        logger.info("Starting tuning...")

        pruner = (
            optuna.pruners.MedianPruner()
            if cfg_tuner.use_pruner
            else optuna.pruners.NopPruner()
        )

        storage = None
        if cfg_tuner.storage.active:
            if cfg_tuner.storage.storage_type == "local":
                storage = "sqlite:///study_local.db"
            else:  # pragma: no cover
                storage = "postgresql://{}:{}@{}:{}/{}".format(
                    self.cfg.ENVIRON.POSTGRES_USER,
                    self.cfg.ENVIRON.POSTGRES_PASSWORD,
                    self.cfg.ENVIRON.POSTGRES_HOST,
                    self.cfg.ENVIRON.POSTGRES_PORT,
                    self.cfg.ENVIRON.POSTGRES_DB,
                )

        study = optuna.create_study(
            study_name=cfg_tuner.study_name,
            storage=storage,
            direction="minimize",
            pruner=pruner,
            load_if_exists=cfg_tuner.continue_existing_study,
        )

        study.optimize(
            _objective, n_trials=cfg_tuner.n_trials, timeout=cfg_tuner.timeout
        )

        logger.info(f"Best study parameters: {study.best_params}")

        self.parent_tracker.log_hyperparams(study.best_params)

        if self.cfg.tracker.is_wandb:  # pragma: no cover
            # If wandb used then init parent tracker separately at the end
            wandb_parent_tracker = LuxonisTrackerPL(
                rank=rank_zero_only.rank,
                **(
                    self.cfg.tracker.model_dump()
                    | {"run_name": self.parent_tracker.run_name}
                ),
            )
            wandb_parent_tracker.log_hyperparams(study.best_params)

    def archive(
        self,
        path: str | Path | None = None,
        weights: str | Path | None = None,
    ) -> Path:
        """Generates an NN Archive out of a model executable.

        @type path: str | Path | None
        @param path: Path to the model executable. If not specified, the
            model will be exported first.
        @type weights: str | Path | None
        @param weights: Path to the checkpoint from which to load weights.
            If not specified, the value of `model.weights` from the
            configuration file will be used. The current weights of the
            model will be temporarily replaced with the weights from the
            specified checkpoint.
        @rtype: Path
        @return: Path to the generated NN Archive.
        """
        weights = weights or self.cfg.model.weights
        with replace_weights(self.lightning_module, weights):
            return self._archive(path)

    def _archive(self, path: str | Path | None = None) -> Path:
        from .utils.archive_utils import get_heads, get_inputs, get_outputs

        archive_name = self.cfg.archiver.name or self.cfg.model.name
        archive_save_directory = Path(self.run_save_dir, "archive")
        archive_save_directory.mkdir(parents=True, exist_ok=True)
        inputs = []
        outputs = []

        if path is None:
            logger.warning("No model executable specified for archiving.")
            if "onnx" not in self._exported_models:
                logger.info("Exporting model to ONNX...")
                self.export()
            path = self._exported_models["onnx"]

        path = Path(path)

        executable_fname = path.name
        archive_name += path.suffix

        def _mult(lst: list[float | int]) -> list[float]:
            return [round(x * 255.0, 5) for x in lst]

        preprocessing = {  # TODO: keep preprocessing same for each input?
            "mean": _mult(
                self.cfg.trainer.preprocessing.normalize.params["mean"]
            ),
            "scale": _mult(
                self.cfg.trainer.preprocessing.normalize.params["std"]
            ),
            "reverse_channels": self.cfg.trainer.preprocessing.train_rgb,
            "interleaved_to_planar": False,  # TODO: make it modifiable?
        }

        inputs_dict = get_inputs(path)
        for input_name, metadata in inputs_dict.items():
            inputs.append(
                {
                    "name": input_name,
                    "dtype": metadata["dtype"],
                    "shape": metadata["shape"],
                    "preprocessing": preprocessing,
                    "input_type": "image",
                }
            )

        outputs_dict = get_outputs(path)
        for output_name, metadata in outputs_dict.items():
            outputs.append(
                {
                    "name": output_name,
                    "dtype": metadata["dtype"],
                    "shape": metadata["shape"],
                }
            )

        heads = get_heads(
            self.cfg,
            outputs,
            self.loaders["train"].get_classes(),
            self.lightning_module.nodes,  # type: ignore
        )

        model = {
            "metadata": {
                "name": self.cfg.model.name,
                "path": executable_fname,
            },
            "inputs": inputs,
            "outputs": outputs,
            "heads": heads,
        }

        cfg_dict = {
            "config_version": CONFIG_VERSION.__args__[-1],  # type: ignore
            "model": model,
        }

        archive_path = ArchiveGenerator(
            archive_name=archive_name,
            save_path=str(archive_save_directory),
            cfg_dict=cfg_dict,
            executables_paths=[str(path)],  # TODO: what if more executables?
        ).make_archive()

        logger.info(f"NN Archive saved to {archive_path}")

        if self.cfg.archiver.upload_url is not None:  # pragma: no cover
            LuxonisFileSystem.upload(
                archive_path, self.cfg.archiver.upload_url
            )

        if self.cfg.archiver.upload_to_run:
            self.tracker.upload_artifact(archive_path, typ="archive")

        return Path(archive_path)

    @rank_zero_only
    def get_status(self) -> tuple[int, int]:
        """Get current status of training.

        @rtype: tuple[int, int]
        @return: First element is the current epoch, second element is
            the total number of epochs.
        """
        return self.lightning_module.get_status()

    @rank_zero_only
    def get_status_percentage(self) -> float:
        """Return percentage of current training, takes into account
        early stopping.

        @rtype: float
        @return: Percentage of current training in range 0-100.
        """
        return self.lightning_module.get_status_percentage()

    @rank_zero_only
    def get_error_message(self) -> str | None:
        """Return error message if one occurs while running in thread,
        otherwise None.

        @rtype: str | None
        @return: Error message
        """
        return self.error_message

    @rank_zero_only
    def get_min_loss_checkpoint_path(self) -> str | None:
        """Return best checkpoint path with respect to minimal
        validation loss.

        @rtype: str
        @return: Path to the best checkpoint with respect to minimal
            validation loss
        """
        if not self.pl_trainer.checkpoint_callbacks:
            return None
        return self.pl_trainer.checkpoint_callbacks[0].best_model_path  # type: ignore

    @rank_zero_only
    def get_best_metric_checkpoint_path(self) -> str | None:
        """Return best checkpoint path with respect to best validation
        metric.

        @rtype: str
        @return: Path to the best checkpoint with respect to best
            validation metric
        """
        if len(self.pl_trainer.checkpoint_callbacks) < 2:
            return None
        return self.pl_trainer.checkpoint_callbacks[1].best_model_path  # type: ignore<|MERGE_RESOLUTION|>--- conflicted
+++ resolved
@@ -291,15 +291,6 @@
     ) -> None:
         """Runs export.
 
-<<<<<<< HEAD
-        @type onnx_save_path: str | None
-        @param onnx_save_path: Path to .onnx model. If not specified, model will be saved
-            to export directory with name specified in config file.
-
-        @type weights: str | Path | None
-        @param weights: Path to the checkpoint from which to export the model.
-        @raises RuntimeError: If `onnxsim` fails to simplify the model.
-=======
         @type onnx_save_path: str | Path | None
         @param onnx_save_path: Path to where the exported ONNX model will be saved.
             If not specified, model will be saved to the export directory
@@ -311,7 +302,6 @@
             model will be temporarily replaced with the weights from the
             specified checkpoint.
         @raises RuntimeError: If C{onnxsim} fails to simplify the model.
->>>>>>> e5250549
         """
 
         weights = weights or self.cfg.model.weights
