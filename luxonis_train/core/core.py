import signal
import sys
import threading
from collections.abc import Mapping
from pathlib import Path
from threading import ExceptHookArgs
from typing import Any, Literal, overload

import lightning.pytorch as pl
import lightning_utilities.core.rank_zero as rank_zero_module
import rich.traceback
import torch
import torch.utils.data as torch_data
import yaml
from lightning.pytorch.callbacks import ModelCheckpoint
from lightning.pytorch.utilities import rank_zero_only
from loguru import logger
from luxonis_ml.data import LuxonisDataset
from luxonis_ml.nn_archive import ArchiveGenerator
from luxonis_ml.nn_archive.config import CONFIG_VERSION
from luxonis_ml.typing import Params, PathType
from luxonis_ml.utils import Environ, LuxonisFileSystem
from typeguard import typechecked

from luxonis_train.callbacks import (
    LuxonisRichProgressBar,
    LuxonisTQDMProgressBar,
)
from luxonis_train.config import Config
from luxonis_train.lightning import LuxonisLightningModule
from luxonis_train.loaders import (
    BaseLoaderTorch,
    DebugLoader,
    LuxonisLoaderTorch,
)
from luxonis_train.registry import LOADERS
from luxonis_train.typing import View
from luxonis_train.utils import (
    DatasetMetadata,
    LuxonisTrackerPL,
    setup_logging,
)

from .utils.annotate_utils import annotate_from_directory
from .utils.archive_utils import (
    get_head_configs,
    get_inputs,
    get_outputs,
)
from .utils.export_utils import (
    blobconverter_export,
    get_preprocessing,
    replace_weights,
    try_onnx_simplify,
)
from .utils.infer_utils import (
    IMAGE_FORMATS,
    VIDEO_FORMATS,
    infer_from_dataset,
    infer_from_directory,
    infer_from_video,
)
from .utils.train_utils import create_trainer


class LuxonisModel:
    """Common logic of the core components.

    This class contains common logic of the core components (trainer,
    evaluator, exporter, etc.).
    """

    def __init__(
        self,
        cfg: PathType | Params | Config | None,
        opts: Params | list[str] | tuple[str, ...] | None = None,
        *,
        debug_mode: bool = False,
    ):
        """Constructs a new Core instance.

        Loads the config and initializes loaders, dataloaders, augmentations,
        lightning components, etc.

        @type cfg: str | dict[str, Any] | Config
        @param cfg: Path to config file or config dict used to setup training

        @type opts: list[str] | tuple[str, ...] | dict[str, Any] | None
        @param opts: Argument dict provided through command line, used for config overriding

        @type debug_mode: bool
        @param debug_mode: If set to True, enables debug mode which ignores some
            normaly unrecovarable exceptions and allows to test the model
            without it being fully functional.
        """
        if isinstance(cfg, Config):
            self.cfg = cfg
        else:
            self.cfg = Config.get_config(cfg, opts)

        self.debug_mode = debug_mode

        self.cfg_preprocessing = self.cfg.trainer.preprocessing

        rich.traceback.install(suppress=[pl, torch], show_locals=False)

        self.tracker = LuxonisTrackerPL(
            rank=rank_zero_only.rank,
            mlflow_tracking_uri=self.environ.MLFLOW_TRACKING_URI,
            _auto_finalize=False,
            **self.cfg.tracker.model_dump(),
        )

        self.run_save_dir = (
            self.cfg.tracker.save_directory / self.tracker.run_name
        )
        self.log_file = self.run_save_dir / "luxonis_train.log"
        self.error_message = None

        setup_logging(file=self.log_file, use_rich=self.cfg.rich_logging)

        # NOTE: overriding logger in pl so it uses our logger to log device info
        rank_zero_module.log = logger

        if self.cfg.trainer.seed is not None:
            pl.seed_everything(self.cfg.trainer.seed, workers=True)

        self.pl_trainer = create_trainer(
            self.cfg.trainer,
            logger=self.tracker,
            callbacks=(
                LuxonisRichProgressBar()
                if self.cfg.rich_logging
                else LuxonisTQDMProgressBar()
            ),
            precision=self.cfg.trainer.precision,
        )

        self.loaders: dict[View, BaseLoaderTorch] = {}
        loader_name = self.cfg.loader.name
        Loader = LOADERS.get(loader_name)
        if issubclass(Loader, LuxonisLoaderTorch):
            model_tasks = sorted(
                {node.task_name for node in self.cfg.model.nodes}
            )
            self.cfg.loader.params["filter_task_names"] = model_tasks

        for view in ("train", "val", "test"):
            if (
                view != "train"
                and issubclass(Loader, LuxonisLoaderTorch)
                and self.cfg.loader.params.get("dataset_dir") is not None
            ):
                self.cfg.loader.params["delete_existing"] = False

            try:
                self.loaders[view] = Loader(
                    view={
                        "train": self.cfg.loader.train_view,
                        "val": self.cfg.loader.val_view,
                        "test": self.cfg.loader.test_view,
                    }[view],
                    image_source=self.cfg.loader.image_source,
                    height=self.cfg_preprocessing.train_image_size.height,
                    width=self.cfg_preprocessing.train_image_size.width,
                    augmentation_config=self.cfg_preprocessing.get_active_augmentations(),
                    color_space=self.cfg_preprocessing.color_space,
                    keep_aspect_ratio=self.cfg_preprocessing.keep_aspect_ratio,
                    seed=self.cfg.trainer.seed,
                    **self.cfg.loader.params,  # type: ignore
                )
            except Exception:
                if not self.debug_mode:
                    logger.error(
                        "Unable to initialize loader. If you want to run "
                        "the model in debug mode, set `debug_mode=True`."
                    )
                    raise
                logger.warning(
                    f"Failed to initialize loader '{loader_name}' "
                    f"for view '{view}'. Using `DummyLoader` instead."
                )
                n_keypoints = self.cfg.loader.params.get("n_keypoints", 3)
                if not isinstance(n_keypoints, int) or n_keypoints < 1:
                    logger.warning(
                        "Invalid `n_keypoints` value in the config. "
                        "Using default value of 3."
                    )
                    n_keypoints = 3
                self.loaders[view] = DebugLoader(
                    cfg=self.cfg,
                    view={
                        "train": self.cfg.loader.train_view,
                        "val": self.cfg.loader.val_view,
                        "test": self.cfg.loader.test_view,
                    }[view],
                    image_source=self.cfg.loader.image_source,
                    height=self.cfg_preprocessing.train_image_size.height,
                    width=self.cfg_preprocessing.train_image_size.width,
                    color_space=self.cfg_preprocessing.color_space,
                    n_keypoints=n_keypoints,
                )

        for name, loader in self.loaders.items():
            logger.info(
                f"{name.capitalize()} loader - view: {loader.view}, size: {len(loader)}"
            )
            if len(loader) == 0:
                logger.warning(f"{name.capitalize()} loader is empty!")

        sampler = None
        # TODO: implement weighted sampler
        if self.cfg.trainer.use_weighted_sampler:
            raise NotImplementedError(
                "Weighted sampler is not implemented yet."
            )

        self.pytorch_loaders: dict[View, torch_data.DataLoader] = {}
        for view in ("train", "val", "test"):
            if self.cfg.trainer.n_validation_batches is not None and view in {
                "val",
                "test",
            }:
                generator = torch.Generator()
                generator.manual_seed(self.cfg.trainer.seed or 42)
                if self.cfg.trainer.n_validation_batches == -1:
                    self.cfg.trainer.n_validation_batches = len(
                        self.loaders["val"]
                    )
                    n_samples = len(self.loaders[view])
                else:
                    n_samples = (
                        self.cfg.trainer.n_validation_batches
                        * self.cfg.trainer.batch_size
                    )
                indices = range(min(n_samples, len(self.loaders[view])))
                loader = torch_data.Subset(self.loaders[view], indices)
            else:
                loader = self.loaders[view]

            self.pytorch_loaders[view] = torch_data.DataLoader(
                loader,
                batch_size=self.cfg.trainer.batch_size,
                num_workers=self.cfg.trainer.n_workers,
                collate_fn=self.loaders[view].collate_fn,
                shuffle=view == "train",
                drop_last=(
                    self.cfg.trainer.skip_last_batch
                    if view == "train"
                    else False
                ),
                pin_memory=self.cfg.trainer.pin_memory,
                sampler=sampler if view == "train" else None,
                generator=generator
                if (
                    self.cfg.trainer.n_validation_batches is not None
                    and view in ["val", "test"]
                )
                else None,
            )

        self.dataset_metadata = DatasetMetadata.from_loader(
            self.loaders["train"]
        )
        self.config_file = self.run_save_dir / "training_config.yaml"
        self.cfg.save_data(self.config_file)

        self.input_shapes = self.loaders["train"].input_shapes

        self.lightning_module = LuxonisLightningModule(
            cfg=self.cfg,
            dataset_metadata=self.dataset_metadata,
            save_dir=self.run_save_dir,
            input_shapes=self.input_shapes,
            _core=self,
        )

        self._exported_models: dict[str, Path] = {}

    def _train(self, resume: PathType | None, *args, **kwargs) -> None:
        status = "success"
        try:
            self.pl_trainer.fit(*args, ckpt_path=resume, **kwargs)
        except Exception:  # pragma: no cover
            logger.exception("Encountered an exception during training.")
            status = "failed"
            raise
        finally:
            self.tracker.upload_artifact(self.log_file, typ="logs")
            self.tracker.upload_artifact(self.config_file, typ="config")
            self.tracker._finalize(status)

    def train(
        self, new_thread: bool = False, weights: PathType | None = None
    ) -> None:
        """Runs training.

        @type new_thread: bool
        @param new_thread: Runs training in new thread if set to True.
        @type weights: str | None
        @param weights: Path to the weights. If user specifies weights
            in the config file, the weights provided here will take
            precedence.
        """
        if self.cfg.trainer.matmul_precision is not None:
            logger.info(
                f"Setting matmul precision to {self.cfg.trainer.matmul_precision}"
            )
            torch.set_float32_matmul_precision(
                self.cfg.trainer.matmul_precision
            )

        if weights is not None:
            weights = LuxonisFileSystem.download(
                str(weights), self.run_save_dir
            )
            if self.cfg.model.weights is not None:
                logger.warning(
                    "Weights provided in the command line, but config weights are set. "
                    "Ignoring weights provided in config."
                )
            self.lightning_module.load_checkpoint(weights)
        else:
            weights = self.cfg.model.weights

        resume_weights = weights if self.cfg.trainer.resume_training else None

        if self.cfg.trainer.resume_training and resume_weights is None:
            logger.warning(
                "Resume training is enabled but no weights were provided. "
                "Training will start from scratch."
            )

        def graceful_exit(signum: int, _: Any) -> None:  # pragma: no cover
            logger.info(
                f"{signal.Signals(signum).name} received, stopping training..."
            )
            ckpt_path = self.run_save_dir / "resume.ckpt"
            self.pl_trainer.save_checkpoint(ckpt_path)
            self.tracker.upload_artifact(
                ckpt_path, typ="checkpoints", name="resume.ckpt"
            )
            self.tracker._finalize(status="failed")
            sys.exit()

        signal.signal(signal.SIGTERM, graceful_exit)

        if not new_thread:
            logger.info(f"Checkpoints will be saved in: {self.run_save_dir}")
            logger.info("Starting training...")
            self._train(
                resume_weights,
                self.lightning_module,
                self.pytorch_loaders["train"],
                self.pytorch_loaders["val"],
            )
            logger.info("Training finished")
            logger.info(f"Checkpoints saved in: {self.run_save_dir}")

        else:  # pragma: no cover
            # Every time exception happens in the Thread, this hook will activate
            def thread_exception_hook(args: ExceptHookArgs) -> None:
                self.error_message = str(args.exc_value)

            threading.excepthook = thread_exception_hook

            self.thread = threading.Thread(
                target=self._train,
                args=(
                    resume_weights,
                    self.lightning_module,
                    self.pytorch_loaders["train"],
                    self.pytorch_loaders["val"],
                ),
                daemon=True,
            )
            self.thread.start()

    def export(
        self,
        save_path: PathType | None = None,
        weights: PathType | None = None,
        ignore_missing_weights: bool = False,
        ckpt_only: bool = False,
    ) -> None:
        """Runs export.

        @type save_path: PathType | None
        @param save_path: Directory where to save all exported model files.
        If not specified, files will be saved to the "export" directory
        in the run save directory.
        @type weights: PathType | None
        @param weights: Path to the checkpoint from which to load weights.
            If not specified, the value of `model.weights` from the
            configuration file will be used. The current weights of the
            model will be temporarily replaced with the weights from the
            specified checkpoint.
        @type ignore_missing_weights: bool
        @param ignore_missing_weights: If set to True, the warning about
            missing weights will be suppressed.
        @type ckpt_only: bool
        @param ckpt_only: If True, only the `.ckpt` file will be exported.
            This is useful for updating the metadata in the checkpoint
            file in case they changed (e.g. new configuration file,
            architectural changes affecting the exection order etc.)
        @raises RuntimeError: If C{onnxsim} fails to simplify the model.
        """
        weights = weights or self.cfg.model.weights

        if not ignore_missing_weights and weights is None:
            logger.warning(
                "No model weights specified. Exporting model without weights."
            )

        export_save_dir = (
            Path(save_path)
            if save_path is not None
            else Path(self.run_save_dir, "export")
        )
        export_save_dir.mkdir(parents=True, exist_ok=True)

        export_path = export_save_dir / (
            self.cfg.exporter.name or self.cfg.model.name
        )

        if ckpt_only:
            logger.info("Re-exporting the checkpoint file.")
            with replace_weights(self.lightning_module, weights):
                # Needs to be called to attach the model to the trainer
                self.pl_trainer.validate(
                    self.lightning_module,
                    self.pytorch_loaders["val"],
                    verbose=False,
                )
                self.pl_trainer.save_checkpoint(
                    str(export_path.with_suffix(".ckpt")), weights_only=False
                )
                logger.info(
                    f"Checkpoint saved to {export_path.with_suffix('.ckpt')}"
                )
            return

        onnx_save_path = str(export_path.with_suffix(".onnx"))

        with replace_weights(self.lightning_module, weights):
<<<<<<< HEAD
            self.lightning_module.export_onnx(
                onnx_save_path, **self.cfg.exporter.onnx.model_dump()
=======
            onnx_kwargs = self.cfg.exporter.onnx.model_dump(
                exclude={"disable_onnx_simplification"}
            )
            output_names = self.lightning_module.export_onnx(
                onnx_save_path,
                **onnx_kwargs,
>>>>>>> 98faad46
            )

        if not self.cfg.exporter.onnx.disable_onnx_simplification:
            try_onnx_simplify(onnx_save_path)
        self._exported_models["onnx"] = Path(onnx_save_path)

        mean, scale, color_space = get_preprocessing(
            self.cfg_preprocessing, "Model export"
        )
        scale_values = self.cfg.exporter.scale_values or scale
        mean_values = self.cfg.exporter.mean_values or mean
        if self.cfg.exporter.reverse_input_channels is not None:
            reverse_input_channels = self.cfg.exporter.reverse_input_channels
        else:
            logger.info(
                "`exporter.reverse_input_channels` not specified. "
                "Using the `trainer.preprocessing.color_space` value "
                "to determine if the channels should be reversed. "
                f"`color_space` = '{color_space}' -> "
                f"`reverse_input_channels` = `{color_space == 'RGB'}`"
            )
            reverse_input_channels = color_space == "RGB"

        if self.cfg.exporter.blobconverter.active:
            try:
                self._exported_models["blob"] = blobconverter_export(
                    self.cfg.exporter,
                    scale_values,
                    mean_values,
                    reverse_input_channels,
                    str(export_save_dir),
                    onnx_save_path,
                )
            except ImportError:
                logger.error("Failed to import `blobconverter`")
                logger.warning(
                    "`blobconverter` not installed. Skipping .blob model conversion. "
                    "Ensure `blobconverter` is installed in your environment."
                )

        for path in self._exported_models.values():
            if self.cfg.exporter.upload_to_run:
                self.tracker.upload_artifact(path, typ="export")
            if self.cfg.exporter.upload_url is not None:  # pragma: no cover
                LuxonisFileSystem.upload(path, self.cfg.exporter.upload_url)

        if len(self.input_shapes) > 1:
            logger.error(
                "Generating modelconverter config for a model "
                "with multiple inputs is not implemented yet."
            )
            return

        inputs = []
        outputs = []
        inputs_dict = get_inputs(self._exported_models["onnx"])
        for input_name, metadata in inputs_dict.items():
            inputs.append(
                {
                    "name": input_name,
                    "shape": metadata["shape"],
                }
            )

        outputs_dict = get_outputs(self._exported_models["onnx"])
        for output_name, metadata in outputs_dict.items():
            outputs.append(
                {
                    "name": output_name,
                    "shape": metadata["shape"],
                }
            )
        modelconverter_config = {
            "input_model": onnx_save_path,
            "scale_values": scale_values,
            "mean_values": mean_values,
            "encoding": {"from": color_space, "to": "BGR"},
            "inputs": inputs,
            "outputs": outputs,
        }

        with open(export_path.with_suffix(".yaml"), "w") as f:
            yaml.safe_dump(modelconverter_config, f)
            if self.cfg.exporter.upload_to_run:
                self.tracker.upload_artifact(f.name, name=f.name, typ="export")
            if self.cfg.exporter.upload_url is not None:  # pragma: no cover
                LuxonisFileSystem.upload(f.name, self.cfg.exporter.upload_url)

    @overload
    def test(
        self,
        new_thread: Literal[False] = ...,
        view: Literal["train", "test", "val"] = "test",
        weights: PathType | None = ...,
    ) -> Mapping[str, float]: ...

    @overload
    def test(
        self,
        new_thread: Literal[True] = ...,
        view: Literal["train", "test", "val"] = "test",
        weights: PathType | None = ...,
    ) -> None: ...

    @typechecked
    def test(
        self,
        new_thread: bool = False,
        view: Literal["train", "val", "test"] = "test",
        weights: PathType | None = None,
    ) -> Mapping[str, float] | None:
        """Runs testing.

        @type new_thread: bool
        @param new_thread: Runs testing in a new thread if set to True.
        @type view: Literal["train", "test", "val"]
        @param view: Which view to run the testing on. Defauls to "test".
        @rtype: Mapping[str, float] | None
        @return: If new_thread is False, returns a dictionary test
            results.
        @type weights: PathType | None
        @param weights: Path to the checkpoint from which to load weights.
            If not specified, the value of `model.weights` from the
            configuration file will be used. The current weights of the
            model will be temporarily replaced with the weights from the
            specified checkpoint.
        """
        weights = weights or self.cfg.model.weights
        loader = self.pytorch_loaders[view]

        with replace_weights(self.lightning_module, weights):
            if new_thread:  # pragma: no cover
                self.thread = threading.Thread(
                    target=self.pl_trainer.test,
                    args=(self.lightning_module, loader),
                    daemon=True,
                )
                return self.thread.start()
            return self.pl_trainer.test(self.lightning_module, loader)[0]

    def infer(
        self,
        view: Literal["train", "val", "test"] = "val",
        save_dir: PathType | None = None,
        source_path: PathType | None = None,
        weights: PathType | None = None,
    ) -> None:
        """Runs inference.

        @type view: str
        @param view: Which split to run the inference on. Valid values
            are: C{"train"}, C{"val"}, C{"test"}. Defaults to C{"val"}.
        @type save_dir: PathType | None
        @param save_dir: Directory where to save the visualizations. If
            not specified, visualizations will be rendered on the
            screen.
        @type source_path: PathType | None
        @param source_path: Path to the image file, video file or directory.
            If None, defaults to using dataset images.
        @type weights: PathType | None
        @param weights: Path to the checkpoint from which to load weights.
            If not specified, the value of `model.weights` from the
            configuration file will be used. The current weights of the
            model will be temporarily replaced with the weights from the
            specified checkpoint.
        """
        self.lightning_module.eval()
        weights = weights or self.cfg.model.weights

        with replace_weights(self.lightning_module, weights):
            if save_dir is not None:
                save_dir = Path(save_dir)
                save_dir.mkdir(parents=True, exist_ok=True)
            if source_path is not None:
                source_path = Path(source_path)
                if source_path.suffix.lower() in VIDEO_FORMATS:
                    infer_from_video(
                        self, video_path=source_path, save_dir=save_dir
                    )
                elif source_path.is_file():
                    infer_from_directory(self, [source_path], save_dir)
                elif source_path.is_dir():
                    image_files = (
                        f
                        for f in source_path.iterdir()
                        if f.suffix.lower() in IMAGE_FORMATS
                    )
                    infer_from_directory(self, image_files, save_dir)
                else:
                    raise ValueError(
                        f"Source path {source_path} is not a valid file or directory."
                    )
            else:
                infer_from_dataset(self, view, save_dir)

    def annotate(
        self,
        dir_path: PathType,
        dataset_name: str,
        weights: PathType | None = None,
        bucket_storage: Literal["local", "gcs"] = "local",
        delete_local: bool = True,
        delete_remote: bool = True,
        team_id: str | None = None,
    ) -> LuxonisDataset:
        self.lightning_module.eval()
        weights = weights or self.cfg.model.weights

        with replace_weights(self.lightning_module, weights):
            dir_path = Path(dir_path)
            if dir_path.is_dir():
                image_files = (
                    f
                    for f in dir_path.iterdir()
                    if f.suffix.lower() in IMAGE_FORMATS
                )
                annotated_dataset = annotate_from_directory(
                    self,
                    image_files,
                    dataset_name,
                    bucket_storage,
                    delete_local,
                    delete_remote,
                    team_id,
                )
            else:
                raise ValueError(
                    f"Directory path {dir_path} is not a valid directory."
                )

        return annotated_dataset

    def tune(self) -> None:
        """Runs Optuna tuning of hyperparameters."""
        import optuna
        from optuna.integration import PyTorchLightningPruningCallback
        from sqlalchemy import URL

        from .utils.tune_utils import (
            get_trial_params,
            rename_params_for_logging,
        )

        def _objective(trial: optuna.trial.Trial) -> float:
            """Objective function used to optimize Optuna study."""
            cfg_tracker = self.cfg.tracker
            tracker_params = cfg_tracker.model_dump()
            tracker_params["run_name"] = (
                tracker_params["run_name"] or self.tracker.run_name
            )
            child_tracker = LuxonisTrackerPL(
                rank=rank_zero_only.rank,
                mlflow_tracking_uri=self.environ.MLFLOW_TRACKING_URI,
                is_sweep=True,
                **tracker_params,
            )

            run_save_dir = cfg_tracker.save_directory / child_tracker.run_name

            assert self.cfg.tuner is not None
            curr_params = get_trial_params(
                all_augs, self.cfg.tuner.params, trial
            )
            curr_params["model.predefined_model"] = None

            cfg_copy = self.cfg.model_copy(deep=True)
            # manually remove Normalize so it doesn't
            # get duplicated when creating new cfg instance
            cfg_copy.trainer.preprocessing.augmentations = [
                a
                for a in cfg_copy.trainer.preprocessing.augmentations
                if a.name != "Normalize"
            ]
            cfg = Config.get_config(cfg_copy.model_dump(), curr_params)

            unsupported_callbacks = {
                "UploadCheckpoint",
                "ExportOnTrainEnd",
                "ArchiveOnTrainEnd",
                "TestOnTrainEnd",
            }

            filtered_callbacks = []
            for cb in cfg.trainer.callbacks:
                if cb.name in unsupported_callbacks:
                    logger.warning(
                        f"Callback '{cb.name}' is not supported for tunning and is removed from the callbacks list."
                    )
                else:
                    filtered_callbacks.append(cb)

            cfg.trainer.callbacks = filtered_callbacks

            renamed_params = rename_params_for_logging(
                curr_params, self.cfg.tuner.params
            )
            child_tracker.log_hyperparams(renamed_params)

            cfg.save_data(run_save_dir / "training_config.yaml")
            cfg.trainer.n_sanity_val_steps = 0
            lightning_module = LuxonisLightningModule(
                cfg=cfg,
                dataset_metadata=self.dataset_metadata,
                save_dir=run_save_dir,
                input_shapes=self.loaders["train"].input_shapes,
                _core=self,
            )
            callbacks = [
                (
                    LuxonisRichProgressBar()
                    if cfg.rich_logging
                    else LuxonisTQDMProgressBar()
                )
            ]

            if cfg.tuner.monitor == "loss":
                monitor = "val/loss"
            else:
                main_metric = next(
                    (m for m in cfg.model.metrics if m.is_main_metric), None
                )
                if main_metric:
                    all_mlflow_logging_keys = self.get_mlflow_logging_keys()
                    search_name = (
                        "mcc"
                        if main_metric.name == "ConfusionMatrix"
                        else main_metric.name
                    )
                    monitor = next(
                        (
                            k
                            for k in all_mlflow_logging_keys["metrics"]
                            if search_name in k
                            and main_metric.attached_to in k
                            and "val" in k
                        ),
                        None,
                    )
                    if monitor is None:
                        raise ValueError(
                            f"Could not find monitor key for main metric '{main_metric.name}' "
                            f"attached to '{main_metric.attached_to}' in the MLFlow logging keys."
                        )
                else:
                    raise AssertionError

            pruner_callback = PyTorchLightningPruningCallback(
                trial, monitor=monitor
            )
            callbacks.append(pruner_callback)

            if self.cfg.trainer.seed is not None:
                pl.seed_everything(cfg.trainer.seed, workers=True)

            pl_trainer = create_trainer(
                cfg.trainer, logger=child_tracker, callbacks=callbacks
            )

            try:
                pl_trainer.fit(
                    lightning_module,
                    self.pytorch_loaders["train"],
                    self.pytorch_loaders["val"],
                )
                pruner_callback.check_pruned()

            # Pruning is done by raising an error
            except optuna.TrialPruned as e:
                logger.info(e)

            return pl_trainer.callback_metrics[monitor].item()

        cfg_tuner = self.cfg.tuner
        if cfg_tuner is None:
            raise ValueError(
                "You have to specify the `tuner` section in config."
            )

        all_augs = [a.name for a in self.cfg_preprocessing.augmentations]
        rank = rank_zero_only.rank
        cfg_tracker = self.cfg.tracker
        tracker_params = cfg_tracker.model_dump()
        # NOTE: wandb doesn't allow multiple concurrent runs, handle this separately
        tracker_params["is_wandb"] = False
        tracker_params["run_name"] = (
            tracker_params["run_name"] or self.tracker.run_name
        )
        self.parent_tracker = LuxonisTrackerPL(
            rank=rank,
            mlflow_tracking_uri=self.environ.MLFLOW_TRACKING_URI,
            is_sweep=False,
            **tracker_params,
        )
        if self.parent_tracker.is_mlflow:  # pragma: no cover
            # Experiment needs to be interacted with to create actual MLFlow run
            self.parent_tracker.experiment["mlflow"].active_run()

        logger.info("Starting tuning...")

        pruner = (
            optuna.pruners.MedianPruner()
            if cfg_tuner.use_pruner
            else optuna.pruners.NopPruner()
        )

        if cfg_tuner.storage.active:
            storage = URL.create(
                cfg_tuner.storage.backend,
                username=cfg_tuner.storage.username,
                password=cfg_tuner.storage.password.get_secret_value()
                if cfg_tuner.storage.password is not None
                else None,
                host=cfg_tuner.storage.host,
                database=cfg_tuner.storage.database,
                port=cfg_tuner.storage.port,
            )
            logger.info(f"Using '{storage}' as Optuna storage.")
        else:
            storage = None

        study = optuna.create_study(
            study_name=cfg_tuner.study_name,
            storage=storage.render_as_string(hide_password=False)
            if storage
            else None,
            direction="minimize"
            if cfg_tuner.monitor == "loss"
            else "maximize",
            pruner=pruner,
            load_if_exists=cfg_tuner.continue_existing_study,
        )

        study.optimize(
            _objective, n_trials=cfg_tuner.n_trials, timeout=cfg_tuner.timeout
        )
        logger.info(
            f"Best study parameters: {study.best_params}. Cost: {study.best_value}."
        )

        study_df = study.trials_dataframe()
        study_df.to_csv(self.run_save_dir / "tuner_study.csv", index=False)

        logger.info(
            f"Optuna study results saved to {self.run_save_dir / 'tuner_study.csv'}."
        )

        self.parent_tracker.log_hyperparams(study.best_params)

        if self.cfg.tracker.is_wandb:  # pragma: no cover
            # If wandb used then init parent tracker separately at the end
            wandb_parent_tracker = LuxonisTrackerPL(
                rank=rank_zero_only.rank,
                **(
                    self.cfg.tracker.model_dump()
                    | {"run_name": self.parent_tracker.run_name}
                ),
            )
            wandb_parent_tracker.log_hyperparams(study.best_params)

    def archive(
        self,
        path: PathType | None = None,
        weights: PathType | None = None,
        save_dir: PathType | None = None,
    ) -> Path:
        """Generates an NN Archive out of a model executable.

        @type path: PathType | None
        @param path: Path to the model executable. If not specified, the
            model will be exported first.
        @type weights: PathType | None
        @param weights: Path to the checkpoint from which to load weights.
            If not specified, the value of `model.weights` from the
            configuration file will be used. The current weights of the
            model will be temporarily replaced with the weights from the
            specified checkpoint.
        @rtype: Path
        @return: Path to the generated NN Archive.
        """
        weights = weights or self.cfg.model.weights
        with replace_weights(self.lightning_module, weights):
            return self._archive(path, save_dir)

    def _archive(
        self, path: PathType | None = None, save_dir: PathType | None = None
    ) -> Path:
        if isinstance(save_dir, str):
            save_dir = Path(save_dir)

        archive_name = self.cfg.archiver.name or self.cfg.model.name
        archive_save_directory = save_dir or Path(self.run_save_dir, "archive")
        archive_save_directory.mkdir(parents=True, exist_ok=True)
        inputs = []
        outputs = []

        if path is None:
            logger.warning("No model executable specified for archiving.")
            if "onnx" not in self._exported_models:
                logger.info("Exporting model to ONNX...")
                self.export(ignore_missing_weights=True)
            path = self._exported_models["onnx"]

        path = Path(path)

        executable_fname = path.name
        archive_name += path.suffix

        mean, scale, color_space = get_preprocessing(
            self.cfg_preprocessing, "Exporting to NN Archive"
        )
        scale_values = self.cfg.exporter.scale_values or scale
        mean_values = self.cfg.exporter.mean_values or mean

        # TODO: keep preprocessing same for each input?
        preprocessing = {
            "mean": mean_values,
            "scale": scale_values,
            "dai_type": f"{color_space}888p",
        }

        inputs_dict = get_inputs(path)
        for input_name, metadata in inputs_dict.items():
            inputs.append(
                {
                    "name": input_name,
                    "dtype": metadata["dtype"],
                    "shape": metadata["shape"],
                    "preprocessing": preprocessing,
                    "input_type": "image",
                }
            )

        outputs_dict = get_outputs(path)
        for output_name, metadata in outputs_dict.items():
            outputs.append(
                {
                    "name": output_name,
                    "dtype": metadata["dtype"],
                    "shape": metadata["shape"],
                }
            )

        heads = get_head_configs(self.lightning_module, outputs)

        model = {
            "metadata": {
                "name": self.cfg.model.name,
                "path": executable_fname,
            },
            "inputs": inputs,
            "outputs": outputs,
            "heads": heads,
        }

        cfg_dict = {
            "config_version": CONFIG_VERSION,
            "model": model,
        }

        archive_path = ArchiveGenerator(
            archive_name=archive_name,
            save_path=str(archive_save_directory),
            cfg_dict=cfg_dict,
            executables_paths=[str(path)],  # TODO: what if more executables?
        ).make_archive()

        logger.info(f"NN Archive saved to {archive_path}")

        if self.cfg.archiver.upload_url is not None:  # pragma: no cover
            LuxonisFileSystem.upload(
                archive_path, self.cfg.archiver.upload_url
            )

        if self.cfg.archiver.upload_to_run:
            self.tracker.upload_artifact(archive_path, typ="archive")

        return Path(archive_path)

    @property
    def environ(self) -> Environ:
        return self.cfg.ENVIRON

    @rank_zero_only
    def get_min_loss_checkpoint_path(self) -> str | None:
        """Return best checkpoint path with respect to minimal
        validation loss.

        @rtype: str
        @return: Path to the best checkpoint with respect to minimal
            validation loss
        """
        for callback in self.pl_trainer.checkpoint_callbacks:
            if not isinstance(callback, ModelCheckpoint):
                continue
            if callback.monitor == "val/loss":
                return callback.best_model_path
        return None

    @rank_zero_only
    def get_best_metric_checkpoint_path(self) -> str | None:
        """Return best checkpoint path with respect to best validation
        metric.

        @rtype: str
        @return: Path to the best checkpoint with respect to best
            validation metric
        """
        for callback in self.pl_trainer.checkpoint_callbacks:
            if not isinstance(callback, ModelCheckpoint):
                continue
            if callback.monitor and "val/metric/" in callback.monitor:
                return callback.best_model_path
        return None

    def get_mlflow_logging_keys(self) -> dict[str, list[str]]:
        """
        Returns a dictionary with two lists of keys:
        1) "metrics"    -> Keys expected to be logged as standard metrics
        2) "artifacts"  -> Keys expected to be logged as artifacts (e.g. confusion_matrix.json, visualizations)
        """
        return self.lightning_module.get_mlflow_logging_keys()<|MERGE_RESOLUTION|>--- conflicted
+++ resolved
@@ -443,17 +443,12 @@
         onnx_save_path = str(export_path.with_suffix(".onnx"))
 
         with replace_weights(self.lightning_module, weights):
-<<<<<<< HEAD
-            self.lightning_module.export_onnx(
-                onnx_save_path, **self.cfg.exporter.onnx.model_dump()
-=======
             onnx_kwargs = self.cfg.exporter.onnx.model_dump(
                 exclude={"disable_onnx_simplification"}
             )
-            output_names = self.lightning_module.export_onnx(
+            self.lightning_module.export_onnx(
                 onnx_save_path,
                 **onnx_kwargs,
->>>>>>> 98faad46
             )
 
         if not self.cfg.exporter.onnx.disable_onnx_simplification:
