from collections import defaultdict
from collections.abc import Iterable
from contextlib import suppress
from pathlib import Path
from typing import Any, Literal, cast

import cv2
import numpy as np
import torch
import torch.utils.data as torch_data
from luxonis_ml.data import DatasetIterator, LuxonisDataset
from luxonis_ml.typing import PathType
from torch import Tensor
from torch.utils.data._utils.collate import default_collate

import luxonis_train as lxt
from luxonis_train.attached_modules.visualizers import get_denormalized_images
from luxonis_train.lightning import LuxonisOutput
from luxonis_train.loaders import LuxonisLoaderTorch
from luxonis_train.utils import Counter

IMAGE_FORMATS = {
    ".bmp",
    ".jpg",
    ".jpeg",
    ".png",
    ".tif",
    ".tiff",
    ".dng",
    ".webp",
    ".mpo",
    ".pfm",
}
VIDEO_FORMATS = {".mp4", ".mov", ".avi", ".mkv", ".webm"}


def process_visualizations(
    visualizations: dict[str, dict[str, Tensor]],
) -> dict[tuple[str, str], list[np.ndarray]]:
    """Render or save visualizations."""
    renders = defaultdict(list)

    for node_name, vzs in visualizations.items():
        for name, batch in vzs.items():
            for viz in batch:
                arr = viz.detach().cpu().numpy().transpose(1, 2, 0)
                arr = cv2.cvtColor(arr, cv2.COLOR_RGB2BGR)
                renders[(node_name, name)].append(arr)

    return renders


def prepare_and_infer_image(
    model: "lxt.LuxonisModel", images: dict[str, Tensor]
) -> LuxonisOutput:
    """Prepares the image for inference and runs the model."""
    img_arr = model.loaders["val"].augment_test_image(images)

    inputs = {
        "image": torch.tensor(img_arr).unsqueeze(0).permute(0, 3, 1, 2).float()
    }
    img = get_denormalized_images(model.cfg, inputs["image"])

    return model.lightning_module.forward(
        inputs, images=img, compute_visualizations=True
    )


def window_closed() -> bool:  # pragma: no cover
    return cv2.waitKey(0) in {27, ord("q")}


def infer_from_video(
    model: "lxt.LuxonisModel", video_path: PathType, save_dir: Path | None
) -> None:
    """Runs inference on individual frames from a video.

    @type model: L{LuxonisModel}
    @param model: The model to use for inference.
    @type video_path: PathType
    @param video_path: The path to the video.
    @type save_dir: Path | None
    @param save_dir: The directory to save the visualizations to.
    @type show: bool
    @param show: Whether to display the visualizations.
    """
    cap = cv2.VideoCapture(filename=str(video_path))

    writers: dict[str, cv2.VideoWriter] = {}

    while cap.isOpened():
        ret, frame = cap.read()
        if not ret:  # pragma: no cover
            break
        if model.cfg.trainer.preprocessing.color_space == "RGB":
            frame = cv2.cvtColor(frame, cv2.COLOR_BGR2RGB)

        # TODO: batched inference
        outputs = prepare_and_infer_image(
            model, {"image": torch.tensor(frame)}
        )
        renders = process_visualizations(outputs.visualizations)

        for (node_name, viz_name), [viz] in renders.items():
            if save_dir is not None:
                name = f"{node_name}_{viz_name}"
                if name not in writers:
                    w, h = viz.shape[1], viz.shape[0]
                    writers[name] = cv2.VideoWriter(
                        filename=str(save_dir / f"{name}.mp4"),  # type: ignore
                        fourcc=cv2.VideoWriter_fourcc(*"mp4v"),  # type: ignore
                        fps=cap.get(cv2.CAP_PROP_FPS),  # type: ignore
                        frameSize=(w, h),  # type: ignore
                    )
                if name in writers:
                    writers[name].write(viz)
            else:  # pragma: no cover
                cv2.imshow(f"{node_name}/{viz_name}", viz)

        if not save_dir and window_closed():  # pragma: no cover
            break

    cap.release()
    if save_dir is None:
        with suppress(cv2.error):  # type: ignore
            cv2.destroyAllWindows()

    for writer in writers.values():
        writer.release()


def infer_from_loader(
    model: "lxt.LuxonisModel",
    loader: torch_data.DataLoader,
    save_dir: PathType | None,
    img_paths: list[PathType] | None = None,
) -> None:
    """Runs inference on images from the dataset.

    @type model: L{LuxonisModel}
    @param model: The model to use for inference.
    @type loader: torch_data.DataLoader
    @param loader: The loader to use for inference.
    @type save_dir: PathType | None
    @param save_dir: The directory to save the visualizations to.
    @type img_paths: list[Path] | None
    @param img_paths: The paths to the images.
    """
    predictions = model.pl_trainer.predict(model.lightning_module, loader)

    broken = False
    if predictions is None:  # pragma: no cover
        return

    counter = Counter()

    for outputs in predictions:
        if broken:  # pragma: no cover
            break
        assert isinstance(outputs, LuxonisOutput)
        visualizations = outputs.visualizations
        renders = process_visualizations(visualizations)
        batch_size = len(next(iter(renders.values())))
        for i in range(batch_size):
            if img_paths is not None:
                idx = counter()
            for (node_name, viz_name), visualizations in renders.items():
                viz = visualizations[i]
                if save_dir is not None:
                    save_dir = Path(save_dir)
                    if img_paths is not None:
                        img_path = Path(img_paths[idx])
                        name = f"{img_path.stem}_{node_name}_{viz_name}"
                    else:
                        name = f"{node_name}_{viz_name}_{counter()}"
                    name = name.replace("/", "-")
                    save_path = save_dir / f"{name}.png"
                    cv2.imwrite(str(save_path), viz)
                else:
                    cv2.imshow(f"{node_name}/{viz_name}", viz)

            if not save_dir and window_closed():  # pragma: no cover
                broken = True
                break

    if save_dir is None:
        with suppress(cv2.error):  # type: ignore
            cv2.destroyAllWindows()


def create_loader_from_directory(
    img_paths: Iterable[PathType],
    model: "lxt.LuxonisModel",
    add_path_annotation: bool = False,
) -> torch_data.DataLoader:
    """Creates a DataLoader from a directory of images.

    @type img_paths: Iterable[PathType]
    @param img_paths: Iterable of paths to the images.
    @type model: L{LuxonisModel}
    @param model: The model to use for inference.
    @type add_path_annotation: bool
    @param add_path_annotation: Whether to add the image path as an
        annotation in the dataset.
    @rtype: torch_data.DataLoader
    @return: The DataLoader for the images.
    """
    dataset_name = "infer_from_directory"
    dataset = LuxonisDataset(dataset_name=dataset_name, delete_local=True)

    def generator() -> DatasetIterator:
        for img_path in img_paths:
            data: dict[str, Any] = {"file": img_path}
            if add_path_annotation:
                data["annotation"] = {"metadata": {"path": str(img_path)}}
            yield data

    dataset.add(generator())
    dataset.make_splits(
        {"train": 0.0, "val": 0.0, "test": 1.0}, replace_old_splits=True
    )

    loader = LuxonisLoaderTorch(
        dataset_name=dataset_name,
        view="test",
        height=model.cfg_preprocessing.train_image_size.height,
        width=model.cfg_preprocessing.train_image_size.width,
        augmentation_config=model.cfg_preprocessing.get_active_augmentations(),
        color_space=model.cfg_preprocessing.color_space,
        keep_aspect_ratio=model.cfg_preprocessing.keep_aspect_ratio,
    )
<<<<<<< HEAD
    return torch_data.DataLoader(
=======

    def collate_fix_paths(batch: list[tuple[Tensor, dict[str, Any]]]) -> Any:
        for _, m in batch:
            m["/metadata/path"] = (
                m["/metadata/path"]
                .view(-1)
                .byte()
                .cpu()
                .numpy()
                .tobytes()
                .rstrip(b"\0")
                .decode("utf-8", "ignore")
            )
        return default_collate(batch)

    loader = torch_data.DataLoader(
>>>>>>> 98faad46
        loader,
        collate_fn=collate_fix_paths
        if add_path_annotation
        else default_collate,
        batch_size=model.cfg.trainer.batch_size,
        pin_memory=True,
        shuffle=False,
    )


def infer_from_directory(
    model: "lxt.LuxonisModel",
    img_paths: Iterable[PathType],
    save_dir: Path | None,
) -> None:
    """Runs inference on individual images from a directory.

    @type model: L{LuxonisModel}
    @param model: The model to use for inference.
    @type img_paths: Iterable[Path]
    @param img_paths: Iterable of paths to the images.
    @type save_dir: Path | None
    @param save_dir: The directory to save the visualizations to.
    """
    img_paths = list(img_paths)

    loader = create_loader_from_directory(img_paths, model)

    infer_from_loader(model, loader, save_dir, img_paths)
    inner_loader = cast(LuxonisLoaderTorch, loader.dataset)

    inner_loader.dataset.delete_dataset(delete_local=True)


def infer_from_dataset(
    model: "lxt.LuxonisModel",
    view: Literal["train", "val", "test"],
    save_dir: PathType | None,
) -> None:
    """Runs inference on images from the dataset.

    @type model: L{LuxonisModel}
    @param model: The model to use for inference.
    @type view: Literal["train", "val", "test"]
    @param view: The view of the dataset to use.
    @type save_dir: PathType | None
    @param save_dir: The directory to save the visualizations to.
    """
    loader = model.pytorch_loaders[view]
    infer_from_loader(model, loader, save_dir)<|MERGE_RESOLUTION|>--- conflicted
+++ resolved
@@ -229,9 +229,6 @@
         color_space=model.cfg_preprocessing.color_space,
         keep_aspect_ratio=model.cfg_preprocessing.keep_aspect_ratio,
     )
-<<<<<<< HEAD
-    return torch_data.DataLoader(
-=======
 
     def collate_fix_paths(batch: list[tuple[Tensor, dict[str, Any]]]) -> Any:
         for _, m in batch:
@@ -247,8 +244,7 @@
             )
         return default_collate(batch)
 
-    loader = torch_data.DataLoader(
->>>>>>> 98faad46
+    return torch_data.DataLoader(
         loader,
         collate_fn=collate_fix_paths
         if add_path_annotation
