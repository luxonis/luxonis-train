from collections import defaultdict
from collections.abc import Iterable
from contextlib import suppress
from pathlib import Path
from typing import Any, Literal, cast

import cv2
import numpy as np
import torch
import torch.utils.data as torch_data
from luxonis_ml.data import DatasetIterator, LuxonisDataset
from luxonis_ml.typing import PathType
from torch import Tensor

import luxonis_train as lxt
from luxonis_train.attached_modules.visualizers import get_denormalized_images
from luxonis_train.lightning import LuxonisOutput
from luxonis_train.loaders import LuxonisLoaderTorch
from luxonis_train.utils import Counter

IMAGE_FORMATS = {
    ".bmp",
    ".jpg",
    ".jpeg",
    ".png",
    ".tif",
    ".tiff",
    ".dng",
    ".webp",
    ".mpo",
    ".pfm",
}
VIDEO_FORMATS = {".mp4", ".mov", ".avi", ".mkv", ".webm"}


def process_visualizations(
    visualizations: dict[str, dict[str, Tensor]],
) -> dict[tuple[str, str], list[np.ndarray]]:
    """Render or save visualizations."""
    renders = defaultdict(list)

    for node_name, vzs in visualizations.items():
        for name, batch in vzs.items():
            for viz in batch:
                arr = viz.detach().cpu().numpy().transpose(1, 2, 0)
                arr = cv2.cvtColor(arr, cv2.COLOR_RGB2BGR)
                renders[(node_name, name)].append(arr)

    return renders


def prepare_and_infer_image(
    model: "lxt.LuxonisModel", images: dict[str, Tensor]
) -> LuxonisOutput:
    """Prepares the image for inference and runs the model."""
<<<<<<< HEAD
    img_arr = model.loaders["val"].augment_test_image(images)

    inputs = {
        "image": torch.tensor(img_arr).unsqueeze(0).permute(0, 3, 1, 2).float()
=======
    aug_img = model.loaders["val"].augment_test_image(img)

    inputs = {
        "image": torch.tensor(aug_img).unsqueeze(0).permute(0, 3, 1, 2).float()
>>>>>>> d68688b0
    }
    img = get_denormalized_images(model.cfg, inputs["image"])

    return model.lightning_module.forward(
        inputs, images=img, compute_visualizations=True
    )


def window_closed() -> bool:  # pragma: no cover
    return cv2.waitKey(0) in {27, ord("q")}


def infer_from_video(
    model: "lxt.LuxonisModel", video_path: PathType, save_dir: Path | None
) -> None:
    """Runs inference on individual frames from a video.

    @type model: L{LuxonisModel}
    @param model: The model to use for inference.
    @type video_path: PathType
    @param video_path: The path to the video.
    @type save_dir: Path | None
    @param save_dir: The directory to save the visualizations to.
    @type show: bool
    @param show: Whether to display the visualizations.
    """
    cap = cv2.VideoCapture(filename=str(video_path))

    writers: dict[str, cv2.VideoWriter] = {}

    while cap.isOpened():
        ret, frame = cap.read()
        if not ret:  # pragma: no cover
            break
        if model.cfg.trainer.preprocessing.color_space == "RGB":
            frame = cv2.cvtColor(frame, cv2.COLOR_BGR2RGB)

        # TODO: batched inference
        outputs = prepare_and_infer_image(
            model, {"image": torch.tensor(frame)}
        )
        renders = process_visualizations(outputs.visualizations)

        for (node_name, viz_name), [viz] in renders.items():
            if save_dir is not None:
                name = f"{node_name}_{viz_name}"
                if name not in writers:
                    w, h = viz.shape[1], viz.shape[0]
                    writers[name] = cv2.VideoWriter(
                        filename=str(save_dir / f"{name}.mp4"),  # type: ignore
                        fourcc=cv2.VideoWriter_fourcc(*"mp4v"),  # type: ignore
                        fps=cap.get(cv2.CAP_PROP_FPS),  # type: ignore
                        frameSize=(w, h),  # type: ignore
                    )
                if name in writers:
                    writers[name].write(viz)
            else:  # pragma: no cover
                cv2.imshow(f"{node_name}/{viz_name}", viz)

        if not save_dir and window_closed():  # pragma: no cover
            break

    cap.release()
    if save_dir is None:
        with suppress(cv2.error):  # type: ignore
            cv2.destroyAllWindows()
<<<<<<< HEAD
=======
        except cv2.error:  # type: ignore
            pass
>>>>>>> d68688b0

    for writer in writers.values():
        writer.release()


def infer_from_loader(
    model: "lxt.LuxonisModel",
    loader: torch_data.DataLoader,
    save_dir: PathType | None,
    img_paths: list[PathType] | None = None,
) -> None:
    """Runs inference on images from the dataset.

    @type model: L{LuxonisModel}
    @param model: The model to use for inference.
    @type loader: torch_data.DataLoader
    @param loader: The loader to use for inference.
    @type save_dir: PathType | None
    @param save_dir: The directory to save the visualizations to.
    @type img_paths: list[Path] | None
    @param img_paths: The paths to the images.
    """
    predictions = model.pl_trainer.predict(model.lightning_module, loader)

    broken = False
    if predictions is None:  # pragma: no cover
        return

    counter = Counter()

    for outputs in predictions:
        if broken:  # pragma: no cover
            break
        assert isinstance(outputs, LuxonisOutput)
        visualizations = outputs.visualizations
        renders = process_visualizations(visualizations)
        batch_size = len(next(iter(renders.values())))
        for i in range(batch_size):
            if img_paths is not None:
                idx = counter()
            for (node_name, viz_name), visualizations in renders.items():
                viz = visualizations[i]
                if save_dir is not None:
                    save_dir = Path(save_dir)
                    if img_paths is not None:
                        img_path = Path(img_paths[idx])
                        name = f"{img_path.stem}_{node_name}_{viz_name}"
                    else:
                        name = f"{node_name}_{viz_name}_{counter()}"
                    name = name.replace("/", "-")
                    save_path = save_dir / f"{name}.png"
                    cv2.imwrite(str(save_path), viz)
                else:
                    cv2.imshow(f"{node_name}/{viz_name}", viz)

            if not save_dir and window_closed():  # pragma: no cover
                broken = True
                break

    if save_dir is None:
        with suppress(cv2.error):  # type: ignore
            cv2.destroyAllWindows()
<<<<<<< HEAD
=======
        except cv2.error:  # type: ignore
            pass
>>>>>>> d68688b0


def create_loader_from_directory(
    img_paths: Iterable[PathType],
    model: "lxt.LuxonisModel",
    add_path_annotation: bool = False,
) -> torch_data.DataLoader:
    """Creates a DataLoader from a directory of images.

    @type img_paths: Iterable[PathType]
    @param img_paths: Iterable of paths to the images.
    @type model: L{LuxonisModel}
    @param model: The model to use for inference.
    @type add_path_annotation: bool
    @param add_path_annotation: Whether to add the image path as an
        annotation in the dataset.
    @rtype: torch_data.DataLoader
    @return: The DataLoader for the images.
    """
    dataset_name = "infer_from_directory"
    dataset = LuxonisDataset(dataset_name=dataset_name, delete_local=True)

    def generator() -> DatasetIterator:
        for img_path in img_paths:
            data: dict[str, Any] = {"file": img_path}
            if add_path_annotation:
                data["annotation"] = {"metadata": {"path": str(img_path)}}
            yield data

    dataset.add(generator())
    dataset.make_splits(
        {"train": 0.0, "val": 0.0, "test": 1.0}, replace_old_splits=True
    )

    loader = LuxonisLoaderTorch(
        dataset_name=dataset_name,
        view="test",
        height=model.cfg_preprocessing.train_image_size.height,
        width=model.cfg_preprocessing.train_image_size.width,
        augmentation_config=model.cfg_preprocessing.get_active_augmentations(),
        color_space=model.cfg_preprocessing.color_space,
        keep_aspect_ratio=model.cfg_preprocessing.keep_aspect_ratio,
    )
    return torch_data.DataLoader(
        loader,
        batch_size=model.cfg.trainer.batch_size,
        pin_memory=True,
        shuffle=False,
    )


def infer_from_directory(
    model: "lxt.LuxonisModel",
    img_paths: Iterable[PathType],
    save_dir: Path | None,
) -> None:
    """Runs inference on individual images from a directory.

    @type model: L{LuxonisModel}
    @param model: The model to use for inference.
    @type img_paths: Iterable[Path]
    @param img_paths: Iterable of paths to the images.
    @type save_dir: Path | None
    @param save_dir: The directory to save the visualizations to.
    """
    img_paths = list(img_paths)

    loader = create_loader_from_directory(img_paths, model)

    infer_from_loader(model, loader, save_dir, img_paths)
    inner_loader = cast(LuxonisLoaderTorch, loader.dataset)

    inner_loader.dataset.delete_dataset(delete_local=True)


def infer_from_dataset(
    model: "lxt.LuxonisModel",
    view: Literal["train", "val", "test"],
    save_dir: PathType | None,
) -> None:
    """Runs inference on images from the dataset.

    @type model: L{LuxonisModel}
    @param model: The model to use for inference.
    @type view: Literal["train", "val", "test"]
    @param view: The view of the dataset to use.
    @type save_dir: PathType | None
    @param save_dir: The directory to save the visualizations to.
    """
    loader = model.pytorch_loaders[view]
    infer_from_loader(model, loader, save_dir)<|MERGE_RESOLUTION|>--- conflicted
+++ resolved
@@ -53,17 +53,10 @@
     model: "lxt.LuxonisModel", images: dict[str, Tensor]
 ) -> LuxonisOutput:
     """Prepares the image for inference and runs the model."""
-<<<<<<< HEAD
     img_arr = model.loaders["val"].augment_test_image(images)
 
     inputs = {
         "image": torch.tensor(img_arr).unsqueeze(0).permute(0, 3, 1, 2).float()
-=======
-    aug_img = model.loaders["val"].augment_test_image(img)
-
-    inputs = {
-        "image": torch.tensor(aug_img).unsqueeze(0).permute(0, 3, 1, 2).float()
->>>>>>> d68688b0
     }
     img = get_denormalized_images(model.cfg, inputs["image"])
 
@@ -130,11 +123,6 @@
     if save_dir is None:
         with suppress(cv2.error):  # type: ignore
             cv2.destroyAllWindows()
-<<<<<<< HEAD
-=======
-        except cv2.error:  # type: ignore
-            pass
->>>>>>> d68688b0
 
     for writer in writers.values():
         writer.release()
@@ -197,11 +185,6 @@
     if save_dir is None:
         with suppress(cv2.error):  # type: ignore
             cv2.destroyAllWindows()
-<<<<<<< HEAD
-=======
-        except cv2.error:  # type: ignore
-            pass
->>>>>>> d68688b0
 
 
 def create_loader_from_directory(
