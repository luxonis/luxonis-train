--- conflicted
+++ resolved
@@ -54,17 +54,6 @@
     model: "lxt.LuxonisModel", images: dict[str, Tensor]
 ) -> LuxonisOutput:
     """Prepares the image for inference and runs the model."""
-<<<<<<< HEAD
-    img_arr = model.loaders["val"].augment_test_image(images)
-
-    inputs = {
-        "image": torch.tensor(img_arr).unsqueeze(0).permute(0, 3, 1, 2).float()
-    }
-    img = get_denormalized_images(model.cfg, inputs["image"])
-
-    return model.lightning_module.forward(
-        inputs, images=img, compute_visualizations=True
-=======
     npy_img = model.loaders["val"].augment_test_image(images)
     torch_img = torch.tensor(npy_img).unsqueeze(0).permute(0, 3, 1, 2).float()
 
@@ -72,7 +61,6 @@
         {"image": torch_img},
         images=get_denormalized_images(model.cfg, torch_img),
         compute_visualizations=True,
->>>>>>> fb5bd2ef
     )
 
 
@@ -131,11 +119,7 @@
             break
 
     cap.release()
-<<<<<<< HEAD
-    if save_dir is None:
-=======
     if save_dir is None:  # pragma: no cover
->>>>>>> fb5bd2ef
         with suppress(cv2.error):  # type: ignore
             cv2.destroyAllWindows()
 
@@ -197,11 +181,7 @@
                 broken = True
                 break
 
-<<<<<<< HEAD
-    if save_dir is None:
-=======
     if save_dir is None:  # pragma: no cover
->>>>>>> fb5bd2ef
         with suppress(cv2.error):  # type: ignore
             cv2.destroyAllWindows()
 
