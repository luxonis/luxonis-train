from pathlib import Path
from typing import TypedDict

import onnx
from loguru import logger
from luxonis_ml.nn_archive.config_building_blocks import DataType
from onnx.onnx_pb import TensorProto

from luxonis_train.lightning import LuxonisLightningModule
from luxonis_train.nodes import BaseHead


class ArchiveMetadataDict(TypedDict):
    shape: list[int]
    dtype: DataType


def get_inputs(path: Path) -> dict[str, ArchiveMetadataDict]:
    """Get inputs of a model executable.

    @type path: Path
    @param path: Path to model executable file.
    """

    if path.suffix == ".onnx":
        return _get_onnx_inputs(path)
    raise NotImplementedError(
        f"Missing input reading function for {path.suffix} models."
    )


def get_outputs(path: Path) -> dict[str, ArchiveMetadataDict]:
    """Get outputs of a model executable.

    @type path: Path
    @param path: Path to model executable file.
    """

    if path.suffix == ".onnx":
        return _get_onnx_outputs(path)
    raise NotImplementedError(
        f"Missing input reading function for {path.suffix} models."
    )


<<<<<<< HEAD
def _from_onnx_dtype(dtype: TensorProto.DataType | int) -> DataType:
=======
def _from_onnx_dtype(dtype: int) -> DataType:
>>>>>>> 99e22bb4
    dtype_map: dict[int, str] = {
        TensorProto.INT8: "int8",
        TensorProto.INT32: "int32",
        TensorProto.UINT8: "uint8",
        TensorProto.FLOAT: "float32",
        TensorProto.FLOAT16: "float16",
    }
    if dtype not in dtype_map:  # pragma: no cover
        raise ValueError(f"Unsupported ONNX data type: `{dtype}`")

    return DataType(dtype_map[dtype])


def _load_onnx_model(onnx_path: Path) -> onnx.ModelProto:
    try:
        return onnx.load(str(onnx_path))
    except Exception as e:  # pragma: no cover
        raise ValueError(f"Failed to load ONNX model: `{onnx_path}`") from e


def _get_onnx_outputs(onnx_path: Path) -> dict[str, ArchiveMetadataDict]:
    model = _load_onnx_model(onnx_path)
    outputs: dict[str, ArchiveMetadataDict] = {}

    for output in model.graph.output:
        shape = [dim.dim_value for dim in output.type.tensor_type.shape.dim]
        outputs[output.name] = {
            "shape": shape,
            "dtype": _from_onnx_dtype(output.type.tensor_type.elem_type),
        }

    return outputs


def _get_onnx_inputs(onnx_path: Path) -> dict[str, ArchiveMetadataDict]:
    model = _load_onnx_model(onnx_path)

    inputs: dict[str, ArchiveMetadataDict] = {}

    for inp in model.graph.input:
        shape = [dim.dim_value for dim in inp.type.tensor_type.shape.dim]
        inputs[inp.name] = {
            "shape": shape,
            "dtype": _from_onnx_dtype(inp.type.tensor_type.elem_type),
        }

    return inputs


def _get_head_outputs(outputs: list[dict], head_name: str) -> list[str]:
    """Get model outputs in a head-specific format.

    @type outputs: list[dict]
    @param outputs: List of NN Archive outputs.
    @type head_name: str
    @param head_name: Type of the head (e.g. 'EfficientBBoxHead') or its
        custom alias.
    @rtype: list[str]
    @return: List of output names.
    """

    output_names = []
    for output in outputs:
        try:
            _, name, _, _ = output["name"].split("/")
        except ValueError:
            name = output["name"]
        if name == head_name:
            output_names.append(output["name"])

    return output_names


def get_head_configs(
    lightning_module: LuxonisLightningModule, outputs: list[dict]
) -> list[dict]:
    """Get model heads.

    @type lightning_module: LuxonisLightningModule
    @param lightning_module: Lightning module.
    @type outputs: list[dict]
    @param outputs: List of NN Archive outputs.
    @rtype: list[dict]
    @return: List of head configurations.
    """
    head_configs = []
    head_names = set()

    for node_name, node in lightning_module.nodes.items():
        if not isinstance(node, BaseHead) or node.remove_on_export:
            continue
        try:
            head_config = node.get_head_config()
        except NotImplementedError as e:
            logger.error(f"Failed to archive head `{node_name}`: {e}")
            continue
        head_name = (
            node_name
            if node_name not in head_names
            else f"{node_name}_{len(head_names)}"
        )
        head_names.add(head_name)

        head_outputs = node.export_output_names or _get_head_outputs(
            outputs, node_name
        )
        head_config.update({"name": head_name, "outputs": head_outputs})

        head_configs.append(head_config)

    return head_configs<|MERGE_RESOLUTION|>--- conflicted
+++ resolved
@@ -43,11 +43,7 @@
     )
 
 
-<<<<<<< HEAD
-def _from_onnx_dtype(dtype: TensorProto.DataType | int) -> DataType:
-=======
 def _from_onnx_dtype(dtype: int) -> DataType:
->>>>>>> 99e22bb4
     dtype_map: dict[int, str] = {
         TensorProto.INT8: "int8",
         TensorProto.INT32: "int32",
