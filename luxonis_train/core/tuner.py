--- conflicted
+++ resolved
@@ -37,9 +37,9 @@
         rank = rank_zero_only.rank
         cfg_tracker = self.cfg.tracker
         tracker_params = cfg_tracker.model_dump()
-        tracker_params["is_wandb"] = (
-            False  # wandb doesn't allow multiple concurrent runs, handle this separately
-        )
+        tracker_params[
+            "is_wandb"
+        ] = False  # wandb doesn't allow multiple concurrent runs, handle this separately
         self.parent_tracker = LuxonisTrackerPL(
             rank=rank,
             mlflow_tracking_uri=self.cfg.ENVIRON.MLFLOW_TRACKING_URI,
@@ -48,7 +48,7 @@
         )
         if self.parent_tracker.is_mlflow:
             # Experiment needs to be interacted with to create actual MLFlow run
-            run = self.parent_tracker.experiment["mlflow"].active_run()
+            self.parent_tracker.experiment["mlflow"].active_run()
 
     def tune(self) -> None:
         """Runs Optuna tunning of hyperparameters."""
@@ -87,9 +87,6 @@
             timeout=self.tune_cfg.timeout,
         )
 
-<<<<<<< HEAD
-        logger.info(f"Best study parameters: {study.best_params}")
-=======
         best_study_params = study.best_params
         logger.info(f"Best study parameters: {best_study_params}")
 
@@ -107,7 +104,6 @@
                 rank=rank_zero_only.rank,
             )
             wandb_parent_tracker.log_hyperparams(best_study_params)
->>>>>>> 88b5eabc
 
     def _objective(self, trial: optuna.trial.Trial) -> float:
         """Objective function used to optimize Optuna study."""
@@ -138,7 +134,6 @@
             save_dir=run_save_dir,
             input_shape=self.loaders["train"].input_shape,
         )
-        pruner_callback = PyTorchLightningPruningCallback(trial, monitor="val/loss")
         lightning_module._core = self
         callbacks: list[pl.Callback] = (
             [LuxonisProgressBar()] if self.cfg.use_rich_text else []
