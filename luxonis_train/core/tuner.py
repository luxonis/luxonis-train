--- conflicted
+++ resolved
@@ -100,14 +100,8 @@
             save_dir=run_save_dir,
             input_shape=self.loaders["train"].input_shape,
         )
-<<<<<<< HEAD
         pruner_callback = PyTorchLightningPruningCallback(trial, monitor="val/loss")
-=======
         lightning_module._core = self
-        pruner_callback = PyTorchLightningPruningCallback(
-            trial, monitor="val_loss/loss"
-        )
->>>>>>> 9987d0d7
         callbacks: list[pl.Callback] = (
             [LuxonisProgressBar()] if self.cfg.use_rich_text else []
         )
