--- conflicted
+++ resolved
@@ -1,11 +1,8 @@
 from .base_visualizer import BaseVisualizer
 from .bbox_visualizer import BBoxVisualizer
 from .classification_visualizer import ClassificationVisualizer
-<<<<<<< HEAD
 from .embeddings_visualizer import EmbeddingsVisualizer
-=======
 from .instance_segmentation_visualizer import InstanceSegmentationVisualizer
->>>>>>> e6c97f31
 from .keypoint_visualizer import KeypointVisualizer
 from .multi_visualizer import MultiVisualizer
 from .segmentation_visualizer import SegmentationVisualizer
@@ -28,11 +25,8 @@
     "KeypointVisualizer",
     "MultiVisualizer",
     "SegmentationVisualizer",
-<<<<<<< HEAD
     "EmbeddingsVisualizer",
-=======
     "InstanceSegmentationVisualizer",
->>>>>>> e6c97f31
     "combine_visualizations",
     "draw_bounding_box_labels",
     "draw_keypoint_labels",
