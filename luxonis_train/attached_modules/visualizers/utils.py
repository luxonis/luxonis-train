import colorsys
import io
import warnings
from typing import List, Literal, Optional, Tuple, Union

import cv2
import matplotlib.pyplot as plt
import numpy as np
import numpy.typing as npt
import torch
import torchvision.transforms.functional as F
import torchvision.transforms.functional as TF
from matplotlib.figure import Figure
from PIL import Image, ImageDraw, ImageFont
from torch import Tensor
from torchvision.ops import box_convert
from torchvision.utils import (
    _log_api_usage_once,
    _parse_colors,
    draw_bounding_boxes,
    draw_keypoints,
    draw_segmentation_masks,
)

<<<<<<< HEAD
from luxonis_train.utils.boxutils import (
    xywhr2xyxyxyxy,
    xyxyxyxy2xywhr,
)
from luxonis_train.utils.config import Config
=======
from luxonis_train.utils import Config
>>>>>>> 1297a044

Color = str | tuple[int, int, int]
"""Color type alias.

Can be either a string (e.g. "red", "#FF5512") or a tuple of RGB values.
"""


def figure_to_torch(fig: Figure, width: int, height: int) -> Tensor:
    """Converts a matplotlib `Figure` to a `Tensor`."""
    buf = io.BytesIO()
    fig.savefig(buf, format="png", bbox_inches="tight", pad_inches=0)
    buf.seek(0)
    img_arr = Image.open(buf).convert("RGB")
    img_arr = img_arr.resize((width, height))
    img_tensor = torch.tensor(np.array(img_arr)).permute(2, 0, 1)
    buf.close()
    plt.close(fig)
    return img_tensor


def torch_img_to_numpy(
    img: Tensor, reverse_colors: bool = False
) -> npt.NDArray[np.uint8]:
    """Converts a torch image (CHW) to a numpy array (HWC). Optionally
    also converts colors.

    @type img: Tensor
    @param img: Torch image (CHW)
    @type reverse_colors: bool
    @param reverse_colors: Whether to reverse colors (RGB to BGR).
        Defaults to False.
    @rtype: npt.NDArray[np.uint8]
    @return: Numpy image (HWC)
    """
    if img.is_floating_point():
        img = img.mul(255).int()
    img = torch.clamp(img, 0, 255)
    arr = img.detach().cpu().numpy().astype(np.uint8).transpose(1, 2, 0)
    arr = np.ascontiguousarray(arr)
    if reverse_colors:
        arr = cv2.cvtColor(arr, cv2.COLOR_BGR2RGB)
    return arr


def numpy_to_torch_img(img: np.ndarray) -> Tensor:
    """Converts numpy image (HWC) to torch image (CHW)."""
    return torch.from_numpy(img).permute(2, 0, 1)


def preprocess_images(
    imgs: Tensor,
    mean: list[float] | float | None = None,
    std: list[float] | float | None = None,
) -> Tensor:
    """Performs preprocessing on a batch of images.

    Preprocessing includes unnormalizing and converting to uint8.

    @type imgs: Tensor
    @param imgs: Batch of images.
    @type mean: list[float] | float | None
    @param mean: Mean used for unnormalization. Defaults to C{None}.
    @type std: list[float] | float | None
    @param std: Std used for unnormalization. Defaults to C{None}.
    @rtype: Tensor
    @return: Batch of preprocessed images.
    """
    out_imgs = []
    for i in range(imgs.shape[0]):
        curr_img = imgs[i]
        if mean is not None or std is not None:
            curr_img = unnormalize(curr_img, to_uint8=True, mean=mean, std=std)
        else:
            curr_img = curr_img.to(torch.uint8)

        out_imgs.append(curr_img)

    return torch.stack(out_imgs)


def draw_segmentation_labels(
    img: Tensor,
    label: Tensor,
    alpha: float = 0.4,
    colors: Color | list[Color] | None = None,
) -> Tensor:
    """Draws segmentation labels on an image.

    @type img: Tensor
    @param img: Image to draw on.
    @type label: Tensor
    @param label: Segmentation label.
    @type alpha: float
    @param alpha: Alpha value for blending. Defaults to C{0.4}.
    @rtype: Tensor
    @return: Image with segmentation labels drawn on.
    """
    masks = label.bool()
    masks = masks.cpu()
    img = img.cpu()
    return draw_segmentation_masks(img, masks, alpha=alpha, colors=colors)


def draw_bounding_box_labels(img: Tensor, label: Tensor, **kwargs) -> Tensor:
    """Draws bounding box labels on an image.

    @type img: Tensor
    @param img: Image to draw on.
    @type label: Tensor
    @param label: Bounding box label. The shape should be (n_instances,
        4), where the last dimension is (x, y, w, h).
    @type kwargs: dict
    @param kwargs: Additional arguments to pass to
        L{torchvision.utils.draw_bounding_boxes}.
    @rtype: Tensor
    @return: Image with bounding box labels drawn on.
    """
    _, H, W = img.shape
    bboxs = box_convert(label, "xywh", "xyxy")
    bboxs[:, 0::2] *= W
    bboxs[:, 1::2] *= H
    return draw_bounding_boxes(img, bboxs, **kwargs)


def draw_obounding_box(img: Tensor, obbox: Tensor | np.ndarray, **kwargs) -> Tensor:
    """Draws oriented bounding box (obb) labels on an image.

    @type img: Tensor
    @param img: Image to draw on.
    @type obbox: Tensor
    @param obbox: Oriented bounding box. The shape should be (n_instances, 8) or
        (n_instances, 5), where the last dimension is (x1, y1, x2, y2, x3, y3, x4, y4)
        or (xc, yc, w, h, r).
    @type kwargs: dict
    @param kwargs: Additional arguments to pass to L{draw_obounding_boxes}.
    @rtype: Tensor
    @return: Image with bounding box labels drawn on.
    """
    _, H, W = img.shape
    # The conversion below is needed for fitting a rectangle to the 4 label points, which can form
    # a polygon sometimes
    if obbox.shape[-1] > 5:
        obbox = xyxyxyxy2xywhr(obbox)  # xywhr
    bboxs_2 = xywhr2xyxyxyxy(obbox)  # shape: (bs, 4, 2)
    if isinstance(bboxs_2, np.ndarray):
        bboxs_2 = torch.tensor(bboxs_2)
    if bboxs_2.numel() == 0:
        raise ValueError
    bboxs = bboxs_2.view(bboxs_2.size(0), -1)  # x1y1x2y2x3y3x4y4
    bboxs[:, 0::2] *= W
    bboxs[:, 1::2] *= H
    return draw_obounding_boxes(img, bboxs, **kwargs)


def draw_obounding_boxes(
    image: torch.Tensor,
    boxes: torch.Tensor,
    labels: Optional[List[str]] = None,
    colors: Optional[
        Union[List[Union[str, Tuple[int, int, int]]], str, Tuple[int, int, int]]
    ] = None,
    fill: Optional[bool] = False,
    width: int = 1,
    font: Optional[str] = None,
    font_size: Optional[int] = None,
) -> torch.Tensor:
    """Draws oriented bounding boxes (obb) on given RGB image. The image values should
    be uint8 in [0, 255] or float in [0, 1]. If fill is True, Resulting Tensor should be
    saved as PNG image.

    Args:
        image (Tensor): Tensor of shape (C, H, W) and dtype uint8 or float.
        boxes (Tensor): Tensor of size (N, 8) containing bounding boxes in (x1, y1, x2, y2, x3, y3, x4, y4)
            format. Note that the boxes are absolute coordinates with respect to the image. In other words: `0 <= x < W` and
            `0 <= y < H`.
        labels (List[str]): List containing the labels of bounding boxes.
        colors (color or list of colors, optional): List containing the colors
            of the boxes or single color for all boxes. The color can be represented as
            PIL strings e.g. "red" or "#FF00FF", or as RGB tuples e.g. ``(240, 10, 157)``.
            By default, random colors are generated for boxes.
        fill (bool): If `True` fills the bounding box with specified color.
        width (int): Width of bounding box.
        font (str): A filename containing a TrueType font. If the file is not found in this filename, the loader may
            also search in other directories, such as the `fonts/` directory on Windows or `/Library/Fonts/`,
            `/System/Library/Fonts/` and `~/Library/Fonts/` on macOS.
        font_size (int): The requested font size in points.

    Returns:
        img (Tensor[C, H, W]): Image Tensor of dtype uint8 with bounding boxes plotted.
    """
    import torchvision.transforms.v2.functional as F  # noqa

    if not torch.jit.is_scripting() and not torch.jit.is_tracing():
        _log_api_usage_once(draw_obounding_boxes)
    if not isinstance(image, torch.Tensor):
        raise TypeError(f"Tensor expected, got {type(image)}")
    elif not (image.dtype == torch.uint8 or image.is_floating_point()):
        raise ValueError(f"The image dtype must be uint8 or float, got {image.dtype}")
    elif image.dim() != 3:
        raise ValueError("Pass individual images, not batches")
    elif image.size(0) not in {1, 3}:
        raise ValueError("Only grayscale and RGB images are supported")
    # elif (boxes[:, 0] > boxes[:, 2]).any() or (boxes[:, 1] > boxes[:, 3]).any():
    #     raise ValueError(
    #         "Boxes need to be in (xmin, ymin, xmax, ymax) format. Use torchvision.ops.box_convert to convert them"
    #     )

    num_boxes = boxes.shape[0]

    if num_boxes == 0:
        warnings.warn("boxes doesn't contain any box. No box was drawn")
        return image

    if labels is None:
        labels: Union[List[str], List[None]] = [None] * num_boxes  # type: ignore[no-redef]
    elif len(labels) != num_boxes:
        raise ValueError(
            f"Number of boxes ({num_boxes}) and labels ({len(labels)}) mismatch. Please specify labels for each box."
        )

    colors = _parse_colors(colors, num_objects=num_boxes)

    if font is None:
        if font_size is not None:
            warnings.warn(
                "Argument 'font_size' will be ignored since 'font' is not set."
            )
        txt_font = ImageFont.load_default()
    else:
        txt_font = ImageFont.truetype(font=font, size=font_size or 10)

    # Handle Grayscale images
    if image.size(0) == 1:
        image = torch.tile(image, (3, 1, 1))

    original_dtype = image.dtype
    if original_dtype.is_floating_point:
        image = F.to_dtype(image, dtype=torch.uint8, scale=True)

    img_to_draw = F.to_pil_image(image)
    img_boxes = boxes.to(torch.int64).tolist()

    if fill:
        draw = ImageDraw.Draw(img_to_draw, "RGBA")
    else:
        draw = ImageDraw.Draw(img_to_draw)

    for bbox, color, label in zip(img_boxes, colors, labels):  # type: ignore[arg-type]
        if fill:
            fill_color = color + (100,)
            draw.polygon(bbox, width=width, outline=color, fill=fill_color)
        else:
            draw.polygon(bbox, width=width, outline=color)

        if label is not None:
            margin = width + 1
            draw.text(
                (bbox[0] + margin, bbox[1] + margin), label, fill=color, font=txt_font
            )

    out = F.pil_to_tensor(img_to_draw)
    if original_dtype.is_floating_point:
        out = F.to_dtype(out, dtype=original_dtype, scale=True)
    return out


def draw_keypoint_labels(img: Tensor, label: Tensor, **kwargs) -> Tensor:
    """Draws keypoint labels on an image.

    @type img: Tensor
    @param img: Image to draw on.
    @type label: Tensor
    @param label: Keypoint label. The shape should be (n_instances, 3),
        where the last dimension is (x, y, visibility).
    @type kwargs: dict
    @param kwargs: Additional arguments to pass to
        L{torchvision.utils.draw_keypoints}.
    @rtype: Tensor
    @return: Image with keypoint labels drawn on.
    """
    _, H, W = img.shape
    keypoints_unflat = label[:, 1:].reshape(-1, 3)
    keypoints_points = keypoints_unflat[:, :2]
    keypoints_points[:, 0] *= W
    keypoints_points[:, 1] *= H

    n_instances = label.shape[0]
    if n_instances == 0:
        out_keypoints = keypoints_points.reshape((-1, 2)).unsqueeze(0).int()
    else:
        out_keypoints = keypoints_points.reshape((n_instances, -1, 2)).int()

    return draw_keypoints(img, out_keypoints, **kwargs)


def seg_output_to_bool(data: Tensor, binary_threshold: float = 0.5) -> Tensor:
    """Converts seg head output to 2D boolean mask for visualization."""
    masks = torch.empty_like(data, dtype=torch.bool, device=data.device)
    if data.shape[0] == 1:
        classes = torch.sigmoid(data)
        masks[0] = classes >= binary_threshold
    else:
        classes = torch.argmax(data, dim=0)
        for i in range(masks.shape[0]):
            masks[i] = classes == i
    return masks


def unnormalize(
    img: Tensor,
    mean: list[float] | float | None = None,
    std: list[float] | float | None = None,
    to_uint8: bool = False,
) -> Tensor:
    """Unnormalizes an image back to original values, optionally
    converts it to uint8.

    @type img: Tensor
    @param img: Image to unnormalize.
    @type mean: list[float] | float | None
    @param mean: Mean used for unnormalization. Defaults to C{None}.
    @type std: list[float] | float | None
    @param std: Std used for unnormalization. Defaults to C{None}.
    @type to_uint8: bool
    @param to_uint8: Whether to convert to uint8. Defaults to C{False}.
    @rtype: Tensor
    @return: Unnormalized image.
    """
    mean = mean or 0
    std = std or 1
    if isinstance(mean, float):
        mean = [mean] * img.shape[0]
    if isinstance(std, float):
        std = [std] * img.shape[0]
    mean_tensor = torch.tensor(mean, device=img.device)
    std_tensor = torch.tensor(std, device=img.device)
    new_mean = -mean_tensor / std_tensor
    new_std = 1 / std_tensor
    out_img = F.normalize(img, mean=new_mean.tolist(), std=new_std.tolist())
    if to_uint8:
        out_img = torch.clamp(out_img.mul(255), 0, 255).to(torch.uint8)
    return out_img


def get_unnormalized_images(cfg: Config, inputs: dict[str, Tensor]) -> Tensor:
    # Get images from inputs according to config
    images = inputs[cfg.loader.image_source]

    normalize_params = cfg.trainer.preprocessing.normalize.params
    mean = std = None
    if cfg.trainer.preprocessing.normalize.active:
        mean = normalize_params.get("mean", [0.485, 0.456, 0.406])
        std = normalize_params.get("std", [0.229, 0.224, 0.225])
    return preprocess_images(
        images,
        mean=mean,
        std=std,
    )


def number_to_hsl(seed: int) -> tuple[float, float, float]:
    """Map a number to a distinct HSL color."""
    # Use a prime number to spread the hues more evenly
    # and ensure they are visually distinguishable
    hue = (seed * 157) % 360
    saturation = 0.8  # Fixed saturation
    lightness = 0.5  # Fixed lightness
    return (hue, saturation, lightness)


def hsl_to_rgb(hsl: tuple[float, float, float]) -> Color:
    """Convert HSL color to RGB."""
    r, g, b = colorsys.hls_to_rgb(hsl[0] / 360, hsl[2], hsl[1])
    return int(r * 255), int(g * 255), int(b * 255)


def get_color(seed: int) -> Color:
    """Generates a random color from a seed.

    @type seed: int
    @param seed: Seed to use for the generator.
    @rtype: L{Color}
    @return: Generated color.
    """
    return hsl_to_rgb(number_to_hsl(seed + 45))


# TODO: Support native visualizations
# NOTE: Ignore for now, native visualizations not a priority.
#
# It could be beneficial in the long term to make the visualization more abstract.
# Reason for that is that certain services, e.g. WandB, have their native way
# of visualizing things. So by restricting ourselves to only produce bitmap images
# for logging, we are limiting ourselves in how we can utilize those services.
# (I know we want to leave WandB and I don't know whether mlcloud offers anything
# similar, but it might save us some time in the future).')
#
# The idea would be that every visualizer would not only produce the bitmap
# images, but also some standardized representation of the visualizations.
# This would be sent to the logger, which would then decide how to log it.
# By default, it would log it as a bitmap image, but if we know we are logging
# to (e.g.) WandB, we could use the native WandB visualizations.
# Since we already have to check what logging is being used (to call the correct
# service), it should be somehow easy to implement.
#
# The more specific implementation/protocol could be, that every instance
# of `LuxonisVisualizer` would produce a tuple of
# (bitmap_visualizations, structured_visualizations).
#
# The `bitmap_visualizations` would be one of the following:
# - a single tensor (e.g. image)
#   - in this case, the tensor would be logged as a bitmap image
# - a tuple of two tensors
#   - in this case, the first tensor is considered labels and the second predictions
#   - e.g. GT and predicted segmentation mask
# - a tuple of a tensor and a list of tensors
#   - in this case, the first is considered labels
#     and the second unrelated predictions
# - an iterable of tensors
#   - in this case, the tensors are considered unrelated predictions
#
# The `structured_visualizations` would be have similar format, but  instead of
# tensors, it would consist of some structured data (e.g. dict of lists or something).
# We could even create a validation schema for this to enforce the structure.
# We would then just have to support this new structure in the logger (`LuxonisTracker`).
#
#  TEST:
def combine_visualizations(
    visualization: Tensor
    | tuple[Tensor, Tensor]
    | tuple[Tensor, list[Tensor]],
) -> Tensor:
    """Default way of combining multiple visualizations into one final
    image."""

    def resize_to_match(
        fst: Tensor,
        snd: Tensor,
        *,
        keep_size: Literal["larger", "smaller", "first", "second"] = "larger",
        resize_along: Literal["width", "height", "exact"] = "height",
        keep_aspect_ratio: bool = True,
    ) -> tuple[Tensor, Tensor]:
        """Resizes two images so they have the same size.

        Resizes two images so they can be concateneted together. It's possible to
        configure how the images are resized.

        @type fst: Tensor[C, H, W]
        @param fst: First image.
        @type snd: Tensor[C, H, W]
        @param snd: Second image.
        @type keep_size: Literal["larger", "smaller", "first", "second"]
        @param keep_size: Which size to keep. Options are:
            - "larger": Resize the smaller image to match the size of the larger image.
            - "smaller": Resize the larger image to match the size of the smaller image.
            - "first": Resize the second image to match the size of the first image.
            - "second": Resize the first image to match the size of the second image.

        @type resize_along: Literal["width", "height", "exact"]
        @param resize_along: Which dimensions to match. Options are:
            - "width": Resize images along the width dimension.
            - "height": Resize images along the height dimension.
            - "exact": Resize images to match both width and height dimensions.

        @type keep_aspect_ratio: bool
        @param keep_aspect_ratio: Whether to keep the aspect ratio of the images.
            Only takes effect when the "exact" option is selected for the
            C{resize_along} argument. Defaults to C{True}.

        @rtype: tuple[Tensor[C, H, W], Tensor[C, H, W]]
        @return: Resized images.
        """
        if resize_along not in ["width", "height", "exact"]:
            raise ValueError(
                "Invalid value for resize_along: {resize_along}. "
                "Valid options are: 'width', 'height', 'exact'."
            )

        *_, h1, w1 = fst.shape

        *_, h2, w2 = snd.shape

        if keep_size == "larger":
            target_width = max(w1, w2)
            target_height = max(h1, h2)
        elif keep_size == "smaller":
            target_width = min(w1, w2)
            target_height = min(h1, h2)
        elif keep_size == "first":
            target_width = w1
            target_height = h1
        elif keep_size == "second":
            target_width = w2
            target_height = h2
        else:
            raise ValueError(
                f"Invalid value for keep_size: {keep_size}. "
                "Valid options are: 'larger', 'smaller', 'first', 'second'."
            )

        if resize_along == "width":
            target_height = h1 if keep_size in ["first", "larger"] else h2
        elif resize_along == "height":
            target_width = w1 if keep_size in ["first", "larger"] else w2

        if keep_aspect_ratio:
            ar1 = w1 / h1
            ar2 = w2 / h2
            if resize_along == "width" or (
                resize_along == "exact" and target_width / target_height > ar1
            ):
                target_height_fst = int(target_width / ar1)
                target_width_fst = target_width
            else:
                target_width_fst = int(target_height * ar1)
                target_height_fst = target_height
            if resize_along == "width" or (
                resize_along == "exact" and target_width / target_height > ar2
            ):
                target_height_snd = int(target_width / ar2)
                target_width_snd = target_width
            else:
                target_width_snd = int(target_height * ar2)
                target_height_snd = target_height
        else:
            target_width_fst, target_height_fst = target_width, target_height
            target_width_snd, target_height_snd = target_width, target_height

        fst_resized = TF.resize(fst, [target_height_fst, target_width_fst])
        snd_resized = TF.resize(snd, [target_height_snd, target_width_snd])

        return fst_resized, snd_resized

    match visualization:
        case Tensor() as viz:
            return viz
        case (Tensor(data=viz_labels), Tensor(data=viz_predictions)):
            viz_labels, viz_predictions = resize_to_match(
                viz_labels, viz_predictions
            )
            return torch.cat([viz_labels, viz_predictions], dim=-1)

        case (Tensor(data=_), [*viz]) if isinstance(viz, list) and all(
            isinstance(v, Tensor) for v in viz
        ):
            raise NotImplementedError(
                "Composition of multiple visualizations not yet supported."
            )
        case _:
            raise ValueError(
                "Visualization should be either a single tensor or a tuple of "
                "two tensors or a tuple of a tensor and a list of tensors."
                f"Got: `{type(visualization)}`."
            )<|MERGE_RESOLUTION|>--- conflicted
+++ resolved
@@ -22,15 +22,7 @@
     draw_segmentation_masks,
 )
 
-<<<<<<< HEAD
-from luxonis_train.utils.boxutils import (
-    xywhr2xyxyxyxy,
-    xyxyxyxy2xywhr,
-)
-from luxonis_train.utils.config import Config
-=======
-from luxonis_train.utils import Config
->>>>>>> 1297a044
+from luxonis_train.utils import Config, xywhr2xyxyxyxy, xyxyxyxy2xywhr
 
 Color = str | tuple[int, int, int]
 """Color type alias.
@@ -156,17 +148,20 @@
     return draw_bounding_boxes(img, bboxs, **kwargs)
 
 
-def draw_obounding_box(img: Tensor, obbox: Tensor | np.ndarray, **kwargs) -> Tensor:
+def draw_obounding_box(
+    img: Tensor, obbox: Tensor | np.ndarray, **kwargs
+) -> Tensor:
     """Draws oriented bounding box (obb) labels on an image.
 
     @type img: Tensor
     @param img: Image to draw on.
     @type obbox: Tensor
-    @param obbox: Oriented bounding box. The shape should be (n_instances, 8) or
-        (n_instances, 5), where the last dimension is (x1, y1, x2, y2, x3, y3, x4, y4)
-        or (xc, yc, w, h, r).
+    @param obbox: Oriented bounding box. The shape should be
+        (n_instances, 8) or (n_instances, 5), where the last dimension
+        is (x1, y1, x2, y2, x3, y3, x4, y4) or (xc, yc, w, h, r).
     @type kwargs: dict
-    @param kwargs: Additional arguments to pass to L{draw_obounding_boxes}.
+    @param kwargs: Additional arguments to pass to
+        L{draw_obounding_boxes}.
     @rtype: Tensor
     @return: Image with bounding box labels drawn on.
     """
@@ -191,16 +186,18 @@
     boxes: torch.Tensor,
     labels: Optional[List[str]] = None,
     colors: Optional[
-        Union[List[Union[str, Tuple[int, int, int]]], str, Tuple[int, int, int]]
+        Union[
+            List[Union[str, Tuple[int, int, int]]], str, Tuple[int, int, int]
+        ]
     ] = None,
     fill: Optional[bool] = False,
     width: int = 1,
     font: Optional[str] = None,
     font_size: Optional[int] = None,
 ) -> torch.Tensor:
-    """Draws oriented bounding boxes (obb) on given RGB image. The image values should
-    be uint8 in [0, 255] or float in [0, 1]. If fill is True, Resulting Tensor should be
-    saved as PNG image.
+    """Draws oriented bounding boxes (obb) on given RGB image. The image
+    values should be uint8 in [0, 255] or float in [0, 1]. If fill is
+    True, Resulting Tensor should be saved as PNG image.
 
     Args:
         image (Tensor): Tensor of shape (C, H, W) and dtype uint8 or float.
@@ -229,7 +226,9 @@
     if not isinstance(image, torch.Tensor):
         raise TypeError(f"Tensor expected, got {type(image)}")
     elif not (image.dtype == torch.uint8 or image.is_floating_point()):
-        raise ValueError(f"The image dtype must be uint8 or float, got {image.dtype}")
+        raise ValueError(
+            f"The image dtype must be uint8 or float, got {image.dtype}"
+        )
     elif image.dim() != 3:
         raise ValueError("Pass individual images, not batches")
     elif image.size(0) not in {1, 3}:
@@ -289,7 +288,10 @@
         if label is not None:
             margin = width + 1
             draw.text(
-                (bbox[0] + margin, bbox[1] + margin), label, fill=color, font=txt_font
+                (bbox[0] + margin, bbox[1] + margin),
+                label,
+                fill=color,
+                font=txt_font,
             )
 
     out = F.pil_to_tensor(img_to_draw)
