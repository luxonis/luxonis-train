import cv2
import matplotlib.pyplot as plt
import numpy as np
import torch
from torch import Tensor

from luxonis_train.tasks import Tasks

from .base_visualizer import BaseVisualizer
from .utils import figure_to_torch, numpy_to_torch_img, torch_img_to_numpy


class ClassificationVisualizer(BaseVisualizer):
    supported_tasks = [Tasks.CLASSIFICATION]

    def __init__(
        self,
        include_plot: bool = True,
        font_scale: float = 1.0,
        color: tuple[int, int, int] = (255, 0, 0),
        thickness: int = 2,
        multilabel: bool = False,
        **kwargs,
    ):
        """Visualizer for classification tasks.

        @type include_plot: bool
        @param include_plot: Whether to include a plot of the class
            probabilities in the visualization. Defaults to C{True}.
        """
        super().__init__(**kwargs)
        self.include_plot = include_plot
        self.font_scale = font_scale
        self.color = color
        self.thickness = thickness
        self.multilabel = multilabel

    def _get_class_name(self, pred: Tensor) -> str:
        """Handles both single-label and multi-label classification."""
        if self.multilabel:
            idxs = (pred > 0.5).nonzero(as_tuple=True)[0].tolist()
            return ", ".join([self.classes.inverse[idx] for idx in idxs])
<<<<<<< HEAD
        idx = int((pred.argmax()).item())
        return self.classes.inverse[idx]
=======
        return self.classes.inverse[int(pred.argmax().item())]
>>>>>>> 99e22bb4

    def _generate_plot(
        self, prediction: Tensor, width: int, height: int
    ) -> Tensor:
        prediction = prediction.to(torch.float32)
        if self.multilabel:
            pred = prediction.sigmoid().detach().cpu().numpy()
        else:
            pred = prediction.softmax(-1).detach().cpu().numpy()
        fig, ax = plt.subplots(figsize=(width / 100, height / 100))
        ax.bar(np.arange(len(pred)), pred)
        ax.set_xticks(np.arange(len(pred)))
        ax.set_xticklabels(self.classes.keys(), rotation=90)
        ax.set_ylim(0, 1)
        ax.set_xlabel("Class")
        ax.set_ylabel("Probability")
        ax.grid(True)
        return figure_to_torch(fig, width, height)

    def forward(
        self,
        prediction_canvas: Tensor,
        target_canvas: Tensor,
        predictions: Tensor,
        target: Tensor | None,
    ) -> Tensor | tuple[Tensor, Tensor]:
        overlay = torch.zeros_like(target_canvas)
        plots = torch.zeros_like(prediction_canvas)
        for i in range(len(overlay)):
            prediction = predictions[i]
            arr = torch_img_to_numpy(target_canvas[i].clone())
            curr_class = self._get_class_name(prediction)
            if target is not None:
                gt = self._get_class_name(target[i])
                arr = cv2.putText(
                    arr,
                    f"GT: {gt}",
                    (5, 50),
                    cv2.FONT_HERSHEY_SIMPLEX,
                    self.font_scale,
                    self.color,
                    self.thickness,
                )
            arr = cv2.putText(
                arr,
                f"Pred: {curr_class}",
                (5, 75),
                cv2.FONT_HERSHEY_SIMPLEX,
                self.font_scale,
                self.color,
                self.thickness,
            )
            overlay[i] = numpy_to_torch_img(arr)
            if self.include_plot:
                plots[i] = self._generate_plot(
                    prediction,
                    prediction_canvas.shape[3],
                    prediction_canvas.shape[2],
                )

        if self.include_plot:
            return overlay, plots
        return overlay<|MERGE_RESOLUTION|>--- conflicted
+++ resolved
@@ -40,12 +40,7 @@
         if self.multilabel:
             idxs = (pred > 0.5).nonzero(as_tuple=True)[0].tolist()
             return ", ".join([self.classes.inverse[idx] for idx in idxs])
-<<<<<<< HEAD
-        idx = int((pred.argmax()).item())
-        return self.classes.inverse[idx]
-=======
         return self.classes.inverse[int(pred.argmax().item())]
->>>>>>> 99e22bb4
 
     def _generate_plot(
         self, prediction: Tensor, width: int, height: int
