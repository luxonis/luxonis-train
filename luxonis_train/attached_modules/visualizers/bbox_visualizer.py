import logging

import torch
from luxonis_ml.data import LabelType
from torch import Tensor

from .base_visualizer import BaseVisualizer
from .utils import (
    Color,
    draw_bounding_box_labels,
    draw_bounding_boxes,
    get_color,
)


class BBoxVisualizer(BaseVisualizer[list[Tensor], Tensor]):
    supported_labels = [LabelType.BOUNDINGBOX]

    def __init__(
        self,
        labels: dict[int, str] | list[str] | None = None,
        draw_labels: bool = True,
        colors: dict[str, Color] | list[Color] | None = None,
        fill: bool = False,
        width: int | None = None,
        font: str | None = None,
        font_size: int | None = None,
        **kwargs,
    ):
        """Visualizer for bounding box predictions.

        Creates a visualization of the bounding box predictions and
        labels.

        @type labels: dict[int, str] | list[str] | None
        @param labels: Either a dictionary mapping class indices to
            names, or a list of names. If list is provided, the label
            mapping is done by index. By default, no labels are drawn.
        @type draw_labels: bool
        @param draw_labels: Whether or not to draw labels. Defaults to
            C{True}.
        @type colors: dict[int, Color] | list[Color] | None
        @param colors: Either a dictionary mapping class indices to
            colors, or a list of colors. If list is provided, the color
            mapping is done by index. By default, random colors are
            used.
        @type fill: bool
        @param fill: Whether or not to fill the bounding boxes. Defaults
            to C{False}.
        @type width: int | None
        @param width: The width of the bounding box lines. Defaults to
            C{1}.
        @type font: str | None
        @param font: A filename containing a TrueType font. Defaults to
            C{None}.
        @type font_size: int | None
        @param font_size: The font size to use for the labels. Defaults
            to C{None}.
        """
        super().__init__(**kwargs)
        if isinstance(labels, list):
            labels = {i: label for i, label in enumerate(labels)}

        self.bbox_labels = labels or {
            i: label for i, label in enumerate(self.class_names)
        }

        if colors is None:
            colors = {
                label: get_color(i) for i, label in self.bbox_labels.items()
            }
        if isinstance(colors, list):
            colors = {
                self.bbox_labels[i]: color for i, color in enumerate(colors)
            }
        self.colors = colors
        self.fill = fill
        self.width = width
        self.font = font
        self.font_size = font_size
        self.draw_labels = draw_labels

    @staticmethod
    def draw_targets(
        canvas: Tensor,
        targets: Tensor,
        width: int | None = None,
        colors: list[Color] | None = None,
        labels: list[str] | None = None,
        label_dict: dict[int, str] | None = None,
        color_dict: dict[str, Color] | None = None,
        draw_labels: bool = True,
        **kwargs,
    ) -> Tensor:
        viz = torch.zeros_like(canvas)

        for i in range(len(canvas)):
            target = targets[targets[:, 0] == i]
            target_classes = target[:, 1].int()
            cls_labels = labels or (
                [label_dict[int(c)] for c in target_classes]
                if draw_labels and label_dict is not None
                else None
            )
            cls_colors = colors or (
                [color_dict[label_dict[int(c)]] for c in target_classes]
                if color_dict is not None and label_dict is not None
                else None
            )

            *_, H, W = canvas.shape
            width = width or max(1, int(min(H, W) / 100))
            viz[i] = draw_bounding_box_labels(
                canvas[i].clone(),
                target[:, 2:],
                width=width,
                labels=cls_labels,
                colors=cls_colors,
                **kwargs,
            ).to(canvas.device)

        return viz

    @staticmethod
    def draw_predictions(
        canvas: Tensor,
        predictions: list[Tensor],
        width: int | None = None,
        colors: list[Color] | None = None,
        labels: list[str] | None = None,
        label_dict: dict[int, str] | None = None,
        color_dict: dict[str, Color] | None = None,
        draw_labels: bool = True,
        **kwargs,
    ) -> Tensor:
        viz = torch.zeros_like(canvas)

        for i in range(len(canvas)):
            prediction = predictions[i]
            prediction_classes = prediction[..., 5].int()
            cls_labels = labels or (
                [label_dict[int(c)] for c in prediction_classes]
                if draw_labels and label_dict is not None
                else None
            )
            cls_colors = colors or (
                [color_dict[label_dict[int(c)]] for c in prediction_classes]
                if color_dict is not None and label_dict is not None
                else None
            )

            *_, H, W = canvas.shape
            width = width or max(1, int(min(H, W) / 100))
            try:
                viz[i] = draw_bounding_boxes(
                    canvas[i].clone(),
                    prediction[:, :4],
                    width=width,
                    labels=cls_labels,
                    colors=cls_colors,
                    **kwargs,
                )
            except ValueError as e:
                logging.getLogger(__name__).warning(
                    f"Failed to draw bounding boxes: {e}. Skipping visualization."
                )
                viz = canvas
        return viz

    def forward(
        self,
        label_canvas: Tensor,
        prediction_canvas: Tensor,
        predictions: list[Tensor],
<<<<<<< HEAD
        targets: Tensor | None,
    ) -> tuple[Tensor, Tensor] | Tensor:
        """Creates a visualization of the bounding box predictions and labels.
=======
        targets: Tensor,
    ) -> tuple[Tensor, Tensor]:
        """Creates a visualization of the bounding box predictions and
        labels.
>>>>>>> 2449850b

        @type label_canvas: Tensor
        @param label_canvas: The canvas containing the labels.
        @type prediction_canvas: Tensor
        @param prediction_canvas: The canvas containing the predictions.
        @type prediction: Tensor
        @param prediction: The predicted bounding boxes. The shape
            should be [N, 6], where N is the number of bounding boxes
            and the last dimension is [x1, y1, x2, y2, class, conf].
        @type targets: Tensor
        @param targets: The target bounding boxes.
        """
        if targets is not None:
            targets_viz = self.draw_targets(
                label_canvas,
                targets,
                color_dict=self.colors,
                label_dict=self.bbox_labels,
                draw_labels=self.draw_labels,
                fill=self.fill,
                font=self.font,
                font_size=self.font_size,
                width=self.width,
            )

            predictions_viz = self.draw_predictions(
                prediction_canvas,
                predictions,
                label_dict=self.bbox_labels,
                color_dict=self.colors,
                draw_labels=self.draw_labels,
                fill=self.fill,
                font=self.font,
                font_size=self.font_size,
                width=self.width,
            )
            return targets_viz, predictions_viz.to(targets_viz.device)

        else:
            predictions_viz = self.draw_predictions(
                prediction_canvas,
                predictions,
                label_dict=self.bbox_labels,
                color_dict=self.colors,
                draw_labels=self.draw_labels,
                fill=self.fill,
                font=self.font,
                font_size=self.font_size,
                width=self.width,
            )
            return predictions_viz.to(prediction_canvas.device)<|MERGE_RESOLUTION|>--- conflicted
+++ resolved
@@ -172,16 +172,9 @@
         label_canvas: Tensor,
         prediction_canvas: Tensor,
         predictions: list[Tensor],
-<<<<<<< HEAD
         targets: Tensor | None,
     ) -> tuple[Tensor, Tensor] | Tensor:
         """Creates a visualization of the bounding box predictions and labels.
-=======
-        targets: Tensor,
-    ) -> tuple[Tensor, Tensor]:
-        """Creates a visualization of the bounding box predictions and
-        labels.
->>>>>>> 2449850b
 
         @type label_canvas: Tensor
         @param label_canvas: The canvas containing the labels.
