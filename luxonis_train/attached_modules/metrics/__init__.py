--- conflicted
+++ resolved
@@ -16,10 +16,7 @@
     "ObjectKeypointSimilarity",
     "Precision",
     "Recall",
-<<<<<<< HEAD
     "ClosestIsPositiveAccuracy",
+    "ConfusionMatrix",  
     "MedianDistances",
-=======
-    "ConfusionMatrix",
->>>>>>> ec717aa4
 ]