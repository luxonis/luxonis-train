--- conflicted
+++ resolved
@@ -60,8 +60,4 @@
 | `sigmas`      | `list[float] \| None`               | `None`        | List of sigmas for each keypoint. If `None`, the COCO sigmas are used |
 | `area_factor` | `float`                             | `0.53`        | Factor by which to multiply the bounding box area                     |
 | `max_dets`    | `int`                               | `20`          | Maximum number of detections per image                                |
-<<<<<<< HEAD
-| `box_format`  | `Literal["xyxy", "xywh", "cxcywh"]` | `"xyxy"`      | Format of the bounding boxes                                          |
-=======
-| `box_fotmat`  | `Literal["xyxy", "xywh", "cxcywh"]` | `"xyxy"`      | Format of the bounding boxes                                          |
->>>>>>> a6c99f97
+| `box_fotmat`  | `Literal["xyxy", "xywh", "cxcywh"]` | `"xyxy"`      | Format of the bounding boxes                                          |