from typing import Annotated

import torch
from scipy.optimize import linear_sum_assignment
from torch import Tensor
from typing_extensions import override

from luxonis_train.tasks import Tasks
from luxonis_train.utils import (
    compute_pose_oks,
    get_sigmas,
    get_with_default,
    instances_from_batch,
)
from luxonis_train.utils.keypoints import get_center_keypoints

from .base_metric import BaseMetric, MetricState
from .utils import fix_empty_tensor


class ObjectKeypointSimilarity(BaseMetric):
    supported_tasks = [Tasks.KEYPOINTS, Tasks.INSTANCE_KEYPOINTS, Tasks.FOMO]

    pred_keypoints: Annotated[list[Tensor], MetricState()]
    target_keypoints: Annotated[list[Tensor], MetricState()]
    scales: Annotated[list[Tensor], MetricState()]

    def __init__(
        self,
        sigmas: list[float] | None = None,
        area_factor: float | None = None,
        use_cocoeval_oks: bool = True,
        **kwargs,
    ) -> None:
        """Object Keypoint Similarity metric for evaluating keypoint
        predictions.

        @type sigmas: list[float] | None
        @param sigmas: Sigma for each keypoint to weigh its importance,
            if C{None}, then use COCO if possible otherwise defaults.
            Defaults to C{None}.
        @type area_factor: float | None
        @param area_factor: Factor by which we multiply the bounding box
            area. If not set, the default factor of C{0.53} is used.
        @type use_cocoeval_oks: bool
        @param use_cocoeval_oks: Whether to use same OKS formula as in
            COCOeval or use the one from definition. Defaults to
            C{True}.
        """
        super().__init__(**kwargs)

        self.sigmas = get_sigmas(
            sigmas, self.n_keypoints, caller_name=self.name
        )
        self.area_factor = get_with_default(
            area_factor, "bbox area scaling", self.name, default=0.53
        )
        self.use_cocoeval_oks = use_cocoeval_oks

    @override
    def update(
        self,
        keypoints: list[Tensor],
        target_boundingbox: Tensor,
        target_keypoints: Tensor | None = None,
    ) -> None:
        keypoints, target_keypoints = self._adjust_for_fomo(
            keypoints, target_boundingbox, target_keypoints
        )

        h, w = self.original_in_shape[1:]

        self.pred_keypoints.extend(map(fix_empty_tensor, keypoints))

        for bboxes, kpts in instances_from_batch(
            target_boundingbox, target_keypoints
        ):
            bbox_w = bboxes[:, 3] * w
            bbox_h = bboxes[:, 4] * h

            kpts = kpts[:, 1:]
            kpts[:, 0::3] *= w
            kpts[:, 1::3] *= h

            self.target_keypoints.append(fix_empty_tensor(kpts))
            self.scales.append(bbox_w * bbox_h * self.area_factor)

    @override
    def compute(self) -> Tensor:
        self.sigmas = self.sigmas.to(self.device)
        mean_oks = torch.zeros(len(self.target_keypoints))
        for i, (pred_kpts, target_kpts, scales) in enumerate(
            zip(
                self.pred_keypoints,
                self.target_keypoints,
                self.scales,
<<<<<<< HEAD
                strict=True,
=======
                strict=False,  # for targets with no keypoints
>>>>>>> a6870000
            )
        ):
            image_ious = compute_pose_oks(
                pred_kpts.unsqueeze(0),
                target_kpts.reshape(-1, self.n_keypoints, 3).unsqueeze(0),
                sigmas=self.sigmas,
                use_cocoeval_oks=self.use_cocoeval_oks,
                pose_area=scales[None, :, None, None],
            ).squeeze(0)

            gt_indices, pred_indices = linear_sum_assignment(
                image_ious.cpu().numpy(), maximize=True
            )
            matched_ious = [
                image_ious[n, m]
                for n, m in zip(gt_indices, pred_indices, strict=True)
            ]
            mean_oks[i] = torch.tensor(matched_ious).mean()

        return mean_oks.nanmean().nan_to_num()

    def _adjust_for_fomo(
        self,
        keypoints: list[Tensor],
        target_boundingbox: Tensor,
        target_keypoints: Tensor | None,
    ) -> tuple[list[Tensor], Tensor]:
        if self.task == Tasks.FOMO:
            target_keypoints = get_center_keypoints(target_boundingbox)
        elif target_keypoints is None:
            raise ValueError(
                "The target keypoints are not required only when used "
                " with the 'FOMO' task."
            )
        return keypoints, target_keypoints<|MERGE_RESOLUTION|>--- conflicted
+++ resolved
@@ -94,11 +94,7 @@
                 self.pred_keypoints,
                 self.target_keypoints,
                 self.scales,
-<<<<<<< HEAD
-                strict=True,
-=======
                 strict=False,  # for targets with no keypoints
->>>>>>> a6870000
             )
         ):
             image_ious = compute_pose_oks(
