--- conflicted
+++ resolved
@@ -1,7 +1,3 @@
-<<<<<<< HEAD
-from functools import cached_property
-=======
->>>>>>> 99e22bb4
 from typing import Annotated
 
 import torch
@@ -9,13 +5,6 @@
 from torch import Tensor
 from typing_extensions import override
 
-<<<<<<< HEAD
-from luxonis_train.tasks import Metadata, Tasks
-from luxonis_train.utils import compute_pose_oks, get_sigmas, get_with_default
-from luxonis_train.utils.keypoints import get_center_keypoints, insert_class
-
-from .base_metric import BaseMetric, State
-=======
 from luxonis_train.tasks import Tasks
 from luxonis_train.utils import (
     compute_pose_oks,
@@ -27,21 +16,14 @@
 
 from .base_metric import BaseMetric, MetricState
 from .utils import fix_empty_tensor
->>>>>>> 99e22bb4
 
 
 class ObjectKeypointSimilarity(BaseMetric):
     supported_tasks = [Tasks.KEYPOINTS, Tasks.INSTANCE_KEYPOINTS, Tasks.FOMO]
 
-<<<<<<< HEAD
-    pred_keypoints: Annotated[list[Tensor], State(default=[])]
-    target_keypoints: Annotated[list[Tensor], State(default=[])]
-    target_scales: Annotated[list[Tensor], State(default=[])]
-=======
     pred_keypoints: Annotated[list[Tensor], MetricState()]
     target_keypoints: Annotated[list[Tensor], MetricState()]
     scales: Annotated[list[Tensor], MetricState()]
->>>>>>> 99e22bb4
 
     def __init__(
         self,
@@ -75,65 +57,13 @@
         )
         self.use_cocoeval_oks = use_cocoeval_oks
 
-<<<<<<< HEAD
-    @cached_property
     @override
-    def required_labels(self) -> set[str | Metadata]:
-        if self.task == Tasks.FOMO:
-            return Tasks.BOUNDINGBOX.required_labels
-        return self.task.required_labels
-
-    @override
-=======
-    @override
->>>>>>> 99e22bb4
     def update(
         self,
         keypoints: list[Tensor],
         target_boundingbox: Tensor,
         target_keypoints: Tensor | None = None,
     ) -> None:
-<<<<<<< HEAD
-        if target_keypoints is None:
-            if self.task != Tasks.FOMO:
-                raise ValueError(
-                    "The target keypoints are not required only when used "
-                    " with FOMO task."
-                )
-            target_keypoints = get_center_keypoints(target_boundingbox)
-
-        target_keypoints = insert_class(target_keypoints, target_boundingbox)
-        targets = self._construct_targets(target_boundingbox, target_keypoints)
-
-        h, w = self.original_in_shape[1:]
-
-        for i, pred_kpt in enumerate(keypoints):
-            target = targets[targets[:, 0] == i].to(pred_kpt.device)
-
-            self.pred_keypoints.append(self._fix_empty_tensors(pred_kpt))
-
-            kpts = target[:, 6:]
-            kpts[:, 0::3] *= w
-            kpts[:, 1::3] *= h
-
-            self.target_keypoints.append(
-                self._fix_empty_tensors(kpts.round().int())
-            )
-
-            bbox = target[:, 2:6]
-            bbox[:, 0::2] *= w
-            bbox[:, 1::2] *= h
-
-            bbox_widths = bbox[:, 2] - bbox[:, 0]
-            bbox_heights = bbox[:, 3] - bbox[:, 1]
-            bbox_scales = bbox_widths * bbox_heights * self.area_factor
-
-            self.target_scales.append(bbox_scales.round().int())
-
-    @override
-    def compute(self) -> Tensor:
-        """Computes the OKS metric based on the inner state."""
-=======
         keypoints, target_keypoints = self._adjust_for_fomo(
             keypoints, target_boundingbox, target_keypoints
         )
@@ -154,41 +84,18 @@
 
             self.target_keypoints.append(fix_empty_tensor(kpts))
             self.scales.append(bbox_w * bbox_h * self.area_factor)
->>>>>>> 99e22bb4
 
     @override
     def compute(self) -> Tensor:
         self.sigmas = self.sigmas.to(self.device)
-<<<<<<< HEAD
-        image_mean_oks = torch.zeros(len(self.target_keypoints))
-        for i, (pred_keypoints, target_keypoints, target_scales) in enumerate(
+        mean_oks = torch.zeros(len(self.target_keypoints))
+        for i, (pred_kpts, target_kpts, scales) in enumerate(
             zip(
                 self.pred_keypoints,
                 self.target_keypoints,
-                self.target_scales,
+                self.scales,
                 strict=True,
             )
-        ):
-            target_keypoints = target_keypoints.reshape(
-                -1, self.n_keypoints, 3
-            )
-
-            image_ious = compute_pose_oks(
-                pred_keypoints.unsqueeze(0),
-                target_keypoints.unsqueeze(0),
-                self.sigmas,
-                use_cocoeval_oks=self.use_cocoeval_oks,
-                pose_area=target_scales.unsqueeze(0)
-                .unsqueeze(-1)
-                .unsqueeze(-1),
-                gt_bboxes=None,
-            ).squeeze(0)  # [N, M]
-
-            target_indices, pred_indices = linear_sum_assignment(
-=======
-        mean_oks = torch.zeros(len(self.target_keypoints))
-        for i, (pred_kpts, target_kpts, scales) in enumerate(
-            zip(self.pred_keypoints, self.target_keypoints, self.scales)
         ):
             image_ious = compute_pose_oks(
                 pred_kpts.unsqueeze(0),
@@ -198,41 +105,13 @@
                 pose_area=scales[None, :, None, None],
             ).squeeze(0)
 
-            gt_indices, pred_indices = linear_sum_assignment(
->>>>>>> 99e22bb4
+            target_indices, pred_indices = linear_sum_assignment(
                 image_ious.cpu().numpy(), maximize=True
             )
             matched_ious = [
                 image_ious[n, m]
                 for n, m in zip(target_indices, pred_indices, strict=True)
             ]
-<<<<<<< HEAD
-            image_mean_oks[i] = torch.tensor(matched_ious).mean()
-
-        return image_mean_oks.nanmean()
-
-    @staticmethod
-    def _fix_empty_tensors(input_tensor: Tensor) -> Tensor:
-        """Empty tensors can cause problems in DDP mode, this methods
-        corrects them."""
-        if input_tensor.numel() == 0 and input_tensor.ndim == 1:
-            return input_tensor.unsqueeze(0)
-        return input_tensor
-
-    @staticmethod
-    def _construct_targets(
-        target_boundingbox: Tensor, target_keypoints: Tensor
-    ) -> Tensor:
-        n_keypoints = (target_keypoints.shape[1] - 2) // 3
-
-        target = torch.zeros((len(target_boundingbox), n_keypoints * 3 + 6))
-        target[:, :2] = target_boundingbox[:, :2]
-        target[:, 2:6] = box_convert(target_boundingbox[:, 2:], "xywh", "xyxy")
-        target[:, 6::3] = target_keypoints[:, 2::3]  # insert x coordinates
-        target[:, 7::3] = target_keypoints[:, 3::3]  # insert y coordinates
-        target[:, 8::3] = target_keypoints[:, 4::3]  # insert visibility
-        return target
-=======
             mean_oks[i] = torch.tensor(matched_ious).mean()
 
         return mean_oks.nanmean().nan_to_num()
@@ -250,5 +129,4 @@
                 "The target keypoints are not required only when used "
                 " with the 'FOMO' task."
             )
-        return keypoints, target_keypoints
->>>>>>> 99e22bb4
+        return keypoints, target_keypoints