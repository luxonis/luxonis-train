--- conflicted
+++ resolved
@@ -8,11 +8,7 @@
 from luxonis_train.nodes import OCRCTCHead
 from luxonis_train.tasks import Tasks
 
-<<<<<<< HEAD
-from .base_metric import BaseMetric, State
-=======
 from .base_metric import BaseMetric, MetricState
->>>>>>> 99e22bb4
 
 
 class OCRAccuracy(BaseMetric):
@@ -22,25 +18,10 @@
 
     node: OCRCTCHead
 
-<<<<<<< HEAD
-    rank_0: Annotated[
-        Tensor, State(default=torch.tensor(0.0), dist_reduce_fx="sum")
-    ]
-    rank_1: Annotated[
-        Tensor, State(default=torch.tensor(0.0), dist_reduce_fx="sum")
-    ]
-    rank_2: Annotated[
-        Tensor, State(default=torch.tensor(0.0), dist_reduce_fx="sum")
-    ]
-    total: Annotated[
-        Tensor, State(default=torch.tensor(0.0), dist_reduce_fx="sum")
-    ]
-=======
     rank_0: Annotated[Tensor, MetricState()]
     rank_1: Annotated[Tensor, MetricState()]
     rank_2: Annotated[Tensor, MetricState()]
     total: Annotated[Tensor, MetricState()]
->>>>>>> 99e22bb4
 
     def __init__(self, blank_class: int = 0, **kwargs):
         """Initializes the OCR accuracy metric.
@@ -69,24 +50,15 @@
         pred_classes = predictions.argmax(dim=-1)
 
         predictions = torch.zeros(
-<<<<<<< HEAD
-            (batch_size, text_length),
-            dtype=torch.int64,
-            device=predictions.device,
-        )
-        for rank in range(batch_size):
-            unique_cons_classes = torch.unique_consecutive(pred_classes[rank])
-=======
             (batch_size, text_length), dtype=torch.int64, device=self.device
         )
         for i in range(batch_size):
             unique_cons_classes = torch.unique_consecutive(pred_classes[i])
->>>>>>> 99e22bb4
             unique_cons_classes = unique_cons_classes[
                 unique_cons_classes != self.blank_class
             ]
             if len(unique_cons_classes) != 0:
-                predictions[rank, : unique_cons_classes.shape[0]] = (
+                predictions[i, : unique_cons_classes.shape[0]] = (
                     unique_cons_classes
                 )
 
