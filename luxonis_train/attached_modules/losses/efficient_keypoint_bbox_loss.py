from typing import Any, Literal

import torch
import torch.nn.functional as F
from torch import Tensor

from luxonis_train.attached_modules.losses import AdaptiveDetectionLoss
from luxonis_train.nodes import EfficientKeypointBBoxHead
from luxonis_train.tasks import Tasks
from luxonis_train.utils import (
    compute_iou_loss,
    dist2bbox,
    get_sigmas,
    get_with_default,
)
from luxonis_train.utils.boundingbox import IoUType
from luxonis_train.utils.keypoints import insert_class

from .bce_with_logits import BCEWithLogitsLoss


class EfficientKeypointBBoxLoss(AdaptiveDetectionLoss):
    node: EfficientKeypointBBoxHead
    supported_tasks = [Tasks.INSTANCE_KEYPOINTS]

    gt_kpts_scale: Tensor

    def __init__(
        self,
        n_warmup_epochs: int = 4,
        iou_type: IoUType = "giou",
        reduction: Literal["sum", "mean"] = "mean",
        class_loss_weight: float = 0.5,
        iou_loss_weight: float = 7.5,
        viz_pw: float = 1.0,
        regr_kpts_loss_weight: float = 12,
        vis_kpts_loss_weight: float = 2.0,
        sigmas: list[float] | None = None,
        area_factor: float | None = None,
        **kwargs: Any,
    ):
        """BBox loss adapted from U{YOLOv6: A Single-Stage Object Detection Framework for Industrial Applications
        <https://arxiv.org/pdf/2209.02976.pdf>}. It combines IoU based bbox regression loss and varifocal loss
        for classification.
        Code is adapted from U{https://github.com/Nioolek/PPYOLOE_pytorch/blob/master/ppyoloe/models}.

        @type n_warmup_epochs: int
        @param n_warmup_epochs: Number of epochs where ATSS assigner is used, after that we switch to TAL assigner.
        @type iou_type: Literal["none", "giou", "diou", "ciou", "siou"]
        @param iou_type: IoU type used for bbox regression loss.
        @type reduction: Literal["sum", "mean"]
        @param reduction: Reduction type for loss.
        @type class_loss_weight: float
        @param class_loss_weight: Weight of classification loss for bounding boxes.
        @type regr_kpts_loss_weight: float
        @param regr_kpts_loss_weight: Weight of regression loss for keypoints. Defaults to 12.0. For optimal results, multiply with accumulate_grad_batches.
        @type vis_kpts_loss_weight: float
        @param vis_kpts_loss_weight: Weight of visibility loss for keypoints. Defaults to 2.0. For optimal results, multiply with accumulate_grad_batches.
        @type iou_loss_weight: float
        @param iou_loss_weight: Weight of IoU loss. Defaults to 2.5. For optimal results, multiply with accumulate_grad_batches.
        @type sigmas: list[float] | None
        @param sigmas: Sigmas used in keypoint loss for OKS metric. If None then use COCO ones if possible or default ones. Defaults to C{None}.
        @type area_factor: float | None
        @param area_factor: Factor by which we multiply bounding box area which is used in the keypoint loss.
            If not set, the default factor of `0.53` is used.
        """
        super().__init__(
            n_warmup_epochs=n_warmup_epochs,
            iou_type=iou_type,
            reduction=reduction,
            class_loss_weight=class_loss_weight,
            iou_loss_weight=iou_loss_weight,
            **kwargs,
        )

        self.b_cross_entropy = BCEWithLogitsLoss(
            pos_weight=torch.tensor([viz_pw])
        )
        self.sigmas = get_sigmas(
            sigmas=sigmas,
            n_keypoints=self.n_keypoints,
            caller_name=self.name,
        )
        self.area_factor = get_with_default(
            area_factor, "bbox area scaling", self.name, default=0.53
        )
        self.regr_kpts_loss_weight = regr_kpts_loss_weight
        self.vis_kpts_loss_weight = vis_kpts_loss_weight

    def forward(
        self,
        features: list[Tensor],
        class_scores: Tensor,
        distributions: Tensor,
        keypoints_raw: Tensor,
        target_boundingbox: Tensor,
        target_keypoints: Tensor,
    ) -> tuple[Tensor, dict[str, Tensor]]:
        target_keypoints = insert_class(target_keypoints, target_boundingbox)

        batch_size = class_scores.shape[0]
        n_kpts = (target_keypoints.shape[1] - 2) // 3

        self._init_parameters(features)

        pred_bboxes = dist2bbox(distributions, self.anchor_points_strided)
        keypoints_raw = self.dist2kpts_noscale(
            self.anchor_points_strided,
            keypoints_raw.view(batch_size, -1, n_kpts, 3),
        )

        target_boundingbox = self._preprocess_bbox_target(
            target_boundingbox, batch_size
        )

        gt_bbox_labels = target_boundingbox[..., :1]
        gt_xyxy = target_boundingbox[..., 1:]
        mask_gt = (gt_xyxy.sum(-1, keepdim=True) > 0).float()
        (
            assigned_labels,
            assigned_bboxes,
            assigned_scores,
            mask_positive,
            assigned_gt_idx,
        ) = self._run_assigner(
            gt_bbox_labels, gt_xyxy, mask_gt, pred_bboxes, class_scores
        )

        batched_kpts = self._preprocess_kpts_target(
            target_keypoints, batch_size, self.gt_kpts_scale
        )
        assigned_gt_idx_expanded = assigned_gt_idx.unsqueeze(-1).unsqueeze(-1)
        selected_keypoints = batched_kpts.gather(
            1, assigned_gt_idx_expanded.expand(-1, -1, self.n_keypoints, 3)
        )
        xy_components = selected_keypoints[..., :2]
        normalized_xy = xy_components / self.stride_tensor.view(1, -1, 1, 1)
        selected_keypoints = torch.cat(
            (normalized_xy, selected_keypoints[..., 2:]), dim=-1
        )
        gt_kpts = selected_keypoints[mask_positive]
        keypoints_raw = keypoints_raw[mask_positive]
        assigned_bboxes = assigned_bboxes / self.stride_tensor

        area = (
            (
                assigned_bboxes[mask_positive][:, 0]
                - assigned_bboxes[mask_positive][:, 2]
            )
            * (
                assigned_bboxes[mask_positive][:, 1]
                - assigned_bboxes[mask_positive][:, 3]
            )
            * self.area_factor
        )

<<<<<<< HEAD
        assigned_labels = torch.where(
            mask_positive > 0,
            assigned_labels,
            torch.full_like(assigned_labels, self.n_classes),
        )
=======
    def forward(
        self,
        pred_bboxes: Tensor,
        pred_scores: Tensor,
        assigned_bboxes: Tensor,
        assigned_labels: Tensor,
        assigned_scores: Tensor,
        mask_positive: Tensor,
        gt_kpts: Tensor,
        pred_kpts: Tensor,
        area: Tensor,
    ) -> tuple[Tensor, dict[str, Tensor]]:
>>>>>>> 7b1fccdc
        device = pred_bboxes.device
        sigmas = self.sigmas.to(device)
        d = (gt_kpts[..., 0] - keypoints_raw[..., 0]).pow(2) + (
            gt_kpts[..., 1] - keypoints_raw[..., 1]
        ).pow(2)
        e = d / ((2 * sigmas).pow(2) * ((area.view(-1, 1) + 1e-9) * 2))
        mask = (gt_kpts[..., 2] > 0).float()
        regression_loss = (
            ((1 - torch.exp(-e)) * mask).sum(dim=1) / (mask.sum(dim=1) + 1e-9)
        ).mean()
        visibility_loss = self.b_cross_entropy.forward(
            keypoints_raw[..., 2], mask
        )

        one_hot_label = F.one_hot(
            assigned_labels.long(),
            self.n_classes + 1,
        )[..., :-1]
        loss_cls = self.varifocal_loss(
            class_scores, assigned_scores, one_hot_label
        )

        if assigned_scores.sum() > 1:
            loss_cls /= assigned_scores.sum()

        loss_iou = compute_iou_loss(
            pred_bboxes,
            assigned_bboxes,
            assigned_scores,
            mask_positive,
            reduction="sum",
            iou_type=self.iou_type,
            bbox_format="xyxy",
        )[0]

        loss = (
            self.class_loss_weight * loss_cls
            + self.iou_loss_weight * loss_iou
            + regression_loss * self.regr_kpts_loss_weight
            + visibility_loss * self.vis_kpts_loss_weight
        )

        sub_losses = {
            "class": loss_cls.detach(),
            "iou": loss_iou.detach(),
            "regression": regression_loss.detach(),
            "visibility": visibility_loss.detach(),
        }

        return loss, sub_losses

    def _preprocess_kpts_target(
        self, kpts_target: Tensor, batch_size: int, scale_tensor: Tensor
    ) -> Tensor:
        """Preprocesses the target keypoints in shape [batch_size, N,
        n_keypoints, 3] where N is the maximum number of keypoints in
        one image."""

        _, counts = torch.unique(kpts_target[:, 0].int(), return_counts=True)
        max_kpts = int(counts.max()) if counts.numel() > 0 else 0
        batched_keypoints = torch.zeros(
            (batch_size, max_kpts, self.n_keypoints, 3),
            device=kpts_target.device,
        )
        for i in range(batch_size):
            keypoints_i = kpts_target[kpts_target[:, 0] == i]
            scaled_keypoints_i = keypoints_i[:, 2:].clone()
            batched_keypoints[i, : keypoints_i.shape[0]] = (
                scaled_keypoints_i.view(-1, self.n_keypoints, 3)
            )
            batched_keypoints[i, :, :, :2] *= scale_tensor[:2]

        return batched_keypoints

    def dist2kpts_noscale(self, anchor_points: Tensor, kpts: Tensor) -> Tensor:
        """Adjusts and scales predicted keypoints relative to anchor
        points without considering image stride."""
        adj_kpts = kpts.clone()
        scale = 2.0
        x_adj = anchor_points[:, [0]] - 0.5
        y_adj = anchor_points[:, [1]] - 0.5

        adj_kpts[..., :2] *= scale
        adj_kpts[..., 0] += x_adj
        adj_kpts[..., 1] += y_adj
        return adj_kpts

    def _init_parameters(self, features: list[Tensor]) -> None:
        device = features[0].device
        super()._init_parameters(features)
        self.gt_kpts_scale = torch.tensor(
            [
                self.original_img_size[1],
                self.original_img_size[0],
            ],
            device=device,
        )<|MERGE_RESOLUTION|>--- conflicted
+++ resolved
@@ -154,26 +154,6 @@
             * self.area_factor
         )
 
-<<<<<<< HEAD
-        assigned_labels = torch.where(
-            mask_positive > 0,
-            assigned_labels,
-            torch.full_like(assigned_labels, self.n_classes),
-        )
-=======
-    def forward(
-        self,
-        pred_bboxes: Tensor,
-        pred_scores: Tensor,
-        assigned_bboxes: Tensor,
-        assigned_labels: Tensor,
-        assigned_scores: Tensor,
-        mask_positive: Tensor,
-        gt_kpts: Tensor,
-        pred_kpts: Tensor,
-        area: Tensor,
-    ) -> tuple[Tensor, dict[str, Tensor]]:
->>>>>>> 7b1fccdc
         device = pred_bboxes.device
         sigmas = self.sigmas.to(device)
         d = (gt_kpts[..., 0] - keypoints_raw[..., 0]).pow(2) + (
