import torch
import torch.nn.functional as F
from torch import Tensor

from luxonis_train.nodes import FOMOHead
from luxonis_train.tasks import Tasks
from luxonis_train.utils import get_center_keypoints

from .base_loss import BaseLoss


class FOMOLocalizationLoss(BaseLoss):
    node: FOMOHead
    supported_tasks = [Tasks.FOMO]

    def __init__(self, object_weight: float = 500, **kwargs):
        """FOMO Localization Loss for object detection using heatmaps.

        @type object_weight: float
        @param object_weight: Weight for object in loss calculation.
        """
        super().__init__(**kwargs)
        self.original_img_size = self.original_in_shape[1:]
        self.object_weight = object_weight

    def forward(self, heatmap: Tensor, target: Tensor) -> Tensor:
<<<<<<< HEAD
        batch_size, n_classes, height, width = heatmap.shape
        target_keypoints = get_center_keypoints(target, height, width)
=======
        batch_size, num_classes, height, width = heatmap.shape
        target_keypoints = get_center_keypoints(
            target, height=height, width=width
        ).int()
>>>>>>> 5639840b
        target_heatmap = torch.zeros(
            (batch_size, n_classes, height, width), device=heatmap.device
        )

        for bbox, kpt in zip(target, target_keypoints, strict=True):
            class_id = int(bbox[1])
            batch_index, x_c, y_c = kpt[:3]
            target_heatmap[batch_index, class_id, y_c, x_c] = 1.0

        weight_matrix = torch.ones_like(target_heatmap)
        weight_matrix[target_heatmap == 1] = self.object_weight
        return F.binary_cross_entropy_with_logits(
            heatmap, target_heatmap, weight=weight_matrix
        )<|MERGE_RESOLUTION|>--- conflicted
+++ resolved
@@ -24,15 +24,10 @@
         self.object_weight = object_weight
 
     def forward(self, heatmap: Tensor, target: Tensor) -> Tensor:
-<<<<<<< HEAD
         batch_size, n_classes, height, width = heatmap.shape
-        target_keypoints = get_center_keypoints(target, height, width)
-=======
-        batch_size, num_classes, height, width = heatmap.shape
         target_keypoints = get_center_keypoints(
             target, height=height, width=width
         ).int()
->>>>>>> 5639840b
         target_heatmap = torch.zeros(
             (batch_size, n_classes, height, width), device=heatmap.device
         )
