import pytorch_metric_learning.distances as pml_distances
import pytorch_metric_learning.losses as pml_losses
import pytorch_metric_learning.miners as pml_miners
import pytorch_metric_learning.reducers as pml_reducers
import pytorch_metric_learning.regularizers as pml_regularizers
from loguru import logger
from luxonis_ml.typing import Params
from pytorch_metric_learning.losses import CrossBatchMemory
from torch import Tensor

from luxonis_train.nodes.base_node import BaseNode
from luxonis_train.nodes.heads.ghostfacenet_head import GhostFaceNetHead
from luxonis_train.tasks import Tasks

from .base_loss import BaseLoss

EMBEDDING_LOSSES = [
    "AngularLoss",
    "CircleLoss",
    "ContrastiveLoss",
    "DynamicSoftMarginLoss",
    "FastAPLoss",
    "HistogramLoss",
    "InstanceLoss",
    "IntraPairVarianceLoss",
    "GeneralizedLiftedStructureLoss",
    "LiftedStructureLoss",
    "MarginLoss",
    "MultiSimilarityLoss",
    "NPairsLoss",
    "NCALoss",
    "NTXentLoss",
    "PNPLoss",
    "RankedListLoss",
    "SignalToNoiseRatioContrastiveLoss",
    "SupConLoss",
    "ThresholdConsistentMarginLoss",
    "TripletMarginLoss",
    "TupletMarginLoss",
]

for _loss_name in EMBEDDING_LOSSES:

    class EmbeddingLossWrapper(BaseLoss, register_name=_loss_name):
        node: GhostFaceNetHead
        supported_tasks = [Tasks.EMBEDDINGS]
        miner: pml_miners.BaseMiner | None

        def __init__(
            self,
            *,
            miner: str | None = None,
            miner_params: Params | None = None,
            distance: str | None = None,
            distance_params: Params | None = None,
            reducer: str | None = None,
            reducer_params: Params | None = None,
            regularizer: str | None = None,
            regularizer_params: Params | None = None,
            node: BaseNode | None = None,
            _loss_name: str = _loss_name,
            **kwargs,
        ):
            super().__init__(node=node)
            self._name = _loss_name

<<<<<<< HEAD
            if not hasattr(pml_losses, self._name):
                raise ValueError(
                    f"Loss {self._name} not found in pytorch-metric-learning"
=======
            if not hasattr(pml_losses, self._name):  # pragma: no cover
                raise ValueError(
                    f"Loss '{self._name}' not found in pytorch-metric-learning"
>>>>>>> a6870000
                )
            Loss = getattr(pml_losses, self._name)

            if reducer is not None:
                if not hasattr(pml_reducers, reducer):
                    raise ValueError(
                        f"Reducer {reducer} not found in pytorch-metric-learning"
                    )
                Reducer = getattr(pml_reducers, reducer)
                kwargs["reducer"] = Reducer(**(reducer_params or {}))
            if regularizer is not None:
                if not hasattr(pml_regularizers, regularizer):
                    raise ValueError(
                        f"Regularizer {regularizer} not found in pytorch-metric-learning"
                    )
                Regularizer = getattr(pml_regularizers, regularizer)
                kwargs["embedding_regularizer"] = Regularizer(
                    **(regularizer_params or {})
                )
            if distance is not None:
                if not hasattr(pml_distances, distance):
                    raise ValueError(
                        f"Distance {distance} not found in pytorch-metric-learning"
                    )
                Distance = getattr(pml_distances, distance)
                kwargs["distance"] = Distance(**(distance_params or {}))

            if miner is not None:
                if not hasattr(pml_miners, miner):
                    raise ValueError(
                        f"Miner {miner} not found in pytorch-metric-learning"
                    )
                Miner = getattr(pml_miners, miner)
                self.miner = Miner(**(miner_params or {}))
            else:
                self.miner = None

            self.loss = Loss(**kwargs)

            if self.node.cross_batch_memory_size is not None:
                if self._name in CrossBatchMemory.supported_losses():
                    self.loss = CrossBatchMemory(
                        self.loss,
                        embedding_size=self.node.embedding_size,
                        miner=self.miner,
                        memory_size=self.node.cross_batch_memory_size,
                    )
                else:
                    logger.warning(
                        f"'CrossBatchMemory' is not supported for {self._name}. "
                        "Ignoring cross_batch_memory_size."
                    )

        def forward(self, predictions: Tensor, target: Tensor) -> Tensor:
            if self.miner is not None:
                hard_pairs = self.miner(predictions, target)
                return self.loss(predictions, target, hard_pairs)
            return self.loss(predictions, target)

        @property
<<<<<<< HEAD
        def name(self) -> str:
=======
        def name(self) -> str:  # pragma: no cover
>>>>>>> a6870000
            return self._name<|MERGE_RESOLUTION|>--- conflicted
+++ resolved
@@ -64,15 +64,9 @@
             super().__init__(node=node)
             self._name = _loss_name
 
-<<<<<<< HEAD
-            if not hasattr(pml_losses, self._name):
-                raise ValueError(
-                    f"Loss {self._name} not found in pytorch-metric-learning"
-=======
             if not hasattr(pml_losses, self._name):  # pragma: no cover
                 raise ValueError(
                     f"Loss '{self._name}' not found in pytorch-metric-learning"
->>>>>>> a6870000
                 )
             Loss = getattr(pml_losses, self._name)
 
@@ -133,9 +127,5 @@
             return self.loss(predictions, target)
 
         @property
-<<<<<<< HEAD
-        def name(self) -> str:
-=======
         def name(self) -> str:  # pragma: no cover
->>>>>>> a6870000
             return self._name