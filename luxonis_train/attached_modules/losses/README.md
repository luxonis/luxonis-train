# Losses

List of all the available loss functions.

## Table Of Contents

- [`CrossEntropyLoss`](#crossentropyloss)
- [`BCEWithLogitsLoss`](#bcewithlogitsloss)
- [`SmoothBCEWithLogitsLoss`](#smoothbcewithlogitsloss)
- [`SigmoidFocalLoss`](#sigmoidfocalloss)
- [`SoftmaxFocalLoss`](#softmaxfocalloss)
- [`AdaptiveDetectionLoss`](#adaptivedetectionloss)
- [`EfficientKeypointBBoxLoss`](#efficientkeypointbboxloss)
- [`FOMOLocalizationLoss`](#fomolocalizationLoss)
- \[`PrecisionDFLDetectionLoss`\] (# precisiondfldetectionloss)
- \[`PrecisionDFLSegmentationLoss`\] (# precisiondflsegmentationloss)

## `CrossEntropyLoss`

Adapted from [here](https://pytorch.org/docs/stable/generated/torch.nn.CrossEntropyLoss.html).

**Parameters:**

| Key               | Type                             | Default value | Description                                                                                                                                                                                                                                                                                 |
| ----------------- | -------------------------------- | ------------- | ------------------------------------------------------------------------------------------------------------------------------------------------------------------------------------------------------------------------------------------------------------------------------------------- |
| `weight`          | `list[float] \| None`            | `None`        | A manual rescaling weight given to each class. If given, it has to be a list of the same length as there are classes                                                                                                                                                                        |
| `reduction`       | `Literal["none", "mean", "sum"]` | `"mean"`      | Specifies the reduction to apply to the output                                                                                                                                                                                                                                              |
| `label_smoothing` | `float` $\\in \[0.0, 1.0\]$      | `0.0`         | Specifies the amount of smoothing when computing the loss, where 0.0 means no smoothing. The targets become a mixture of the original ground truth and a uniform distribution as described in [Rethinking the Inception Architecture for Computer Vision](https://arxiv.org/abs/1512.00567) |

## `BCEWithLogitsLoss`

Adapted from [here](https://pytorch.org/docs/stable/generated/torch.nn.BCEWithLogitsLoss.html).

**Parameters:**

| Key          | Type                             | Default value | Description                                                                                                       |
| ------------ | -------------------------------- | ------------- | ----------------------------------------------------------------------------------------------------------------- |
| `weight`     | `list[float] \| None`            | `None`        | A manual rescaling weight given to each class. If given, has to be a list of the same length as there are classes |
| `reduction`  | `Literal["none", "mean", "sum"]` | `"mean"`      | Specifies the reduction to apply to the output                                                                    |
| `pos_weight` | `Tensor \| None`                 | `None`        | A weight of positive examples to be broadcasted with target                                                       |

## `SmoothBCEWithLogitsLoss`

**Parameters:**

| Key               | Type                             | Default value | Description                                                                                                                                                                                                                                                                                 |
| ----------------- | -------------------------------- | ------------- | ------------------------------------------------------------------------------------------------------------------------------------------------------------------------------------------------------------------------------------------------------------------------------------------- |
| `weight`          | `list[float] \| None`            | `None`        | A manual rescaling weight given to each class. If given, has to be a list of the same length as there are classes                                                                                                                                                                           |
| `reduction`       | `Literal["none", "mean", "sum"]` | `"mean"`      | Specifies the reduction to apply to the output                                                                                                                                                                                                                                              |
| `label_smoothing` | `float` $\\in \[0.0, 1.0\]$      | `0.0`         | Specifies the amount of smoothing when computing the loss, where 0.0 means no smoothing. The targets become a mixture of the original ground truth and a uniform distribution as described in [Rethinking the Inception Architecture for Computer Vision](https://arxiv.org/abs/1512.00567) |
| `bce_pow`         | `float`                          | `1.0`         | Weight for the positive samples                                                                                                                                                                                                                                                             |

## `SigmoidFocalLoss`

Adapted from [here](https://pytorch.org/vision/stable/generated/torchvision.ops.sigmoid_focal_loss.html#torchvision.ops.sigmoid_focal_loss).

**Parameters:**

| Key         | Type                             | Default value | Description                                                                                 |
| ----------- | -------------------------------- | ------------- | ------------------------------------------------------------------------------------------- |
| `alpha`     | `float`                          | `0.25`        | Weighting factor in range $(0,1)$ to balance positive vs negative examples or -1 for ignore |
| `gamma`     | `float`                          | `2.0`         | Exponent of the modulating factor $(1 - p_t)$ to balance easy vs hard examples              |
| `reduction` | `Literal["none", "mean", "sum"]` | `"mean"`      | Specifies the reduction to apply to the output                                              |

## `SoftmaxFocalLoss`

**Parameters:**

| Key         | Type                             | Default value | Description                                                                                                                                                  |
| ----------- | -------------------------------- | ------------- | ------------------------------------------------------------------------------------------------------------------------------------------------------------ |
| `alpha`     | `float \| list[float]`           | `1`           | Balancing factor to reduce the impact of class imbalance. Can be a single value or a list of values per class.                                               |
| `gamma`     | `float`                          | `2.0`         | Exponent of the modulating factor $(1 - p_t)$ to balance easy vs hard examples                                                                               |
| `reduction` | `Literal["none", "mean", "sum"]` | `"mean"`      | Specifies the reduction to apply to the output                                                                                                               |
| `smooth`    | `float`                          | `1e-5`        | A small value added to labels to prevent zero probabilities, helping to smooth and stabilize training by making the model less confident in its predictions. |

## `AdaptiveDetectionLoss`

Adapted from [here](https://arxiv.org/pdf/2209.02976.pdf).

**Parameters:**

| Key                 | Type                                              | Default value | Description                                                                            |
| ------------------- | ------------------------------------------------- | ------------- | -------------------------------------------------------------------------------------- |
| `n_warmup_epochs`   | `int`                                             | `4`           | Number of epochs where `ATSS` assigner is used, after that we switch to `TAL` assigner |
| `iou_type`          | `Literal["none", "giou", "diou", "ciou", "siou"]` | `"giou"`      | `IoU` type used for bounding box regression loss                                       |
| `class_loss_weight` | `float`                                           | `1.0`         | Weight used for the classification part of the loss                                    |
| `iou_loss_weight`   | `float`                                           | `2.5`         | Weight used for the `IoU` part of the loss                                             |

## `EfficientKeypointBBoxLoss`

Adapted from [YOLO-Pose: Enhancing YOLO for Multi Person Pose Estimation Using Object
Keypoint Similarity Loss](https://arxiv.org/ftp/arxiv/papers/2204/2204.06806.pdf).

| Key                     | Type                                              | Default value | Description                                                                                                   |
| ----------------------- | ------------------------------------------------- | ------------- | ------------------------------------------------------------------------------------------------------------- |
| `n_warmup_epochs`       | `int`                                             | `4`           | Number of epochs where `ATSS` assigner is used, after that we switch to `TAL` assigner                        |
| `iou_type`              | `Literal["none", "giou", "diou", "ciou", "siou"]` | `"giou"`      | `IoU` type used for bounding box regression sub-loss                                                          |
| `reduction`             | `Literal["mean", "sum"]`                          | `"mean"`      | Specifies the reduction to apply to the output                                                                |
| `class_loss_weight`     | `float`                                           | `1.0`         | Weight used for the classification sub-loss                                                                   |
| `iou_loss_weight`       | `float`                                           | `2.5`         | Weight used for the `IoU` sub-loss                                                                            |
| `regr_kpts_loss_weight` | `float`                                           | `1.5`         | Weight used for the `OKS` sub-loss                                                                            |
| `vis_kpts_loss_weight`  | `float`                                           | `1.0`         | Weight used for the keypoint visibility sub-loss                                                              |
| `sigmas`                | `list[float] \ None`                              | `None`        | Sigmas used in `KeypointLoss` for `OKS` metric. If `None` then use COCO ones if possible or default ones      |
| `area_factor`           | `float \| None`                                   | `None`        | Factor by which we multiply bounding box area which is used in `KeypointLoss.` If `None` then use default one |

## `ReconstructionSegmentationLoss`

Adapted from [here](https://arxiv.org/abs/2108.07610).

**Parameters:**

| Key         | Type                             | Default value | Description                                                                              |
| ----------- | -------------------------------- | ------------- | ---------------------------------------------------------------------------------------- |
| `alpha`     | `float \| list`                  | `1.0`         | Weighting factor for Focal loss, either a single float or list of values for each class. |
| `gamma`     | `float`                          | `2.0`         | Modulates the balance between easy and hard examples in Focal loss.                      |
| `reduction` | `Literal["none", "mean", "sum"]` | `"mean"`      | Specifies how to reduce the output of the Focal loss.                                    |
| `smooth`    | `float`                          | `1e-5`        | Smoothing factor to prevent overconfidence in predictions for Focal loss.                |

## `FOMOLocalizationLoss`

**Parameters:**

<<<<<<< HEAD
| Key             | Type    | Default value | Description                                     |
| --------------- | ------- | ------------- | ----------------------------------------------- |
| `object_weight` | `float` | `1000`        | Weight for the objects in the loss calculation. |

## `PrecisionDFLDetectionLoss`

Adapted from [here](https://arxiv.org/pdf/2207.02696.pdf) and [here](https://arxiv.org/pdf/2209.02976.pdf).

**Parameters:**

| Key                 | Type    | Default value | Description                                |
| ------------------- | ------- | ------------- | ------------------------------------------ |
| `tal_topk`          | `int`   | `10`          | Number of anchors considered in selection. |
| `class_loss_weight` | `float` | `0.5`         | Weight for classification loss.            |
| `bbox_loss_weight`  | `float` | `7.5`         | Weight for bbox loss.                      |
| `dfl_loss_weigth`   | `float` | `1.5`         | Weight for DFL loss.                       |

## `PrecisionDFLSegmentationLoss`

Adapted from [here](https://arxiv.org/pdf/2207.02696.pdf) and [here](https://arxiv.org/pdf/2209.02976.pdf).

**Parameters:**

| Key                 | Type    | Default value | Description                                |
| ------------------- | ------- | ------------- | ------------------------------------------ |
| `tal_topk`          | `int`   | `10`          | Number of anchors considered in selection. |
| `class_loss_weight` | `float` | `0.5`         | Weight for classification loss.            |
| `bbox_loss_weight`  | `float` | `7.5`         | Weight for bbox and segmentation loss.     |
| `dfl_loss_weigth`   | `float` | `1.5`         | Weight for DFL loss.                       |
=======
| Key             | Type    | Default value | Description                                                                                                                                                                          |
| --------------- | ------- | ------------- | ------------------------------------------------------------------------------------------------------------------------------------------------------------------------------------ |
| `object_weight` | `float` | `1000`        | Weight for the objects in the loss calculation. Training with a larger `object_weight` in the loss parameters may result in more false positives (FP), but it will improve accuracy. |
>>>>>>> 76dd897f
<|MERGE_RESOLUTION|>--- conflicted
+++ resolved
@@ -120,10 +120,9 @@
 
 **Parameters:**
 
-<<<<<<< HEAD
-| Key             | Type    | Default value | Description                                     |
-| --------------- | ------- | ------------- | ----------------------------------------------- |
-| `object_weight` | `float` | `1000`        | Weight for the objects in the loss calculation. |
+| Key             | Type    | Default value | Description                                                                                                                                                                          |
+| --------------- | ------- | ------------- | ------------------------------------------------------------------------------------------------------------------------------------------------------------------------------------ |
+| `object_weight` | `float` | `500`         | Weight for the objects in the loss calculation. Training with a larger `object_weight` in the loss parameters may result in more false positives (FP), but it will improve accuracy. |
 
 ## `PrecisionDFLDetectionLoss`
 
@@ -149,9 +148,4 @@
 | `tal_topk`          | `int`   | `10`          | Number of anchors considered in selection. |
 | `class_loss_weight` | `float` | `0.5`         | Weight for classification loss.            |
 | `bbox_loss_weight`  | `float` | `7.5`         | Weight for bbox and segmentation loss.     |
-| `dfl_loss_weigth`   | `float` | `1.5`         | Weight for DFL loss.                       |
-=======
-| Key             | Type    | Default value | Description                                                                                                                                                                          |
-| --------------- | ------- | ------------- | ------------------------------------------------------------------------------------------------------------------------------------------------------------------------------------ |
-| `object_weight` | `float` | `1000`        | Weight for the objects in the loss calculation. Training with a larger `object_weight` in the loss parameters may result in more false positives (FP), but it will improve accuracy. |
->>>>>>> 76dd897f
+| `dfl_loss_weigth`   | `float` | `1.5`         | Weight for DFL loss.                       |