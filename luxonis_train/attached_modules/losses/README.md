--- conflicted
+++ resolved
@@ -125,17 +125,6 @@
 | --------------- | ------- | ------------- | ------------------------------------------------------------------------------------------------------------------------------------------------------------------------------------ |
 | `object_weight` | `float` | `500`         | Weight for the objects in the loss calculation. Training with a larger `object_weight` in the loss parameters may result in more false positives (FP), but it will improve accuracy. |
 
-<<<<<<< HEAD
-## `CTCLoss`
-
-CTC loss with optional focal loss weighting.
-
-**Parameters:**
-
-| Key              | Type   | Default value | Description                                            |
-| ---------------- | ------ | ------------- | ------------------------------------------------------ |
-| `use_focal_loss` | `bool` | `True`        | Whether to apply focal loss weighting to the CTC loss. |
-=======
 ## Embedding Losses
 
 We support the following losses taken from [pytorch-metric-learning](https://kevinmusgrave.github.io/pytorch-metric-learning/losses/):
@@ -177,7 +166,16 @@
 | `reducer_params`     | `dict` | `None`        | Parameters for the reducer.                                                                                                                                                                                                     |
 | `regularizer`        | `str`  | `None`        | Name of the regularizer to use with the loss. If `None`, no regularizer is used. All regularizers from [pytorch-metric-learning](https://kevinmusgrave.github.io/pytorch-metric-learning/regularizers/) are supported.          |
 | `regularizer_params` | `dict` | `None`        | Parameters for the regularizer.                                                                                                                                                                                                 |
->>>>>>> 68cfdbb9
+
+## `CTCLoss`
+
+CTC loss with optional focal loss weighting.
+
+**Parameters:**
+
+| Key              | Type   | Default value | Description                                            |
+| ---------------- | ------ | ------------- | ------------------------------------------------------ |
+| `use_focal_loss` | `bool` | `True`        | Whether to apply focal loss weighting to the CTC loss. |
 
 ## `PrecisionDFLDetectionLoss`
 
