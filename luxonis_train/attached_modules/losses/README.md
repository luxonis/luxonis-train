# Losses

List of all the available loss functions.

## Table Of Contents

- [`CrossEntropyLoss`](#crossentropyloss)
- [`BCEWithLogitsLoss`](#bcewithlogitsloss)
- [`SmoothBCEWithLogitsLoss`](#smoothbcewithlogitsloss)
- [`SigmoidFocalLoss`](#sigmoidfocalloss)
- [`SoftmaxFocalLoss`](#softmaxfocalloss)
- [`AdaptiveDetectionLoss`](#adaptivedetectionloss)
- [`EfficientKeypointBBoxLoss`](#efficientkeypointbboxloss)
- [`FOMOLocalizationLoss`](#fomolocalizationLoss)

## `CrossEntropyLoss`

Adapted from [here](https://pytorch.org/docs/stable/generated/torch.nn.CrossEntropyLoss.html).

**Parameters:**

| Key               | Type                             | Default value | Description                                                                                                                                                                                                                                                                                 |
| ----------------- | -------------------------------- | ------------- | ------------------------------------------------------------------------------------------------------------------------------------------------------------------------------------------------------------------------------------------------------------------------------------------- |
| `weight`          | `list[float] \| None`            | `None`        | A manual rescaling weight given to each class. If given, it has to be a list of the same length as there are classes                                                                                                                                                                        |
| `reduction`       | `Literal["none", "mean", "sum"]` | `"mean"`      | Specifies the reduction to apply to the output                                                                                                                                                                                                                                              |
| `label_smoothing` | `float` $\\in \[0.0, 1.0\]$      | `0.0`         | Specifies the amount of smoothing when computing the loss, where 0.0 means no smoothing. The targets become a mixture of the original ground truth and a uniform distribution as described in [Rethinking the Inception Architecture for Computer Vision](https://arxiv.org/abs/1512.00567) |

## `BCEWithLogitsLoss`

Adapted from [here](https://pytorch.org/docs/stable/generated/torch.nn.BCEWithLogitsLoss.html).

**Parameters:**

| Key          | Type                             | Default value | Description                                                                                                       |
| ------------ | -------------------------------- | ------------- | ----------------------------------------------------------------------------------------------------------------- |
| `weight`     | `list[float] \| None`            | `None`        | A manual rescaling weight given to each class. If given, has to be a list of the same length as there are classes |
| `reduction`  | `Literal["none", "mean", "sum"]` | `"mean"`      | Specifies the reduction to apply to the output                                                                    |
| `pos_weight` | `Tensor \| None`                 | `None`        | A weight of positive examples to be broadcasted with target                                                       |

## `SmoothBCEWithLogitsLoss`

**Parameters:**

| Key               | Type                             | Default value | Description                                                                                                                                                                                                                                                                                 |
| ----------------- | -------------------------------- | ------------- | ------------------------------------------------------------------------------------------------------------------------------------------------------------------------------------------------------------------------------------------------------------------------------------------- |
| `weight`          | `list[float] \| None`            | `None`        | A manual rescaling weight given to each class. If given, has to be a list of the same length as there are classes                                                                                                                                                                           |
| `reduction`       | `Literal["none", "mean", "sum"]` | `"mean"`      | Specifies the reduction to apply to the output                                                                                                                                                                                                                                              |
| `label_smoothing` | `float` $\\in \[0.0, 1.0\]$      | `0.0`         | Specifies the amount of smoothing when computing the loss, where 0.0 means no smoothing. The targets become a mixture of the original ground truth and a uniform distribution as described in [Rethinking the Inception Architecture for Computer Vision](https://arxiv.org/abs/1512.00567) |
| `bce_pow`         | `float`                          | `1.0`         | Weight for the positive samples                                                                                                                                                                                                                                                             |

## `SigmoidFocalLoss`

Adapted from [here](https://pytorch.org/vision/stable/generated/torchvision.ops.sigmoid_focal_loss.html#torchvision.ops.sigmoid_focal_loss).

**Parameters:**

| Key         | Type                             | Default value | Description                                                                                 |
| ----------- | -------------------------------- | ------------- | ------------------------------------------------------------------------------------------- |
| `alpha`     | `float`                          | `0.25`        | Weighting factor in range $(0,1)$ to balance positive vs negative examples or -1 for ignore |
| `gamma`     | `float`                          | `2.0`         | Exponent of the modulating factor $(1 - p_t)$ to balance easy vs hard examples              |
| `reduction` | `Literal["none", "mean", "sum"]` | `"mean"`      | Specifies the reduction to apply to the output                                              |

## `SoftmaxFocalLoss`

**Parameters:**

| Key         | Type                             | Default value | Description                                                                                                                                                  |
| ----------- | -------------------------------- | ------------- | ------------------------------------------------------------------------------------------------------------------------------------------------------------ |
| `alpha`     | `float \| list[float]`           | `1`           | Balancing factor to reduce the impact of class imbalance. Can be a single value or a list of values per class.                                               |
| `gamma`     | `float`                          | `2.0`         | Exponent of the modulating factor $(1 - p_t)$ to balance easy vs hard examples                                                                               |
| `reduction` | `Literal["none", "mean", "sum"]` | `"mean"`      | Specifies the reduction to apply to the output                                                                                                               |
| `smooth`    | `float`                          | `1e-5`        | A small value added to labels to prevent zero probabilities, helping to smooth and stabilize training by making the model less confident in its predictions. |

## `AdaptiveDetectionLoss`

Adapted from [here](https://arxiv.org/pdf/2209.02976.pdf).

**Parameters:**

| Key                 | Type                                              | Default value | Description                                                                            |
| ------------------- | ------------------------------------------------- | ------------- | -------------------------------------------------------------------------------------- |
| `n_warmup_epochs`   | `int`                                             | `4`           | Number of epochs where `ATSS` assigner is used, after that we switch to `TAL` assigner |
| `iou_type`          | `Literal["none", "giou", "diou", "ciou", "siou"]` | `"giou"`      | `IoU` type used for bounding box regression loss                                       |
| `class_loss_weight` | `float`                                           | `1.0`         | Weight used for the classification part of the loss                                    |
| `iou_loss_weight`   | `float`                                           | `2.5`         | Weight used for the `IoU` part of the loss                                             |

## `EfficientKeypointBBoxLoss`

Adapted from [YOLO-Pose: Enhancing YOLO for Multi Person Pose Estimation Using Object
Keypoint Similarity Loss](https://arxiv.org/ftp/arxiv/papers/2204/2204.06806.pdf).

| Key                     | Type                                              | Default value | Description                                                                                                   |
| ----------------------- | ------------------------------------------------- | ------------- | ------------------------------------------------------------------------------------------------------------- |
| `n_warmup_epochs`       | `int`                                             | `4`           | Number of epochs where `ATSS` assigner is used, after that we switch to `TAL` assigner                        |
| `iou_type`              | `Literal["none", "giou", "diou", "ciou", "siou"]` | `"giou"`      | `IoU` type used for bounding box regression sub-loss                                                          |
| `reduction`             | `Literal["mean", "sum"]`                          | `"mean"`      | Specifies the reduction to apply to the output                                                                |
| `class_loss_weight`     | `float`                                           | `1.0`         | Weight used for the classification sub-loss                                                                   |
| `iou_loss_weight`       | `float`                                           | `2.5`         | Weight used for the `IoU` sub-loss                                                                            |
| `regr_kpts_loss_weight` | `float`                                           | `1.5`         | Weight used for the `OKS` sub-loss                                                                            |
| `vis_kpts_loss_weight`  | `float`                                           | `1.0`         | Weight used for the keypoint visibility sub-loss                                                              |
| `sigmas`                | `list[float] \ None`                              | `None`        | Sigmas used in `KeypointLoss` for `OKS` metric. If `None` then use COCO ones if possible or default ones      |
| `area_factor`           | `float \| None`                                   | `None`        | Factor by which we multiply bounding box area which is used in `KeypointLoss.` If `None` then use default one |

## `ReconstructionSegmentationLoss`

Adapted from [here](https://arxiv.org/abs/2108.07610).

**Parameters:**

| Key         | Type                             | Default value | Description                                                                              |
| ----------- | -------------------------------- | ------------- | ---------------------------------------------------------------------------------------- |
| `alpha`     | `float \| list`                  | `1.0`         | Weighting factor for Focal loss, either a single float or list of values for each class. |
| `gamma`     | `float`                          | `2.0`         | Modulates the balance between easy and hard examples in Focal loss.                      |
| `reduction` | `Literal["none", "mean", "sum"]` | `"mean"`      | Specifies how to reduce the output of the Focal loss.                                    |
| `smooth`    | `float`                          | `1e-5`        | Smoothing factor to prevent overconfidence in predictions for Focal loss.                |

## `FOMOLocalizationLoss`

**Parameters:**

<<<<<<< HEAD
| Key             | Type    | Default value | Description                                     |
| --------------- | ------- | ------------- | ----------------------------------------------- |
| `object_weight` | `float` | `1000`        | Weight for the objects in the loss calculation. |

## `CTCLoss`

CTC loss with optional focal loss weighting.

**Parameters:**

| Key              | Type   | Default value | Description                                            |
| ---------------- | ------ | ------------- | ------------------------------------------------------ |
| `use_focal_loss` | `bool` | `True`        | Whether to apply focal loss weighting to the CTC loss. |
=======
| Key             | Type    | Default value | Description                                                                                                                                                                          |
| --------------- | ------- | ------------- | ------------------------------------------------------------------------------------------------------------------------------------------------------------------------------------ |
| `object_weight` | `float` | `1000`        | Weight for the objects in the loss calculation. Training with a larger `object_weight` in the loss parameters may result in more false positives (FP), but it will improve accuracy. |
>>>>>>> fd2f0ac3
<|MERGE_RESOLUTION|>--- conflicted
+++ resolved
@@ -118,10 +118,9 @@
 
 **Parameters:**
 
-<<<<<<< HEAD
-| Key             | Type    | Default value | Description                                     |
-| --------------- | ------- | ------------- | ----------------------------------------------- |
-| `object_weight` | `float` | `1000`        | Weight for the objects in the loss calculation. |
+| Key             | Type    | Default value | Description                                                                                                                                                                          |
+| --------------- | ------- | ------------- | ------------------------------------------------------------------------------------------------------------------------------------------------------------------------------------ |
+| `object_weight` | `float` | `1000`        | Weight for the objects in the loss calculation. Training with a larger `object_weight` in the loss parameters may result in more false positives (FP), but it will improve accuracy. |
 
 ## `CTCLoss`
 
@@ -131,9 +130,4 @@
 
 | Key              | Type   | Default value | Description                                            |
 | ---------------- | ------ | ------------- | ------------------------------------------------------ |
-| `use_focal_loss` | `bool` | `True`        | Whether to apply focal loss weighting to the CTC loss. |
-=======
-| Key             | Type    | Default value | Description                                                                                                                                                                          |
-| --------------- | ------- | ------------- | ------------------------------------------------------------------------------------------------------------------------------------------------------------------------------------ |
-| `object_weight` | `float` | `1000`        | Weight for the objects in the loss calculation. Training with a larger `object_weight` in the loss parameters may result in more false positives (FP), but it will improve accuracy. |
->>>>>>> fd2f0ac3
+| `use_focal_loss` | `bool` | `True`        | Whether to apply focal loss weighting to the CTC loss. |