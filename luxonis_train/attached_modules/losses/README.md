# Losses

List of all the available loss functions.

## Table Of Contents

- [`CrossEntropyLoss`](#crossentropyloss)
- [`BCEWithLogitsLoss`](#bcewithlogitsloss)
- [`SmoothBCEWithLogitsLoss`](#smoothbcewithlogitsloss)
- [`SigmoidFocalLoss`](#sigmoidfocalloss)
- [`SoftmaxFocalLoss`](#softmaxfocalloss)
- [`AdaptiveDetectionLoss`](#adaptivedetectionloss)
- [`EfficientKeypointBBoxLoss`](#efficientkeypointbboxloss)

## `CrossEntropyLoss`

Adapted from [here](https://pytorch.org/docs/stable/generated/torch.nn.CrossEntropyLoss.html).

**Parameters:**

| Key               | Type                             | Default value | Description                                                                                                                                                                                                                                                                                 |
| ----------------- | -------------------------------- | ------------- | ------------------------------------------------------------------------------------------------------------------------------------------------------------------------------------------------------------------------------------------------------------------------------------------- |
| `weight`          | `list[float] \| None`            | `None`        | A manual rescaling weight given to each class. If given, it has to be a list of the same length as there are classes                                                                                                                                                                        |
<<<<<<< HEAD
| `ignore_index`    | `int`                            | `-100`        | Specifies a target value that is ignored and does not contribute to the input gradient                                                                                                                                                                                                      |
=======
>>>>>>> a6c99f97
| `reduction`       | `Literal["none", "mean", "sum"]` | `"mean"`      | Specifies the reduction to apply to the output                                                                                                                                                                                                                                              |
| `label_smoothing` | `float` $\\in \[0.0, 1.0\]$      | `0.0`         | Specifies the amount of smoothing when computing the loss, where 0.0 means no smoothing. The targets become a mixture of the original ground truth and a uniform distribution as described in [Rethinking the Inception Architecture for Computer Vision](https://arxiv.org/abs/1512.00567) |

## `BCEWithLogitsLoss`

Adapted from [here](https://pytorch.org/docs/stable/generated/torch.nn.BCEWithLogitsLoss.html).

**Parameters:**

| Key          | Type                             | Default value | Description                                                                                                       |
| ------------ | -------------------------------- | ------------- | ----------------------------------------------------------------------------------------------------------------- |
| `weight`     | `list[float] \| None`            | `None`        | A manual rescaling weight given to each class. If given, has to be a list of the same length as there are classes |
| `reduction`  | `Literal["none", "mean", "sum"]` | `"mean"`      | Specifies the reduction to apply to the output                                                                    |
| `pos_weight` | `Tensor \| None`                 | `None`        | A weight of positive examples to be broadcasted with target                                                       |

## `SmoothBCEWithLogitsLoss`

**Parameters:**

| Key               | Type                             | Default value | Description                                                                                                                                                                                                                                                                                 |
| ----------------- | -------------------------------- | ------------- | ------------------------------------------------------------------------------------------------------------------------------------------------------------------------------------------------------------------------------------------------------------------------------------------- |
| `weight`          | `list[float] \| None`            | `None`        | A manual rescaling weight given to each class. If given, has to be a list of the same length as there are classes                                                                                                                                                                           |
| `reduction`       | `Literal["none", "mean", "sum"]` | `"mean"`      | Specifies the reduction to apply to the output                                                                                                                                                                                                                                              |
| `label_smoothing` | `float` $\\in \[0.0, 1.0\]$      | `0.0`         | Specifies the amount of smoothing when computing the loss, where 0.0 means no smoothing. The targets become a mixture of the original ground truth and a uniform distribution as described in [Rethinking the Inception Architecture for Computer Vision](https://arxiv.org/abs/1512.00567) |
| `bce_pow`         | `float`                          | `1.0`         | Weight for the positive samples                                                                                                                                                                                                                                                             |

## `SigmoidFocalLoss`

Adapted from [here](https://pytorch.org/vision/stable/generated/torchvision.ops.sigmoid_focal_loss.html#torchvision.ops.sigmoid_focal_loss).

**Parameters:**

| Key         | Type                             | Default value | Description                                                                                 |
| ----------- | -------------------------------- | ------------- | ------------------------------------------------------------------------------------------- |
| `alpha`     | `float`                          | `0.25`        | Weighting factor in range $(0,1)$ to balance positive vs negative examples or -1 for ignore |
| `gamma`     | `float`                          | `2.0`         | Exponent of the modulating factor $(1 - p_t)$ to balance easy vs hard examples              |
| `reduction` | `Literal["none", "mean", "sum"]` | `"mean"`      | Specifies the reduction to apply to the output                                              |

## `SoftmaxFocalLoss`

**Parameters:**

| Key         | Type                             | Default value | Description                                                                    |
| ----------- | -------------------------------- | ------------- | ------------------------------------------------------------------------------ |
| `alpha`     | `float \| list`                  | `0.25`        | Either a float for all channels or list of alphas for each channel             |
| `gamma`     | `float`                          | `2.0`         | Exponent of the modulating factor $(1 - p_t)$ to balance easy vs hard examples |
| `reduction` | `Literal["none", "mean", "sum"]` | `"mean"`      | Specifies the reduction to apply to the output                                 |

## `AdaptiveDetectionLoss`

Adapted from [here](https://arxiv.org/pdf/2209.02976.pdf).

**Parameters:**

| Key                 | Type                                              | Default value | Description                                                                            |
| ------------------- | ------------------------------------------------- | ------------- | -------------------------------------------------------------------------------------- |
| `n_warmup_epochs`   | `int`                                             | `4`           | Number of epochs where `ATSS` assigner is used, after that we switch to `TAL` assigner |
| `iou_type`          | `Literal["none", "giou", "diou", "ciou", "siou"]` | `"giou"`      | `IoU` type used for bounding box regression loss                                       |
<<<<<<< HEAD
| `reduction`         | `Literal["sum", "mean"]`                          | `"mean"`      | Specifies the reduction to apply to the output                                         |
=======
>>>>>>> a6c99f97
| `class_loss_weight` | `float`                                           | `1.0`         | Weight used for the classification part of the loss                                    |
| `iou_loss_weight`   | `float`                                           | `2.5`         | Weight used for the `IoU` part of the loss                                             |

## `EfficientKeypointBBoxLoss`

Adapted from [YOLO-Pose: Enhancing YOLO for Multi Person Pose Estimation Using Object
Keypoint Similarity Loss](https://arxiv.org/ftp/arxiv/papers/2204/2204.06806.pdf).

| Key                     | Type                                              | Default value | Description                                                                                                   |
| ----------------------- | ------------------------------------------------- | ------------- | ------------------------------------------------------------------------------------------------------------- |
| `n_warmup_epochs`       | `int`                                             | `4`           | Number of epochs where `ATSS` assigner is used, after that we switch to `TAL` assigner                        |
| `iou_type`              | `Literal["none", "giou", "diou", "ciou", "siou"]` | `"giou"`      | `IoU` type used for bounding box regression sub-loss                                                          |
| `reduction`             | `Literal["mean", "sum"]`                          | `"mean"`      | Specifies the reduction to apply to the output                                                                |
| `class_loss_weight`     | `float`                                           | `1.0`         | Weight used for the classification sub-loss                                                                   |
| `iou_loss_weight`       | `float`                                           | `2.5`         | Weight used for the `IoU` sub-loss                                                                            |
| `regr_kpts_loss_weight` | `float`                                           | `1.5`         | Weight used for the `OKS` sub-loss                                                                            |
| `vis_kpts_loss_weight`  | `float`                                           | `1.0`         | Weight used for the keypoint visibility sub-loss                                                              |
| `sigmas`                | `list[float] \ None`                              | `None`        | Sigmas used in `KeypointLoss` for `OKS` metric. If `None` then use COCO ones if possible or default ones      |
| `area_factor`           | `float \| None`                                   | `None`        | Factor by which we multiply bounding box area which is used in `KeypointLoss.` If `None` then use default one |<|MERGE_RESOLUTION|>--- conflicted
+++ resolved
@@ -21,10 +21,6 @@
 | Key               | Type                             | Default value | Description                                                                                                                                                                                                                                                                                 |
 | ----------------- | -------------------------------- | ------------- | ------------------------------------------------------------------------------------------------------------------------------------------------------------------------------------------------------------------------------------------------------------------------------------------- |
 | `weight`          | `list[float] \| None`            | `None`        | A manual rescaling weight given to each class. If given, it has to be a list of the same length as there are classes                                                                                                                                                                        |
-<<<<<<< HEAD
-| `ignore_index`    | `int`                            | `-100`        | Specifies a target value that is ignored and does not contribute to the input gradient                                                                                                                                                                                                      |
-=======
->>>>>>> a6c99f97
 | `reduction`       | `Literal["none", "mean", "sum"]` | `"mean"`      | Specifies the reduction to apply to the output                                                                                                                                                                                                                                              |
 | `label_smoothing` | `float` $\\in \[0.0, 1.0\]$      | `0.0`         | Specifies the amount of smoothing when computing the loss, where 0.0 means no smoothing. The targets become a mixture of the original ground truth and a uniform distribution as described in [Rethinking the Inception Architecture for Computer Vision](https://arxiv.org/abs/1512.00567) |
 
@@ -83,10 +79,6 @@
 | ------------------- | ------------------------------------------------- | ------------- | -------------------------------------------------------------------------------------- |
 | `n_warmup_epochs`   | `int`                                             | `4`           | Number of epochs where `ATSS` assigner is used, after that we switch to `TAL` assigner |
 | `iou_type`          | `Literal["none", "giou", "diou", "ciou", "siou"]` | `"giou"`      | `IoU` type used for bounding box regression loss                                       |
-<<<<<<< HEAD
-| `reduction`         | `Literal["sum", "mean"]`                          | `"mean"`      | Specifies the reduction to apply to the output                                         |
-=======
->>>>>>> a6c99f97
 | `class_loss_weight` | `float`                                           | `1.0`         | Weight used for the classification part of the loss                                    |
 | `iou_loss_weight`   | `float`                                           | `2.5`         | Weight used for the `IoU` part of the loss                                             |
 
