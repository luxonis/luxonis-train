--- conflicted
+++ resolved
@@ -76,24 +76,35 @@
 
         visibility_loss = self.b_cross_entropy.forward(pred_v, gt_v)
 
-        scales = area * self.area_factor
-        okc = compute_oks(
-            pred, reshaped_targets, scales, self.sigmas, self.use_cocoeval_oks
-        )
 
+        if len(self.sigmas) == 17:
+            use_cocoeval = (self.sigmas == torch.tensor(
+                [0.026, 0.025, 0.025, 0.035, 0.035, 0.079, 0.079, 0.072, 0.072, 
+                0.062, 0.062, 0.107, 0.107, 0.087, 0.087, 0.089, 0.089], dtype=torch.float32
+            )).all()
+        else:
+            use_cocoeval = False
+
+
+        okc = compute_oks(pred, reshaped_targets, area * 0.53, use_cocoeval, self.sigmas)
+        
         regression_loss_unreduced = 1 - torch.exp(-okc)
-<<<<<<< HEAD
         print(f"regression_loss_unreduced.shape = {regression_loss_unreduced.shape}")
         print(f"gt_v.shape = {gt_v.shape}")
         regression_loss_reduced = (
             (regression_loss_unreduced * gt_v).sum(dim=1, keepdim=False) /
             (gt_v.sum(dim=1, keepdim=False) + 1e-9)
         )
-=======
+        scales = area * self.area_factor
+        okc = compute_oks(
+            pred, reshaped_targets, scales, self.sigmas, self.use_cocoeval_oks
+
+        )
+
+        regression_loss_unreduced = 1 - torch.exp(-okc)
         regression_loss_reduced = (regression_loss_unreduced * mask).sum(
             dim=1, keepdim=False
         ) / (mask.sum(dim=1, keepdim=False) + 1e-9)
->>>>>>> 348d27a7
         regression_loss = regression_loss_reduced.mean()
         loss = regression_loss + visibility_loss
         return loss, {"regression": regression_loss, "visibility": visibility_loss}