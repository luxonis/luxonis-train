--- conflicted
+++ resolved
@@ -9,16 +9,8 @@
 from .bce_with_logits import BCEWithLogitsLoss
 
 
-<<<<<<< HEAD
 class SmoothBCEWithLogitsLoss(BaseLoss):
     supported_tasks = [Tasks.SEGMENTATION, Tasks.CLASSIFICATION]
-=======
-class SmoothBCEWithLogitsLoss(BaseLoss[Tensor, Tensor]):
-    supported_tasks: list[TaskType] = [
-        TaskType.SEGMENTATION,
-        TaskType.CLASSIFICATION,
-    ]
->>>>>>> 7b1fccdc
 
     def __init__(
         self,
