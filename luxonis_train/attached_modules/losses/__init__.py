--- conflicted
+++ resolved
@@ -30,11 +30,8 @@
     "OHEMCrossEntropyLoss",
     "OHEMBCEWithLogitsLoss",
     "FOMOLocalizationLoss",
-<<<<<<< HEAD
+    "EmbeddingLossWrapper",
     "CTCLoss",
-=======
-    "EmbeddingLossWrapper",
->>>>>>> 68cfdbb9
     "PrecisionDFLDetectionLoss",
     "PrecisionDFLSegmentationLoss",
 ]