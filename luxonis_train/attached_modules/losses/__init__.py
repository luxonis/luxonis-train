--- conflicted
+++ resolved
@@ -29,10 +29,7 @@
     "OHEMCrossEntropyLoss",
     "OHEMBCEWithLogitsLoss",
     "FOMOLocalizationLoss",
-<<<<<<< HEAD
     "EmbeddingLossWrapper",
-=======
     "PrecisionDFLDetectionLoss",
     "PrecisionDFLSegmentationLoss",
->>>>>>> e6c97f31
 ]