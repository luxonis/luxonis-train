from math import exp
from typing import Literal

import torch
import torch.nn.functional as F
from torch import Tensor, amp, nn

from luxonis_train.nodes import DiscSubNetHead
from luxonis_train.tasks import Tasks

from .base_loss import BaseLoss
from .softmax_focal_loss import SoftmaxFocalLoss


class ReconstructionSegmentationLoss(BaseLoss):
    node: DiscSubNetHead
    supported_tasks = [Tasks.ANOMALY_DETECTION]

    def __init__(
        self,
        alpha: float = 1,
        gamma: float = 2.0,
        reduction: Literal["none", "mean", "sum"] = "mean",
        smooth: float = 1e-5,
        **kwargs,
    ):
        """ReconstructionSegmentationLoss implements a combined loss
        function for reconstruction and segmentation tasks.

        It combines L2 loss for reconstruction, SSIM loss, and Focal
        loss for segmentation.

        @type alpha: float
        @param alpha: Weighting factor for the rare class in the focal loss. Defaults to C{1}.
        @type gamma: float
        @param gamma: Focusing parameter for the focal loss. Defaults to C{2.0}.
        @type smooth: float
        @param smooth: Label smoothing factor for the focal loss.  Defaults to C{0.0}.
        @type reduction: Literal["none", "mean", "sum"]
        @param reduction: Reduction type for the focal loss.. Defaults to C{"mean"}.
        """
        super().__init__(**kwargs)
        self.loss_l2 = nn.MSELoss()
        self.loss_focal = SoftmaxFocalLoss(
            smooth=smooth, alpha=alpha, gamma=gamma, reduction=reduction
        )
        self.loss_ssim = SSIM()

    def forward(
        self,
        predictions: Tensor,
        reconstructed: Tensor,
        target_original_segmentation: Tensor,
        target_segmentation: Tensor,
    ) -> tuple[Tensor, dict[str, Tensor]]:
        l2 = self.loss_l2(reconstructed, target_original_segmentation)
        ssim = self.loss_ssim(reconstructed, target_original_segmentation)
        focal = self.loss_focal(predictions, target_segmentation)

        total_loss = l2 + ssim + focal

        sub_losses = {
            "l2_loss": l2,
            "ssim_loss": ssim,
            "focal_loss": focal,
        }

        return total_loss, sub_losses


class SSIM(nn.Module):
    def __init__(
        self,
        window_size: int = 11,
        size_average: bool = True,
        val_range: float | None = None,
    ):
        super().__init__()
        self.window_size = window_size
        self.size_average = size_average
        self.val_range = val_range

        # Assume 1 channel for SSIM
        self.channel = 1
        self.window = create_window(window_size)

    def forward(self, img1: Tensor, img2: Tensor) -> Tensor:
        device = img1.device
        with amp.autocast(device_type=device.type, enabled=False):
            img1 = img1.float()
            img2 = img2.float()

            (_, channel, _, _) = img1.size()
            if channel == self.channel and self.window.dtype == img1.dtype:
                window = self.window.to(device)
            else:
                window = (
                    create_window(self.window_size, channel)
                    .to(device)
                    .type(img1.dtype)
                )
                self.window = window
                self.channel = channel

            s_score = ssim(
                img1,
                img2,
                window=window,
                window_size=self.window_size,
                size_average=self.size_average,
            )
            return 1.0 - s_score


def create_window(window_size: int, channel: int = 1) -> Tensor:
    window_1d = gaussian(window_size, 1.5).unsqueeze(1)
<<<<<<< HEAD
    widnow_2d = window_1d.mm(window_1d.t()).float().unsqueeze(0).unsqueeze(0)
    return widnow_2d.expand(channel, 1, window_size, window_size).contiguous()
=======
    window_2d = window_1d.mm(window_1d.t()).float().unsqueeze(0).unsqueeze(0)
    return window_2d.expand(channel, 1, window_size, window_size).contiguous()
>>>>>>> 99e22bb4


def gaussian(window_size: int, sigma: float) -> Tensor:
    gauss = torch.tensor(
        [
            exp(-((x - window_size // 2) ** 2) / float(2 * sigma**2))
            for x in range(window_size)
        ]
    )
    return gauss / gauss.sum()


def ssim(
    img1: Tensor,
    img2: Tensor,
    window_size: int = 11,
    window: Tensor | None = None,
    size_average: bool = True,
    val_range: float | None = None,
) -> Tensor:
    if val_range is None:
        if torch.max(img1) > 128:
            max_val = 255
        else:
            max_val = 1

        if torch.min(img1) < -0.5:
            min_val = -1
        else:
            min_val = 0
        dynamic_range = max_val - min_val
    else:
        dynamic_range = val_range

    padd = window_size // 2
    (_, channel, height, width) = img1.size()
    if window is None:
        real_size = min(window_size, height, width)
        window = create_window(real_size, channel=channel).to(img1.device)

    mu1 = F.conv2d(img1, window, padding=padd, groups=channel)
    mu2 = F.conv2d(img2, window, padding=padd, groups=channel)

    mu1_sq = mu1.pow(2)
    mu2_sq = mu2.pow(2)
    mu1_mu2 = mu1 * mu2

    sigma1_sq = (
        F.conv2d(img1 * img1, window, padding=padd, groups=channel) - mu1_sq
    )
    sigma2_sq = (
        F.conv2d(img2 * img2, window, padding=padd, groups=channel) - mu2_sq
    )
    sigma12 = (
        F.conv2d(img1 * img2, window, padding=padd, groups=channel) - mu1_mu2
    )

    c1 = (0.01 * dynamic_range) ** 2
    c2 = (0.03 * dynamic_range) ** 2

    v1 = 2.0 * sigma12 + c2
    v2 = sigma1_sq + sigma2_sq + c2

    ssim_map = ((2 * mu1_mu2 + c1) * v1) / ((mu1_sq + mu2_sq + c1) * v2)

    if size_average:
        return ssim_map.mean()
    return ssim_map.mean(1).mean(1).mean(1)<|MERGE_RESOLUTION|>--- conflicted
+++ resolved
@@ -114,13 +114,8 @@
 
 def create_window(window_size: int, channel: int = 1) -> Tensor:
     window_1d = gaussian(window_size, 1.5).unsqueeze(1)
-<<<<<<< HEAD
-    widnow_2d = window_1d.mm(window_1d.t()).float().unsqueeze(0).unsqueeze(0)
-    return widnow_2d.expand(channel, 1, window_size, window_size).contiguous()
-=======
     window_2d = window_1d.mm(window_1d.t()).float().unsqueeze(0).unsqueeze(0)
     return window_2d.expand(channel, 1, window_size, window_size).contiguous()
->>>>>>> 99e22bb4
 
 
 def gaussian(window_size: int, sigma: float) -> Tensor:
