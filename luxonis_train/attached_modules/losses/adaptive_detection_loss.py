from typing import Literal, cast

import torch
import torch.nn.functional as F
from loguru import logger
from torch import Tensor, amp, nn
from torchvision.ops import box_convert

from luxonis_train.assigners import ATSSAssigner, TaskAlignedAssigner
from luxonis_train.nodes import EfficientBBoxHead
from luxonis_train.tasks import Tasks
from luxonis_train.utils import (
    anchors_for_fpn_features,
    compute_iou_loss,
    dist2bbox,
)
from luxonis_train.utils.boundingbox import IoUType

from .base_loss import BaseLoss


class AdaptiveDetectionLoss(BaseLoss):
    supported_tasks = [Tasks.BOUNDINGBOX]

    node: EfficientBBoxHead

    anchors: Tensor
    anchor_points: Tensor
    n_anchors_list: list[int]
    stride_tensor: Tensor
    gt_bboxes_scale: Tensor

    def __init__(
        self,
        n_warmup_epochs: int = 4,
        iou_type: IoUType = "giou",
        reduction: Literal["sum", "mean"] = "mean",
        class_loss_weight: float = 1.0,
        iou_loss_weight: float = 2.5,
<<<<<<< HEAD
        per_class_weights: list[float] | None = None,
        **kwargs: Any,
=======
        **kwargs,
>>>>>>> 1ff231e2
    ):
        """BBox loss adapted from U{YOLOv6: A Single-Stage Object Detection Framework for Industrial Applications
        <https://arxiv.org/pdf/2209.02976.pdf>}. It combines IoU based bbox regression loss and varifocal loss
        for classification.
        Code is adapted from U{https://github.com/Nioolek/PPYOLOE_pytorch/blob/master/ppyoloe/models}.

        @type n_warmup_epochs: int
        @param n_warmup_epochs: Number of epochs where ATSS assigner is used, after that we switch to TAL assigner.
        @type iou_type: L{IoUType}
        @param iou_type: IoU type used for bbox regression loss.
        @type reduction: Literal["sum", "mean"]
        @param reduction: Reduction type for loss.
        @type class_loss_weight: float
        @param class_loss_weight: Weight of classification loss. Defaults to 1.0. For optimal results, multiply with accumulate_grad_batches.
        @type iou_loss_weight: float
<<<<<<< HEAD
        @param iou_loss_weight: Weight of IoU loss.
        @type per_class_weights: Optional[Tensor]
        @param per_class_weights: A list of weights to scale the loss for each class during training. This allows you to emphasize or de-emphasize certain classes based on their importance or representation in the dataset. The weights' length must be equal to the number of classes.
=======
        @param iou_loss_weight: Weight of IoU loss. Defaults to 2.5. For optimal results, multiply with accumulate_grad_batches.
>>>>>>> 1ff231e2
        """
        super().__init__(**kwargs)

        self.iou_type: IoUType = iou_type
        self.reduction = reduction
        self.stride = self.node.stride
        self.grid_cell_size = self.node.grid_cell_size
        self.grid_cell_offset = self.node.grid_cell_offset
        self.original_img_size = self.original_in_shape[1:]

        self.n_warmup_epochs = n_warmup_epochs
        self.atss_assigner = ATSSAssigner(topk=9, n_classes=self.n_classes)
        self.tal_assigner = TaskAlignedAssigner(
            topk=13, n_classes=self.n_classes, alpha=1.0, beta=6.0
        )

        if per_class_weights is not None:
            if len(per_class_weights) == self.n_classes:
                self.per_class_weights = torch.tensor(per_class_weights)
            else:
                logger.warning(
                    f"Incorrect per_class_weights length. Expected {self.n_classes} but got {len(per_class_weights)}. Setting to None."
                )
                self.per_class_weights = None
        else:
            self.per_class_weights = None

        self.varifocal_loss = VarifocalLoss(
            per_class_weights=self.per_class_weights
        )
        self.class_loss_weight = class_loss_weight
        self.iou_loss_weight = iou_loss_weight

        self._logged_assigner_change = False

    def forward(
        self,
        features: list[Tensor],
        class_scores: Tensor,
        distributions: Tensor,
        target: Tensor,
    ) -> tuple[Tensor, dict[str, Tensor]]:
        batch_size = class_scores.shape[0]

        self._init_parameters(features)

        target = self._preprocess_bbox_target(target, batch_size)
        pred_bboxes = dist2bbox(distributions, self.anchor_points_strided)

        gt_labels = target[:, :, :1]
        gt_xyxy = target[:, :, 1:]
        mask_gt = (gt_xyxy.sum(-1, keepdim=True) > 0).float()

        (
            assigned_labels,
            assigned_bboxes,
            assigned_scores,
            mask_positive,
            _,
        ) = self._run_assigner(
            gt_labels, gt_xyxy, mask_gt, pred_bboxes, class_scores
        )

        assigned_bboxes /= self.stride_tensor

        one_hot_label = F.one_hot(assigned_labels.long(), self.n_classes + 1)[
            ..., :-1
        ]
        loss_cls = self.varifocal_loss(
            class_scores, assigned_scores, one_hot_label
        )

        if assigned_scores.sum() > 1:
            loss_cls /= assigned_scores.sum()

        loss_iou = compute_iou_loss(
            pred_bboxes,
            assigned_bboxes,
            assigned_scores,
            mask_positive,
            reduction="sum",
            iou_type=self.iou_type,
            bbox_format="xyxy",
        )[0]

        loss = (
            self.class_loss_weight * loss_cls + self.iou_loss_weight * loss_iou
        )

        sub_losses = {"class": loss_cls.detach(), "iou": loss_iou.detach()}

        return loss, sub_losses

    def _init_parameters(self, features: list[Tensor]) -> None:
        if not hasattr(self, "gt_bboxes_scale"):
            self.gt_bboxes_scale = torch.tensor(
                [
                    self.original_img_size[1],
                    self.original_img_size[0],
                    self.original_img_size[1],
                    self.original_img_size[0],
                ],
                device=features[0].device,
            )
            (
                self.anchors,
                self.anchor_points,
                self.n_anchors_list,
                self.stride_tensor,
            ) = anchors_for_fpn_features(
                features,
                self.stride,
                self.grid_cell_size,
                self.grid_cell_offset,
                multiply_with_stride=True,
            )
            self.anchor_points_strided = (
                self.anchor_points / self.stride_tensor
            )

    def _run_assigner(
        self,
        gt_labels: Tensor,
        gt_xyxy: Tensor,
        mask_gt: Tensor,
        pred_bboxes: Tensor,
        pred_scores: Tensor,
    ) -> tuple[Tensor, Tensor, Tensor, Tensor, Tensor]:
        if self._epoch < self.n_warmup_epochs:
            return self.atss_assigner(
                self.anchors,
                self.n_anchors_list,
                gt_labels,
                gt_xyxy,
                mask_gt,
                pred_bboxes.detach() * self.stride_tensor,
            )
        else:
            self._log_assigner_change()
            return self.tal_assigner(
                pred_scores.detach(),
                pred_bboxes.detach() * self.stride_tensor,
                self.anchor_points,
                gt_labels,
                gt_xyxy,
                mask_gt,
            )

    def _preprocess_bbox_target(
        self, target: Tensor, batch_size: int
    ) -> Tensor:
        """Preprocess target in shape [batch_size, N, 5] where N is the
        maximum number of instances in one image."""
        sample_ids, counts = cast(
            tuple[Tensor, Tensor],
            torch.unique(target[:, 0].int(), return_counts=True),
        )
        c_max = int(counts.max()) if counts.numel() > 0 else 0
        out_target = torch.zeros(batch_size, c_max, 5, device=target.device)
        out_target[:, :, 0] = -1
        for id, count in zip(sample_ids, counts):
            out_target[id, :count] = target[target[:, 0] == id][:, 1:]

        scaled_target = out_target[:, :, 1:5] * self.gt_bboxes_scale
        out_target[..., 1:] = box_convert(scaled_target, "xywh", "xyxy")
        return out_target

    def _log_assigner_change(self) -> None:
        if self._logged_assigner_change:
            return

        logger.info(
            f"Switching to Task Aligned Assigner after {self.n_warmup_epochs} warmup epochs.",
            stacklevel=2,
        )
        self._logged_assigner_change = True


class VarifocalLoss(nn.Module):
    def __init__(
        self,
        alpha: float = 0.75,
        gamma: float = 2.0,
        per_class_weights: Tensor | None = None,
    ):
        """Varifocal Loss is a loss function for training a dense object detector to predict
        the IoU-aware classification score, inspired by focal loss.
        Code is adapted from: U{https://github.com/Nioolek/PPYOLOE_pytorch/blob/master/ppyoloe/models/losses.py}

        @type alpha: float
        @param alpha: alpha parameter in focal loss, default is 0.75.
        @type gamma: float
        @param gamma: gamma parameter in focal loss, default is 2.0.
        @type per_class_weights: Optional[Tensor]
        @param per_class_weights: A list of weights to scale the loss for each class during training. This allows you to emphasize or de-emphasize certain classes based on their importance or representation in the dataset. The weights' length must be equal to the number of classes.
        """

        super().__init__()

        self.alpha = alpha
        self.gamma = gamma
        self.per_class_weights = per_class_weights

    def forward(
        self,
        pred_score: Tensor,
        target_score: Tensor,
        label: Tensor,
    ) -> Tensor:
        weight = (
            self.alpha * pred_score.pow(self.gamma) * (1 - label)
            + target_score * label
        )
<<<<<<< HEAD
        if self.per_class_weights is not None:
            if self.per_class_weights.device != pred_score.device:
                self.per_class_weights = self.per_class_weights.to(
                    pred_score.device
                )
            weight = weight * self.per_class_weights.view(
                1, 1, -1
            )  # ensure correct broadcasting (batches, anchors, classes)

        with torch.amp.autocast(
            device_type=pred_score.device.type, enabled=False
        ):
=======
        with amp.autocast(device_type=pred_score.device.type, enabled=False):
>>>>>>> 1ff231e2
            ce_loss = F.binary_cross_entropy(
                pred_score.float(), target_score.float(), reduction="none"
            )
        loss = (ce_loss * weight).sum()
        return loss<|MERGE_RESOLUTION|>--- conflicted
+++ resolved
@@ -37,12 +37,8 @@
         reduction: Literal["sum", "mean"] = "mean",
         class_loss_weight: float = 1.0,
         iou_loss_weight: float = 2.5,
-<<<<<<< HEAD
         per_class_weights: list[float] | None = None,
-        **kwargs: Any,
-=======
         **kwargs,
->>>>>>> 1ff231e2
     ):
         """BBox loss adapted from U{YOLOv6: A Single-Stage Object Detection Framework for Industrial Applications
         <https://arxiv.org/pdf/2209.02976.pdf>}. It combines IoU based bbox regression loss and varifocal loss
@@ -58,13 +54,9 @@
         @type class_loss_weight: float
         @param class_loss_weight: Weight of classification loss. Defaults to 1.0. For optimal results, multiply with accumulate_grad_batches.
         @type iou_loss_weight: float
-<<<<<<< HEAD
-        @param iou_loss_weight: Weight of IoU loss.
-        @type per_class_weights: Optional[Tensor]
+        @param iou_loss_weight: Weight of IoU loss. Defaults to 2.5. For optimal results, multiply with accumulate_grad_batches.
+        @type per_class_weights: list[float] | None
         @param per_class_weights: A list of weights to scale the loss for each class during training. This allows you to emphasize or de-emphasize certain classes based on their importance or representation in the dataset. The weights' length must be equal to the number of classes.
-=======
-        @param iou_loss_weight: Weight of IoU loss. Defaults to 2.5. For optimal results, multiply with accumulate_grad_batches.
->>>>>>> 1ff231e2
         """
         super().__init__(**kwargs)
 
@@ -278,7 +270,7 @@
             self.alpha * pred_score.pow(self.gamma) * (1 - label)
             + target_score * label
         )
-<<<<<<< HEAD
+
         if self.per_class_weights is not None:
             if self.per_class_weights.device != pred_score.device:
                 self.per_class_weights = self.per_class_weights.to(
@@ -291,9 +283,6 @@
         with torch.amp.autocast(
             device_type=pred_score.device.type, enabled=False
         ):
-=======
-        with amp.autocast(device_type=pred_score.device.type, enabled=False):
->>>>>>> 1ff231e2
             ce_loss = F.binary_cross_entropy(
                 pred_score.float(), target_score.float(), reduction="none"
             )
