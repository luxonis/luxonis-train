--- conflicted
+++ resolved
@@ -132,16 +132,12 @@
         assigned_labels: Tensor,
         assigned_scores: Tensor,
         mask_positive: Tensor,
-<<<<<<< HEAD
     ):
         assigned_labels = torch.where(
             mask_positive > 0,
             assigned_labels,
             torch.full_like(assigned_labels, self.n_classes),
         )
-=======
-    ) -> tuple[Tensor, dict[str, Tensor]]:
->>>>>>> c76135c5
         one_hot_label = F.one_hot(assigned_labels.long(), self.n_classes + 1)[
             ..., :-1
         ]
