import inspect
from abc import ABC, abstractmethod
from collections.abc import Callable, Collection, Mapping, Sequence
from contextlib import suppress
from functools import cached_property
from inspect import Parameter
from types import UnionType
from typing import Literal, Union, get_args, get_origin

from bidict import bidict
from luxonis_ml.typing import check_type
from luxonis_ml.utils.registry import AutoRegisterMeta
from torch import Size, Tensor, nn

from luxonis_train.nodes import BaseNode
from luxonis_train.tasks import Metadata, Task
from luxonis_train.typing import Labels, Packet
from luxonis_train.utils import IncompatibleError


class BaseAttachedModule(
    nn.Module, ABC, metaclass=AutoRegisterMeta, register=False
):
    """Base class for all modules that are attached to a L{LuxonisNode}.

    Attached modules include losses, metrics and visualizers.

    This class contains a default implementation of C{prepare} method, which
    should be sufficient for most simple cases. More complex modules should
    override the C{prepare} method.

    When subclassing, the following methods can be overridden:
        - L{prepare}: Prepares node outputs for the forward pass of the module.
          Override this method if the default implementation is not sufficient.

    Additionally, the following attributes can be overridden:
        - L{supported_tasks}: List of task types that the module supports.
          Used to determine which labels to extract from the dataset and to validate
          compatibility with the node based on the node's tasks.

    @type node: BaseNode
    @param node: Reference to the node that this module is attached to.

    @type supported_tasks: list[Task] | None
    @ivar supported_tasks: List of task types that the module supports.
        Elements of the list can be either a single task type or a tuple of
        task types. In case of the latter, the module requires all of the
        specified labels in the tuple to be present.
    """

    supported_tasks: Sequence[Task] | None = None

    def __init__(self, *, node: BaseNode | None = None, **kwargs):
        super().__init__(**kwargs)
        self._node = node

        if node is not None and node.task is not None:
            if (
                self.supported_tasks is not None
                and node.task not in self.supported_tasks
            ):
                raise IncompatibleError(
                    f"Module '{self.name}' is not compatible with the "
                    f"'{node.name}' node. '{self.name}' supports "
                    f" {self.supported_tasks}, but the node's "
                    f"task is '{node.task}'."
                )
            self._task = node.task

        elif (
            self.supported_tasks is not None and len(self.supported_tasks) == 1
        ):
            self._task = self.supported_tasks[0]

        else:
            self._task = None

        self._check_node_type_override()

    @property
    def current_epoch(self) -> int:
        return self.node.current_epoch

    @staticmethod
    def _get_signature(
        func: Callable, exclude: Collection[str] | None = None
    ) -> dict[str, Parameter]:
        exclude = set(exclude or [])
        exclude |= {"self", "kwargs"}
        signature = dict(inspect.signature(func).parameters)
        return {
            name: param
            for name, param in signature.items()
            if name not in exclude
        }

    @cached_property
    @abstractmethod
    def _signature(self) -> dict[str, Parameter]: ...

    @property
    def task(self) -> Task:
        if self._task is None:
            raise RuntimeError(
                f"Task of module '{self.name}' is not set. This can happen "
                "if the module does not specify what tasks it supports "
                "while being connected to a node that also does not "
                "specify its task. Either specify the `task` attribute "
                f"on the node '{self.node.name}', or specify the "
                f"`supported_tasks` atribute on the attached module "
                f"'{self.name}'."
            )
        return self._task

    @property
    def required_labels(self) -> set[str | Metadata]:
        return self.task.required_labels

    @property
    def name(self) -> str:
        return self.__class__.__name__

    @property
    def node(self) -> BaseNode:
        """Reference to the node that this module is attached to.

        @type: L{BaseNode}
        @raises RuntimeError: If the node was not provided during
            initialization.
        """
        if self._node is None:
            raise RuntimeError(
                "Attempt to access `node` reference, but it was not "
                "provided during initialization."
            )
        return self._node

    @property
    def n_keypoints(self) -> int:
        """Getter for the number of keypoints.

        @type: int
        @raises ValueError: If the node does not support keypoints.
        @raises RuntimeError: If the node doesn't define any task.
        """
        return self.node.n_keypoints

    @property
    def n_classes(self) -> int:
        """Getter for the number of classes.

        @type: int
        @raises RuntimeError: If the node doesn't define any task.
        @raises ValueError: If the number of classes is different for
            different tasks. In that case, use the L{get_n_classes}
            method.
        """
        return self.node.n_classes

    @property
    def original_in_shape(self) -> Size:
        """Getter for the original input shape as [N, H, W].

        @type: Size
        """
        return self.node.original_in_shape

    @property
    def classes(self) -> bidict[str, int]:
        """Getter for the class mapping.

        @type: dict[str, int]
        @raises RuntimeError: If the node doesn't define any task.
        @raises ValueError: If the class names are different for
            different tasks. In that case, use the L{get_class_names}
            method.
        """
        return self.node.classes

    def get_parameters(
        self, predictions: Packet[Tensor], labels: Labels | None = None
    ) -> dict[str, Tensor | list[Tensor]]:
        kwargs = {}
        labels = labels or {}

        def _add_to_kwargs(
            name: str,
            kwarg_name: str,
            data: Mapping[str, list[Tensor] | Tensor],
            parameter: Parameter,
            kind: Literal["label", "prediction"],
        ) -> None:
            if name not in data:
                if self._argument_is_optional(parameter):
                    kwargs[kwarg_name] = None
                elif parameter.default is Parameter.empty:
                    raise RuntimeError(
                        f"Module '{self.name}' requires {kind} '{name}', "
                        f"but it is not present in the "
                        f"{'dataset' if kind == 'label' else 'predictions'}. "
                        f"All available {kind}s: {list(data.keys())}. "
                    )
            else:
<<<<<<< HEAD
                kwargs[kwarg_name] = data[name]
=======
                val = data[name]
                if isinstance(val, Tensor):
                    kwargs[kwarg_name] = val.clone()
                elif isinstance(val, list):
                    kwargs[kwarg_name] = [v.clone() for v in val]
                else:
                    kwargs[kwarg_name] = val
>>>>>>> d481d359

        for kwarg_name, parameter in self._signature.items():
            if kwarg_name.startswith("target"):
                _, *target_name = kwarg_name.split("_", 1)
                if target_name:
                    label_name = f"{self.node.task_name}/{target_name[0]}"
                else:
                    required_labels = self.required_labels
                    if len(required_labels) == 1:
                        label_name = f"{self.node.task_name}/{next(iter(required_labels))}"
                    else:
                        raise RuntimeError(
                            f"Module '{self.name}' is using the wildcard '{kwarg_name}' "
                            f"argument in the `forward` or `update` signature, "
                            f"but its task '{self.task.name}' requires more than one label "
                            f"({self.required_labels}). "
                            "Unable to determine which of the labels to use. Please specify "
                            "the labels using the 'target_{task_type}' pattern "
                            f"({[f'target_{label}' for label in self.required_labels]})."
                        )
                _add_to_kwargs(
                    label_name, kwarg_name, labels, parameter, "label"
                )
            else:
                if kwarg_name.startswith("pred"):
                    _, *prediction_name = kwarg_name.split("_", 1)
                    if prediction_name:
                        prediction_name = prediction_name[0]
                    else:
                        prediction_name = self.task.main_output
                else:
                    prediction_name = kwarg_name
                _add_to_kwargs(
                    prediction_name,
                    kwarg_name,
                    predictions,
                    parameter,
                    "prediction",
                )

        for kwarg_name, parameter in self._signature.items():
            if not check_type(kwargs[kwarg_name], parameter.annotation):
                raise TypeError(
                    f"Module '{self.name}' requires argument '{kwarg_name}' "
                    f"to be of type '{parameter.annotation}', but got "
                    f"'{type(kwargs[kwarg_name]).__name__}'."
                )

        return kwargs

    def _check_node_type_override(self) -> None:
        if "node" not in self.__annotations__:
            return

        node_type = self.__annotations__["node"]
        with suppress(RuntimeError):
            if not isinstance(self.node, node_type):
                raise IncompatibleError(
                    f"Module '{self.name}' is attached to the '{self.node.name}' node, "
                    f"but '{self.name}' is only compatible with nodes of type '{node_type.__name__}'."
                )

    def _argument_is_optional(self, parameter: Parameter) -> bool:
        annotation = parameter.annotation
        origin = get_origin(annotation)
        args = get_args(annotation)
        return origin in {Union, UnionType} and type(None) in args<|MERGE_RESOLUTION|>--- conflicted
+++ resolved
@@ -201,9 +201,6 @@
                         f"All available {kind}s: {list(data.keys())}. "
                     )
             else:
-<<<<<<< HEAD
-                kwargs[kwarg_name] = data[name]
-=======
                 val = data[name]
                 if isinstance(val, Tensor):
                     kwargs[kwarg_name] = val.clone()
@@ -211,7 +208,6 @@
                     kwargs[kwarg_name] = [v.clone() for v in val]
                 else:
                     kwargs[kwarg_name] = val
->>>>>>> d481d359
 
         for kwarg_name, parameter in self._signature.items():
             if kwarg_name.startswith("target"):
