--- conflicted
+++ resolved
@@ -907,11 +907,7 @@
 
         def get_scheduler(
             scheduler_cfg: ConfigItem, optimizer: torch.optim.Optimizer
-<<<<<<< HEAD
-        ) -> torch.optim.lr_scheduler._LRScheduler:
-=======
         ) -> torch.optim.lr_scheduler.LRScheduler:
->>>>>>> f5d9a03b
             scheduler_class = SCHEDULERS.get(scheduler_cfg.name)
             scheduler_params = scheduler_cfg.params | {"optimizer": optimizer}
             return scheduler_class(**scheduler_params)  # type: ignore
