from collections import defaultdict
from collections.abc import Mapping
from pathlib import Path
from typing import Literal, cast

import lightning.pytorch as pl
import torch
from lightning.pytorch.callbacks import (
    GradientAccumulationScheduler,
    ModelCheckpoint,
    RichModelSummary,
)
from lightning.pytorch.utilities import rank_zero_only  # type: ignore
from loguru import logger
from luxonis_ml.typing import ConfigItem
from torch import Size, Tensor, nn

import luxonis_train
from luxonis_train.attached_modules import (
    BaseAttachedModule,
    BaseLoss,
    BaseMetric,
    BaseVisualizer,
)
from luxonis_train.attached_modules.visualizers import (
    combine_visualizations,
    get_denormalized_images,
)
from luxonis_train.callbacks import (
    BaseLuxonisProgressBar,
    ModuleFreezer,
    TrainingManager,
)
from luxonis_train.config import AttachedModuleConfig, Config
from luxonis_train.nodes import BaseNode
from luxonis_train.nodes.heads import BaseHead
from luxonis_train.tasks import Metadata
from luxonis_train.utils import (
    DatasetMetadata,
    Kwargs,
    Labels,
    LuxonisTrackerPL,
    Packet,
    to_shape_packet,
    traverse_graph,
)
from luxonis_train.utils.graph import Graph
from luxonis_train.utils.registry import (
    CALLBACKS,
    OPTIMIZERS,
    SCHEDULERS,
    STRATEGIES,
    Registry,
)

from .luxonis_output import LuxonisOutput


class LuxonisLightningModule(pl.LightningModule):
    """Class representing the entire model.

    This class keeps track of the model graph, nodes, and attached modules.
    The model topology is defined as an acyclic graph of nodes.
    The graph is saved as a dictionary of predecessors.

    @type save_dir: str
    @ivar save_dir: Directory to save checkpoints and logs.

    @type nodes: L{nn.ModuleDict}[str, L{LuxonisModule}]
    @ivar nodes: Nodes of the model. Keys are node names, unique for each node.

    @type graph: dict[str, list[str]]
    @ivar graph: Graph of the model in a format of a dictionary of predecessors.
        Keys are node names, values are inputs to the node (list of node names).
        Nodes with no inputs are considered inputs of the whole model.

    @type loss_weights: dict[str, float]
    @ivar loss_weights: Dictionary of loss weights. Keys are loss names, values are weights.

    @type input_shapes: dict[str, list[L{Size}]]
    @ivar input_shapes: Dictionary of input shapes. Keys are node names, values are lists of shapes
        (understood as shapes of the "feature" field in L{Packet}[L{Tensor}]).

    @type outputs: list[str]
    @ivar outputs: List of output node names.

    @type losses: L{nn.ModuleDict}[str, L{nn.ModuleDict}[str, L{LuxonisLoss}]]
    @ivar losses: Nested dictionary of losses used in the model. Each node can have multiple
        losses attached. The first key identifies the node, the second key identifies the
        specific loss.

    @type visualizers: dict[str, dict[str, L{LuxonisVisualizer}]]
    @ivar visualizers: Dictionary of visualizers to be used with the model.

    @type metrics: dict[str, dict[str, L{LuxonisMetric}]]
    @ivar metrics: Dictionary of metrics to be used with the model.

    @type dataset_metadata: L{DatasetMetadata}
    @ivar dataset_metadata: Metadata of the dataset.

    @type main_metric: str | None
    @ivar main_metric: Name of the main metric to be used for model checkpointing.
        If not set, the model with the best metric score won't be saved.
    """

    _trainer: pl.Trainer
    logger: LuxonisTrackerPL

    def __init__(
        self,
        cfg: Config,
        save_dir: str,
        input_shapes: dict[str, Size],
        dataset_metadata: DatasetMetadata | None = None,
        *,
        _core: "luxonis_train.core.LuxonisModel | None" = None,
        **kwargs,
    ):
        """Constructs an instance of `LuxonisModel` from `Config`.

        @type cfg: L{Config}
        @param cfg: Config object.
        @type save_dir: str
        @param save_dir: Directory to save checkpoints.
        @type input_shapes: dict[str, Size]
        @param input_shapes: Dictionary of input shapes. Keys are input
            names, values are shapes.
        @type dataset_metadata: L{DatasetMetadata} | None
        @param dataset_metadata: Dataset metadata.
        @type kwargs: Any
        @param kwargs: Additional arguments to pass to the
            L{LightningModule} constructor.
        """
        super().__init__(**kwargs)

        self._export: bool = False
        self._core = _core

        self.cfg = cfg
        self.original_in_shapes = input_shapes
        self.image_source = cfg.loader.image_source
        self.dataset_metadata = dataset_metadata or DatasetMetadata()
        self.frozen_nodes: list[tuple[nn.Module, int]] = []
        self.graph: Graph = {}
        self.loader_input_shapes: dict[str, dict[str, Size]] = {}
        self.node_input_sources: dict[str, list[str]] = defaultdict(list)
        self.loss_weights: dict[str, float] = {}
        self.node_task_names: dict[str, str] = {}
        self.main_metric: str | None = None
        self.save_dir = save_dir
        self.test_step_outputs: list[Mapping[str, Tensor | float | int]] = []
        self.training_step_outputs: list[
            Mapping[str, Tensor | float | int]
        ] = []
        self.validation_step_outputs: list[
            Mapping[str, Tensor | float | int]
        ] = []
        self.losses: dict[str, dict[str, BaseLoss]] = defaultdict(dict)
        self.metrics: dict[str, dict[str, BaseMetric]] = defaultdict(dict)
        self.visualizers: dict[str, dict[str, BaseVisualizer]] = defaultdict(
            dict
        )

        self._logged_images = defaultdict(int)

        frozen_nodes: list[tuple[str, int]] = []
        nodes: dict[str, tuple[type[BaseNode], Kwargs]] = {}

        for node_cfg in self.cfg.model.nodes:
            node_name = node_cfg.name
            Node = cast(type[BaseNode], BaseNode.REGISTRY.get(node_name))
            node_name = node_cfg.alias or node_name
            if node_cfg.freezing.active:
                epochs = self.cfg.trainer.epochs
                if node_cfg.freezing.unfreeze_after is None:
                    unfreeze_after = epochs
                elif isinstance(node_cfg.freezing.unfreeze_after, int):
                    unfreeze_after = node_cfg.freezing.unfreeze_after
                else:
                    unfreeze_after = int(
                        node_cfg.freezing.unfreeze_after * epochs
                    )
                frozen_nodes.append((node_name, unfreeze_after))
            task_names = list(self.dataset_metadata.task_names)
            if not node_cfg.task_name:
                if len(task_names) == 1:
                    if node_cfg.task_name != task_names[0] and issubclass(
                        Node, BaseHead
                    ):
                        raise ValueError(
                            f"Dataset contains a single task: {task_names}. "
                            f"Node {node_name} does not have the `task_name` parameter set. "
                            "Please specify the `task_name` parameter for each head node."
                        )
                    node_cfg.task_name = task_names[0]
                elif issubclass(Node, BaseHead):
                    raise ValueError(
                        f"Dataset contains multiple tasks: {task_names}. "
                        f"Node {node_name} does not have the `task_name` parameter set. "
                        "Please specify the `task_name` parameter for each head node. "
                    )
            self.node_task_names[node_name] = node_cfg.task_name

            task_override = node_cfg.metadata_task_override
            if Node.task is not None:
                metadata = {
                    label
                    for label in Node.task.required_labels
                    if isinstance(label, Metadata)
                }
                if task_override is not None:
                    if isinstance(task_override, str):
                        if len(metadata) != 1:
                            raise ValueError(
                                f"Task '{Node.task}' of node '{Node.__name__}' requires multiple metadata labels: {metadata}, "
                                "so the `metadata_task_override` must be a dictionary."
                            )
                        task_override = {
                            next(iter(metadata)).name: task_override
                        }

                    for m in metadata:
                        m.name = task_override.get(m.name, m.name)

                metadata_types = self.core.loader_metadata_types

                for m in metadata:
                    m_name = f"{node_cfg.task_name}/{m}"
                    if m_name not in metadata_types:
                        continue
                    typ = metadata_types[m_name]
                    if not m.check_type(typ):
                        raise ValueError(
                            f"Metadata type mismatch for label '{m}' in node '{node_name}'. "
                            f"Expected type '{m.typ}', got '{typ.__name__}'."
                        )

            nodes[node_name] = (
                Node,
                {
                    **node_cfg.params,
                    "task_name": node_cfg.task_name,
                    "remove_on_export": node_cfg.remove_on_export,
                },
            )

            # Handle inputs for this node
            if node_cfg.input_sources:
                self.node_input_sources[node_name] = node_cfg.input_sources

            if not node_cfg.inputs and not node_cfg.input_sources:
                # If no inputs (= preceding nodes) nor any input_sources (= loader outputs) are specified,
                # assume the node is the starting node and takes all inputs from the loader.

                self.loader_input_shapes[node_name] = {
                    k: Size(v) for k, v in input_shapes.items()
                }
                self.node_input_sources[node_name] = list(input_shapes.keys())
            else:
                # For each input_source, check if the loader provides the required output.
                # If yes, add the shape to the input_shapes dict. If not, raise an error.
                self.loader_input_shapes[node_name] = {}
                for input_source in node_cfg.input_sources:
                    if input_source not in input_shapes:
                        raise ValueError(
                            f"Node {node_name} requires input source {input_source}, "
                            "which is not provided by the loader."
                        )

                    self.loader_input_shapes[node_name][input_source] = Size(
                        input_shapes[input_source]
                    )

                # Inputs (= preceding nodes) are handled in the _initiate_nodes method.

            self.graph[node_name] = node_cfg.inputs

        self.nodes = self._initiate_nodes(nodes)

        for loss_cfg in self.cfg.model.losses:
            loss_name, _ = self._init_attached_module(
                loss_cfg, BaseLoss.REGISTRY, self.losses
            )
            self.loss_weights[loss_name] = loss_cfg.weight

        for metric_cfg in self.cfg.model.metrics:
            metric_name, node_name = self._init_attached_module(
                metric_cfg, BaseMetric.REGISTRY, self.metrics
            )
            if metric_cfg.is_main_metric:
                if self.main_metric is not None:
                    raise ValueError(
                        "Multiple main metrics defined. Only one is allowed."
                    )
                self.main_metric = f"{node_name}/{metric_name}"

        for visualizer_cfg in self.cfg.model.visualizers:
            self._init_attached_module(
                visualizer_cfg, BaseVisualizer.REGISTRY, self.visualizers
            )

        self.outputs = self.cfg.model.outputs
        self.frozen_nodes = [(self.nodes[name], e) for name, e in frozen_nodes]
        self.losses = self._to_module_dict(self.losses)  # type: ignore
        self.metrics = self._to_module_dict(self.metrics)  # type: ignore
        self.visualizers = self._to_module_dict(self.visualizers)  # type: ignore

        self.load_checkpoint(self.cfg.model.weights)

        if self.cfg.trainer.training_strategy is not None:
            if (
                self.cfg.trainer.optimizer is not None
                or self.cfg.trainer.scheduler is not None
            ):
                raise ValueError(
                    "Training strategy is defined, but optimizer or scheduler is also defined. "
                    "Please remove optimizer and scheduler from the config."
                )
            self.training_strategy = STRATEGIES.get(
                self.cfg.trainer.training_strategy.name
            )(
                pl_module=self,
                params=self.cfg.trainer.training_strategy.params,  # type: ignore
            )
        else:
            self.training_strategy = None

    @property
    def core(self) -> "luxonis_train.core.LuxonisModel":
        """Returns the core model."""
        if self._core is None:  # pragma: no cover
            raise ValueError("Core reference is not set.")
        return self._core

    def _initiate_nodes(
        self,
        nodes: dict[str, tuple[type[BaseNode], Kwargs]],
    ) -> nn.ModuleDict:
        """Initializes all the nodes in the model.

        Traverses the graph and initiates each node using outputs of the
        preceding nodes.

        @type nodes: dict[str, tuple[type[LuxonisNode], Kwargs]]
        @param nodes: Dictionary of nodes to be initiated. Keys are node
            names, values are tuples of node class and node kwargs.
        @rtype: L{nn.ModuleDict}[str, L{LuxonisNode}]
        @return: Dictionary of initiated nodes.
        """
        initiated_nodes: dict[str, BaseNode] = {}

        dummy_inputs: dict[str, Packet[Tensor]] = {
            source_name: {"features": [torch.zeros(2, *shape)]}
            for shapes in self.loader_input_shapes.values()
            for source_name, shape in shapes.items()
        }

        for node_name, (
            Node,
            node_kwargs,
        ), node_input_names, _ in traverse_graph(self.graph, nodes):
            node_dummy_inputs: list[Packet[Tensor]] = []
            """List of dummy input packets for the node.

            The first one is always from the loader.
            """
            node_input_shapes: list[Packet[Size]] = []
            """Corresponding list of input shapes."""

            node_input_names += self.node_input_sources[node_name]
            for node_input_name in node_input_names:
                dummy_input = dummy_inputs[node_input_name]

                node_dummy_inputs.append(dummy_input)

                shape_packet = to_shape_packet(dummy_input)
                node_input_shapes.append(shape_packet)

            node = Node(
                input_shapes=node_input_shapes,
                original_in_shape=self.original_in_shapes[self.image_source],
                dataset_metadata=self.dataset_metadata,
                **node_kwargs,
            )
            if isinstance(node, BaseHead):
                try:
                    node.get_custom_head_config()
                except NotImplementedError:
                    logger.warning(
                        f"Head {node_name} does not implement get_custom_head_config method. Archivation of this head will fail."
                    )
            node_outputs = node.run(node_dummy_inputs)

            dummy_inputs[node_name] = node_outputs
            initiated_nodes[node_name] = node

        return nn.ModuleDict(initiated_nodes)

    def forward(
        self,
        inputs: dict[str, Tensor],
        labels: Labels | None = None,
        images: Tensor | None = None,
        *,
        compute_loss: bool = True,
        compute_metrics: bool = False,
        compute_visualizations: bool = False,
    ) -> LuxonisOutput:
        """Forward pass of the model.

        Traverses the graph and step-by-step computes the outputs of
        each node. Each next node is computed only when all of its
        predecessors are computed. Once the outputs are not needed
        anymore, they are removed from the memory.

        @type inputs: L{Tensor}
        @param inputs: Input tensor.
        @type task_labels: L{TaskLabels} | None
        @param task_labels: Labels dictionary. Defaults to C{None}.
        @type images: L{Tensor} | None
        @param images: Canvas tensor for visualizers. Defaults to
            C{None}.
        @type compute_loss: bool
        @param compute_loss: Whether to compute losses. Defaults to
            C{True}.
        @type compute_metrics: bool
        @param compute_metrics: Whether to update metrics. Defaults to
            C{True}.
        @type compute_visualizations: bool
        @param compute_visualizations: Whether to compute
            visualizations. Defaults to C{False}.
        @rtype: L{LuxonisOutput}
        @return: Output of the model.
        """
        losses: dict[
            str, dict[str, Tensor | tuple[Tensor, dict[str, Tensor]]]
        ] = defaultdict(dict)
        visualizations: dict[str, dict[str, Tensor]] = defaultdict(dict)

        computed: dict[str, Packet[Tensor]] = {}
        for node_name, node, input_names, unprocessed in traverse_graph(
            self.graph, cast(dict[str, BaseNode], self.nodes)
        ):
            if node.export and node.remove_on_export:
                continue
            input_names += self.node_input_sources[node_name]

            node_inputs: list[Packet[Tensor]] = []
            for pred in input_names:
                if pred in computed:
                    node_inputs.append(computed[pred])
                else:
                    node_inputs.append({"features": [inputs[pred]]})

            outputs = node.run(node_inputs)

            computed[node_name] = outputs

            del node_inputs

            if (
                compute_loss
                and node_name in self.losses
                and labels is not None
            ):
                for loss_name, loss in self.losses[node_name].items():
                    losses[node_name][loss_name] = loss.run(outputs, labels)

            if (
                compute_metrics
                and node_name in self.metrics
                and labels is not None
            ):
                for metric in self.metrics[node_name].values():
                    metric.run_update(outputs, labels)

            if (
                compute_visualizations
                and node_name in self.visualizers
                and images is not None
            ):
                for viz_name, visualizer in self.visualizers[
                    node_name
                ].items():
                    viz = combine_visualizations(
                        visualizer.run(images, images, outputs, labels),
                    )
                    visualizations[node_name][viz_name] = viz

            for computed_name in list(computed.keys()):
                if computed_name in self.outputs:
                    continue
                for unprocessed_name in unprocessed:
                    if computed_name in self.graph[unprocessed_name]:
                        break
                else:
                    del computed[computed_name]

        outputs_dict = {
            node_name: outputs
            for node_name, outputs in computed.items()
            if node_name in self.outputs
        }

        return LuxonisOutput(
            outputs=outputs_dict, losses=losses, visualizations=visualizations
        )

    def _format_node_name(self, node_name: str) -> str:
        """Format node name with task name.

        @type node_name: str
        @param node_name: Original node name
        @rtype: str
        @return: Formatted node name with task name prefix if available
        """
        task_name = self.node_task_names[node_name]
        return f"{task_name}-{node_name}"

    def compute_metrics(self) -> dict[str, dict[str, Tensor]]:
        """Computes metrics and returns their values.

        Goes through all metrics in the `metrics` attribute and computes their values.
        After the computation, the metrics are reset.

        @rtype: dict[str, dict[str, L{Tensor}]]
        @return: Dictionary of computed metrics. Each node can have multiple metrics
            attached. The first key identifies the node, the second key identifies
            the specific metric.
        """
        metric_results: dict[str, dict[str, Tensor]] = defaultdict(dict)
        for node_name, metrics in self.metrics.items():
            for metric_name, metric in metrics.items():
                match metric.compute():
                    case (Tensor(data=metric_value), dict(submetrics)):
                        computed_submetrics = {
                            metric_name: metric_value,
                        } | submetrics
                    case Tensor() as metric_value:
                        computed_submetrics = {metric_name: metric_value}
                    case dict(submetrics):
                        computed_submetrics = submetrics
                    case unknown:  # pragma: no cover
                        raise ValueError(
                            f"Metric {metric_name} returned unexpected value of "
                            f"type {type(unknown)}."
                        )
                metric.reset()
                metric_results[node_name] |= computed_submetrics
        return metric_results

    def export_onnx(self, save_path: str, **kwargs) -> list[str]:
        """Exports the model to ONNX format.

        @type save_path: str
        @param save_path: Path where the exported model will be saved.
        @type kwargs: Any
        @param kwargs: Additional arguments for the L{torch.onnx.export}
            method.
        @rtype: list[str]
        @return: List of output names.
        """
        device_before = self.device

        self.eval()
        self.to("cpu")  # move to CPU to support deterministic .to_onnx()

        inputs = {
            input_name: torch.zeros([1, *shape]).to(self.device)
            for shapes in self.loader_input_shapes.values()
            for input_name, shape in shapes.items()
        }

        inputs_deep_clone = {
            k: torch.zeros(elem.shape).to(self.device)
            for k, elem in inputs.items()
        }

        inputs_for_onnx = {"inputs": inputs_deep_clone}

        for module in self.modules():
            if isinstance(module, BaseNode):
                module.set_export_mode()

        outputs = self.forward(inputs_deep_clone).outputs
        output_order = sorted(
            [
                (node_name, output_name, i)
                for node_name, outs in outputs.items()
                for output_name, out in outs.items()
                for i in range(len(out))
            ]
        )

        output_counts = defaultdict(int)
        for node_name, outs in outputs.items():
            output_counts[node_name] = sum(len(out) for out in outs.values())

        if self.cfg.exporter.output_names is not None:
            logger.warning(
                "The use of 'exporter.output_names' is deprecated and will be removed in a future version. "
                "If 'node.export_output_names' are provided, they will take precedence and overwrite 'exporter.output_names'. "
                "Please update your config to use 'node.export_output_names' directly."
            )

        export_output_names_used = False
        export_output_names_dict = {}
        for node_name, node in self.nodes.items():
            if node.export_output_names is not None:
                export_output_names_used = True
                if len(node.export_output_names) != output_counts[node_name]:
                    logger.warning(
                        f"Number of provided output names for node {node_name} "
                        f"({len(node.export_output_names)}) does not match "
                        f"number of outputs ({output_counts[node_name]}). "
                        f"Using default names."
                    )
                else:
                    export_output_names_dict[node_name] = (
                        node.export_output_names
                    )

        if (
            not export_output_names_used
            and self.cfg.exporter.output_names is not None
        ):
            len_names = len(self.cfg.exporter.output_names)
            if len_names != len(output_order):
                logger.warning(
                    f"Number of provided output names ({len_names}) does not match "
                    f"number of outputs ({len(output_order)}). Using default names."
                )
                self.cfg.exporter.output_names = None

            output_names = self.cfg.exporter.output_names or [
                f"{self.node_task_names[node_name]}/{node_name}/{output_name}/{i}"
                for node_name, output_name, i in output_order
            ]

            if not self.cfg.exporter.output_names:
                idx = 1
                # Set to output names required by DAI
                for i, output_name in enumerate(output_names):
                    if output_name.startswith("EfficientBBoxHead"):
                        output_names[i] = f"output{idx}_yolov6r2"
                        idx += 1
        else:
            output_names = []
            running_i = {}  # for case where export_output_names should be used but output node's output is split into multiple subnodes
            for node_name, output_name, i in output_order:
                if node_name in export_output_names_dict:
                    running_i[node_name] = (
                        running_i.get(node_name, -1) + 1
                    )  # if not present default to 0 otherwise add 1
                    output_names.append(
                        export_output_names_dict[node_name][
                            running_i[node_name]
                        ]
                    )
                else:
                    output_names.append(
                        f"{self.node_task_names[node_name]}/{node_name}/{output_name}/{i}"
                    )

        old_forward = self.forward

        def export_forward(inputs: dict[str, Tensor]) -> tuple[Tensor, ...]:
            old_outputs = old_forward(
                inputs,
                None,
                compute_loss=False,
                compute_metrics=False,
                compute_visualizations=False,
            ).outputs
            outputs = []
            for node_name, output_name, i in output_order:
                node_output = old_outputs[node_name][output_name]
                if isinstance(node_output, Tensor):
                    outputs.append(node_output)
                else:
                    outputs.append(node_output[i])
            return tuple(outputs)

        self.forward = export_forward  # type: ignore

        if "input_names" not in kwargs:
            kwargs["input_names"] = list(inputs.keys())
        if "output_names" not in kwargs:
            kwargs["output_names"] = output_names

        self.to_onnx(save_path, inputs_for_onnx, **kwargs)

        self.forward = old_forward  # type: ignore

        for module in self.modules():
            if isinstance(module, BaseNode):
                module.set_export_mode(False)

        logger.info(f"Model exported to {save_path}")

        self.train()
        self.to(device_before)  # reset device after export

        return output_names

    def process_losses(
        self,
        losses_dict: dict[
            str, dict[str, Tensor | tuple[Tensor, dict[str, Tensor]]]
        ],
    ) -> tuple[Tensor, dict[str, Tensor]]:
        """Processes individual losses from the model run.

        Goes over the computed losses and computes the final loss as a
        weighted sum of all the losses.

        @type losses_dict: dict[str, dict[str, Tensor | tuple[Tensor,
            dict[str, Tensor]]]]
        @param losses_dict: Dictionary of computed losses. Each node can
            have multiple losses attached. The first key identifies the
            node, the second key identifies the specific loss. Values
            are either single tensors or tuples of tensors and sub-
            losses.
        @rtype: tuple[Tensor, dict[str, Tensor]]
        @return: Tuple of final loss and dictionary of processed sub-
            losses. The dictionary is in a format of {loss_name:
            loss_value}.
        """
        final_loss = torch.zeros(1, device=self.device)
        training_step_output: dict[str, Tensor] = {}
        for node_name, losses in losses_dict.items():
            formatted_node_name = self._format_node_name(node_name)
            for loss_name, loss_values in losses.items():
                if isinstance(loss_values, tuple):
                    loss, sublosses = loss_values
                else:
                    loss = loss_values
                    sublosses = {}

                loss *= self.loss_weights[loss_name]
                final_loss += loss
                training_step_output[
                    f"loss/{formatted_node_name}/{loss_name}"
                ] = loss.detach().cpu()
                if self.cfg.trainer.log_sub_losses and sublosses:
                    for subloss_name, subloss_value in sublosses.items():
                        training_step_output[
                            f"loss/{formatted_node_name}/{loss_name}/{subloss_name}"
                        ] = subloss_value.detach().cpu()
        training_step_output["loss"] = final_loss.detach().cpu()
        return final_loss, training_step_output

    def training_step(
        self, train_batch: tuple[dict[str, Tensor], Labels]
    ) -> Tensor:
        """Performs one step of training with provided batch."""
        outputs = self.forward(*train_batch)
        assert (
            outputs.losses
        ), "Losses are empty, check if you have defined any loss"

        loss, training_step_output = self.process_losses(outputs.losses)
        self.training_step_outputs.append(training_step_output)
        return loss

    def validation_step(
        self, val_batch: tuple[dict[str, Tensor], Labels]
    ) -> dict[str, Tensor]:
        """Performs one step of validation with provided batch."""
        return self._evaluation_step("val", val_batch)

    def test_step(
        self, test_batch: tuple[dict[str, Tensor], Labels]
    ) -> dict[str, Tensor]:
        """Performs one step of testing with provided batch."""
        return self._evaluation_step("test", test_batch)

    def predict_step(
        self, batch: tuple[dict[str, Tensor], Labels]
    ) -> LuxonisOutput:
        """Performs one step of prediction with provided batch."""
        inputs, labels = batch
        images = get_denormalized_images(self.cfg, inputs)
        outputs = self.forward(
            inputs,
            labels,
            images=images,
            compute_visualizations=True,
            compute_loss=False,
            compute_metrics=False,
        )
        return outputs

    def on_train_epoch_end(self) -> None:
        """Performs train epoch end operations."""
        epoch_train_losses = self._average_losses(self.training_step_outputs)
        for module in self.modules():
            if isinstance(module, (BaseNode, BaseLoss)):
                module._epoch = self.current_epoch

        for key, value in epoch_train_losses.items():
            self.log(f"train/{key}", value, sync_dist=True)

        self.training_step_outputs.clear()

    def on_validation_epoch_end(self) -> None:
        """Performs validation epoch end operations."""
        return self._evaluation_epoch_end("val")

    def on_test_epoch_end(self) -> None:
        """Performs test epoch end operations."""
        return self._evaluation_epoch_end("test")

    def get_status(self) -> tuple[int, int]:
        """Returns current epoch and number of all epochs."""
        return self.current_epoch, self.cfg.trainer.epochs

    def get_status_percentage(self) -> float:
        """Returns percentage of current training, takes into account
        early stopping."""
        if self._trainer.early_stopping_callback:
            # model haven't yet stop from early stopping callback
            if self._trainer.early_stopping_callback.stopped_epoch == 0:
                return (self.current_epoch / self.cfg.trainer.epochs) * 100
            else:
                return 100.0
        else:
            return (self.current_epoch / self.cfg.trainer.epochs) * 100

    def _evaluation_step(
        self,
        mode: Literal["test", "val"],
        batch: tuple[dict[str, Tensor], Labels],
    ) -> dict[str, Tensor]:
        inputs, labels = batch
        images = None
        if not self._logged_images:
            images = get_denormalized_images(self.cfg, inputs)
        for value in self._logged_images.values():
            if value < self.cfg.trainer.n_log_images:
                images = get_denormalized_images(self.cfg, inputs)
                break

        outputs = self.forward(
            inputs,
            labels,
            images=images,
            compute_metrics=True,
            compute_visualizations=True,
        )

        _, step_output = self.process_losses(outputs.losses)
        self.validation_step_outputs.append(step_output)

        logged_images = self._logged_images
        for node_name, visualizations in outputs.visualizations.items():
            formatted_node_name = self._format_node_name(node_name)
            for viz_name, viz_batch in visualizations.items():
                # if viz_batch is None:
                #     continue
                for viz in viz_batch:
                    name = f"{mode}/visualizations/{formatted_node_name}/{viz_name}"
                    if logged_images[name] >= self.cfg.trainer.n_log_images:
                        continue
                    self.logger.log_image(
                        f"{name}/{logged_images[name]}",
                        viz.detach().cpu().numpy().transpose(1, 2, 0),
                        step=self.current_epoch,
                    )
                    logged_images[name] += 1

        return step_output

    def _evaluation_epoch_end(self, mode: Literal["test", "val"]) -> None:
        epoch_val_losses = self._average_losses(self.validation_step_outputs)

        for key, value in epoch_val_losses.items():
            self.log(f"{mode}/{key}", value, sync_dist=True)

        metric_results: dict[str, dict[str, float]] = defaultdict(dict)
        logger.info(f"Computing metrics on {mode} subset ...")
        computed_metrics = self.compute_metrics()
        logger.info("Metrics computed.")
        for node_name, metrics in computed_metrics.items():
            formatted_node_name = self._format_node_name(node_name)
            for metric_name, metric_value in metrics.items():
                if metric_value.dim() == 2:
                    self.logger.log_matrix(
                        matrix=metric_value.cpu().numpy(),
<<<<<<< HEAD
                        name=f"{mode}/metrics/{self.current_epoch}/"
                        f"{metric_name}_confusion_matrix",
=======
                        name=f"{mode}/metrics/{self.current_epoch}/{formatted_node_name}/{metric_name}",
>>>>>>> 9083ca2e
                        step=self.current_epoch,
                    )
                else:
                    metric_results[formatted_node_name][metric_name] = (
                        metric_value.cpu().item()
                    )
                    self.log(
                        f"{mode}/metric/{formatted_node_name}/{metric_name}",
                        metric_value,
                        sync_dist=True,
                    )

        if self.cfg.trainer.verbose:
            self._print_results(
                stage="Validation" if mode == "val" else "Test",
                loss=epoch_val_losses["loss"],
                metrics=metric_results,
            )

        self.validation_step_outputs.clear()
        self._logged_images.clear()

    def configure_callbacks(self) -> list[pl.Callback]:
        """Configures Pytorch Lightning callbacks."""
        self.min_val_loss_checkpoints_path = f"{self.save_dir}/min_val_loss"
        self.best_val_metric_checkpoints_path = (
            f"{self.save_dir}/best_val_metric"
        )
        model_name = self.cfg.model.name

        callbacks: list[pl.Callback] = [
            ModelCheckpoint(
                monitor="val/loss",
                dirpath=self.min_val_loss_checkpoints_path,
                filename=f"{model_name}_loss={{val/loss:.4f}}_{{epoch:02d}}",
                auto_insert_metric_name=False,
                save_top_k=self.cfg.trainer.save_top_k,
                mode="min",
            ),
            RichModelSummary(max_depth=2),
        ]

        if self.main_metric is not None:
            *node_parts, metric_name = self.main_metric.split("/")
            node_name = "/".join(node_parts)
            formatted_node = self._format_node_name(node_name)

            metric_path = f"{formatted_node}/{metric_name}"
            filename_path = metric_path.replace("/", "_")

            callbacks.append(
                ModelCheckpoint(
                    monitor=f"val/metric/{metric_path}",
                    dirpath=self.best_val_metric_checkpoints_path,
                    filename=f"{model_name}_{filename_path}={{val/metric/{metric_path}:.4f}}_loss={{val/loss:.4f}}_{{epoch:02d}}",
                    auto_insert_metric_name=False,
                    save_top_k=self.cfg.trainer.save_top_k,
                    mode="max",
                )
            )

        if self.frozen_nodes:
            callbacks.append(ModuleFreezer(self.frozen_nodes))

        for callback in self.cfg.trainer.callbacks:
            if callback.active:
                callbacks.append(
                    CALLBACKS.get(callback.name)(**callback.params)
                )

        accumulate_grad_batches = getattr(
            self.cfg.trainer, "accumulate_grad_batches", None
        )
        has_gas = any(
            isinstance(cb, GradientAccumulationScheduler) for cb in callbacks
        )
        if accumulate_grad_batches is not None:
            if not has_gas:
                gas = GradientAccumulationScheduler(
                    scheduling={0: accumulate_grad_batches}
                )
                callbacks.append(gas)
            else:
                logger.warning(
                    "Gradient accumulation scheduler is already present in the callbacks list. "
                    "The 'accumulate_grad_batches' parameter in the config will be ignored."
                )

        if self.training_strategy is not None:
            callbacks.append(TrainingManager(strategy=self.training_strategy))  # type: ignore

        return callbacks

    def configure_optimizers(
        self,
    ) -> tuple[
        list[torch.optim.Optimizer],
        list[torch.optim.lr_scheduler.LRScheduler],
    ]:
        """Configures model optimizers and schedulers."""
        if self.training_strategy is not None:
            return self.training_strategy.configure_optimizers()

        cfg_optimizer = self.cfg.trainer.optimizer
        cfg_scheduler = self.cfg.trainer.scheduler

        if cfg_optimizer is None or cfg_scheduler is None:
            raise ValueError(
                "Optimizer and scheduler configuration must not be None."
            )

        optim_params = cfg_optimizer.params | {
            "params": filter(lambda p: p.requires_grad, self.parameters()),
        }
        optimizer = OPTIMIZERS.get(cfg_optimizer.name)(**optim_params)

        def get_scheduler(
            scheduler_cfg: ConfigItem, optimizer: torch.optim.Optimizer
        ) -> torch.optim.lr_scheduler.LRScheduler:
            scheduler_class = SCHEDULERS.get(scheduler_cfg.name)
            scheduler_params = scheduler_cfg.params | {"optimizer": optimizer}
            return scheduler_class(**scheduler_params)  # type: ignore

        if cfg_scheduler.name == "SequentialLR":
            schedulers_list = [
                get_scheduler(ConfigItem(**scheduler_cfg), optimizer)
                for scheduler_cfg in cfg_scheduler.params["schedulers"]
            ]

            scheduler = torch.optim.lr_scheduler.SequentialLR(
                optimizer,
                schedulers=schedulers_list,
                milestones=cfg_scheduler.params["milestones"],
            )
        else:
            scheduler_class = SCHEDULERS.get(
                cfg_scheduler.name
            )  # Access as attribute for single scheduler
            scheduler_params = cfg_scheduler.params | {"optimizer": optimizer}
            scheduler = scheduler_class(**scheduler_params)

        return [optimizer], [scheduler]

    def load_checkpoint(self, path: str | Path | None) -> None:
        """Loads checkpoint weights from provided path.

        Loads the checkpoints gracefully, ignoring keys that are not
        found in the model state dict or in the checkpoint.

        @type path: str | None
        @param path: Path to the checkpoint. If C{None}, no checkpoint
            will be loaded.
        """
        if path is None:
            return

        path = str(path)

        checkpoint = torch.load(  # nosemgrep
            path, map_location=self.device
        )

        if "state_dict" not in checkpoint:
            raise ValueError("Checkpoint does not contain state_dict.")
        state_dict = {}
        self_state_dict = self.state_dict()
        for key, value in checkpoint["state_dict"].items():
            if key not in self_state_dict.keys():
                logger.warning(
                    f"Key `{key}` from checkpoint not found in model state dict."
                )
            else:
                state_dict[key] = value

        for key in self_state_dict:
            if key not in state_dict.keys():
                logger.warning(f"Key `{key}` was not found in checkpoint.")
            else:
                try:
                    self_state_dict[key].copy_(state_dict[key])
                except Exception:
                    logger.warning(
                        f"Key `{key}` from checkpoint could not be loaded into model."
                    )

        logger.info(f"Loaded checkpoint from {path}.")

    def _init_attached_module(
        self,
        cfg: AttachedModuleConfig,
        registry: Registry,
        storage: Mapping[str, Mapping[str, BaseAttachedModule]],
    ) -> tuple[str, str]:
        Module = registry.get(cfg.name)
        module_name = cfg.alias or cfg.name
        node_name = cfg.attached_to
        node: BaseNode = self.nodes[node_name]  # type: ignore

        module = Module(**cfg.params, node=node)
        storage[node_name][module_name] = module  # type: ignore
        return module_name, node_name

    @staticmethod
    def _to_module_dict(
        modules: dict[str, dict[str, nn.Module]],
    ) -> nn.ModuleDict:
        return nn.ModuleDict(
            {
                node_name: nn.ModuleDict(node_modules)
                for node_name, node_modules in modules.items()
            }
        )

    @property
    def _progress_bar(self) -> BaseLuxonisProgressBar:
        return cast(
            BaseLuxonisProgressBar, self._trainer.progress_bar_callback
        )

    @rank_zero_only
    def _print_results(
        self, stage: str, loss: float, metrics: dict[str, dict[str, float]]
    ) -> None:
        """Prints validation metrics in the console."""

        logger.info(f"{stage} loss: {loss:.4f}")

        self._progress_bar.print_results(
            stage=stage, loss=loss, metrics=metrics
        )

        if self.main_metric is not None:
            *main_metric_node, main_metric_name = self.main_metric.split("/")
            main_metric_node = "/".join(main_metric_node)
            formatted_main_metric_node_name = self._format_node_name(
                main_metric_node
            )
            main_metric = metrics[formatted_main_metric_node_name][
                main_metric_name
            ]
            logger.info(
                f"{stage} main metric ({self.main_metric}): {main_metric:.4f}"
            )

    def _average_losses(
        self, step_outputs: list[Mapping[str, Tensor | float | int]]
    ) -> dict[str, float]:
        avg_losses: dict[str, float] = defaultdict(float)

        for step_output in step_outputs:
            for key, value in step_output.items():
                avg_losses[key] += float(value)

        for key in avg_losses:
            avg_losses[key] /= len(step_outputs)
        return avg_losses<|MERGE_RESOLUTION|>--- conflicted
+++ resolved
@@ -887,12 +887,8 @@
                 if metric_value.dim() == 2:
                     self.logger.log_matrix(
                         matrix=metric_value.cpu().numpy(),
-<<<<<<< HEAD
                         name=f"{mode}/metrics/{self.current_epoch}/"
-                        f"{metric_name}_confusion_matrix",
-=======
-                        name=f"{mode}/metrics/{self.current_epoch}/{formatted_node_name}/{metric_name}",
->>>>>>> 9083ca2e
+                        f"{formatted_node_name}/{metric_name}_confusion_matrix",
                         step=self.current_epoch,
                     )
                 else:
