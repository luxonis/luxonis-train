--- conflicted
+++ resolved
@@ -129,7 +129,7 @@
         self.dataset_metadata = dataset_metadata or DatasetMetadata()
         self.frozen_nodes: list[tuple[nn.Module, int]] = []
         self.graph: dict[str, list[str]] = {}
-        self.loader_input_shapes: dict[str, Size] = {}
+        self.loader_input_shapes: dict[str, dict[str, Size]] = {}
         self.loss_weights: dict[str, float] = {}
         self.main_metric: str | None = None
         self.save_dir = save_dir
@@ -158,8 +158,7 @@
                 else:
                     unfreeze_after = int(node_cfg.freezing.unfreeze_after * epochs)
                 frozen_nodes.append((node_name, unfreeze_after))
-<<<<<<< HEAD
-            nodes[node_name] = (Node, node_cfg.params)
+            nodes[node_name] = (Node, {**node_cfg.params, "task": node_cfg.task})
 
             # Handle inputs for this node
 
@@ -187,11 +186,6 @@
 
                 # Inputs (= preceding nodes) are handled in the _initiate_nodes method.
 
-=======
-            nodes[node_name] = (Node, {**node_cfg.params, "task": node_cfg.task})
-            if not node_cfg.inputs:
-                self.input_shapes[node_name] = [Size(input_shape)]
->>>>>>> abe7d3dc
             self.graph[node_name] = node_cfg.inputs
 
         self.nodes = self._initiate_nodes(nodes)
@@ -300,13 +294,8 @@
 
     def forward(
         self,
-<<<<<<< HEAD
         inputs: dict[str, Tensor],
-        task_labels: TaskLabels | None = None,
-=======
-        inputs: Tensor,
         labels: Labels | None = None,
->>>>>>> abe7d3dc
         images: Tensor | None = None,
         *,
         compute_loss: bool = True,
