import importlib
import importlib.util
import subprocess
import sys
from importlib.metadata import version
from pathlib import Path
from typing import TYPE_CHECKING, Annotated, Literal

import requests
from cyclopts import App, Group, Parameter
from loguru import logger

if TYPE_CHECKING:
    from luxonis_train import LuxonisModel

app = App(
    help="Luxonis Train CLI",
    version=lambda: f"LuxonisTrain v{version('luxonis_train')}",
)
app.meta.group_parameters = Group("Global Parameters", sort_key=0)
app["--help"].group = app.meta.group_parameters
app["--version"].group = app.meta.group_parameters

training_group = Group.create_ordered("Training")
evaluation_group = Group.create_ordered("Evaluation")
export_group = Group.create_ordered("Export")
management_group = Group.create_ordered("Management")


def create_model(config: str | None, opts: list[str] | None) -> "LuxonisModel":
    importlib.reload(sys.modules["luxonis_train"])
    from luxonis_train import LuxonisModel

    return LuxonisModel(config, opts)


@app.command(group=training_group, sort_key=1)
def train(
    opts: list[str] | None = None,
    /,
    *,
    config: str | None = None,
    weights: str | None = None,
):
    """Start the training process.

    @type config: str
    @param config: Path to the configuration file.
    @type weights: str
    @param weights: Path to the model weights.
    @type opts: list[str]
    @param opts: A list of optional CLI overrides of the config file.
    """
    create_model(config, opts).train(weights=weights)


@app.command(group=training_group, sort_key=2)
def tune(opts: list[str] | None = None, /, *, config: str | None = None):
    """Start hyperparameter tuning.

    @type config: str
    @param config: Path to the configuration file.
    @type opts: list[str]
    @param opts: A list of optional CLI overrides of the config file.
    """
    create_model(config, opts).tune()


@app.command(group=training_group, sort_key=3)
def inspect(
    opts: list[str] | None = None,
    /,
    *,
    config: str | None = None,
    view: Literal["train", "val", "test"] = "train",
    size_multiplier: Annotated[
        float, Parameter(["--size_multiplier", "-s"])
    ] = 1.0,
):
    """Inspect the dataset as specified in the configuration.

    To close the window press 'q' or 'Esc'.

    @type config: str
    @param config: Path to the configuration file.
    @type view: Literal["train", "val", "test"]
    @param view: Which dataset view to use. Only relevant when the
        source_path is not provided.
    @type size_multiplier: float
    @param size_multiplier: Multiplier for the image size. By default
        the images are shown in their original size. Use this option to
        scale them.
    @type opts: list[str]
    @param opts: A list of optional CLI overrides of the config file.
    """
    import cv2
    import numpy as np
    from luxonis_ml.data.utils.visualizations import visualize

    opts = opts or []
    opts.extend(["trainer.preprocessing.normalize.active", "False"])

    model = create_model(config, opts)

    loader = model.loaders[view]
    for images, labels in loader:
        np_images = {
            k: v.numpy().transpose(1, 2, 0) for k, v in images.items()
        }
        main_image = np_images[loader.image_source]
        main_image = cv2.cvtColor(main_image, cv2.COLOR_RGB2BGR).astype(
            np.uint8
        )
        np_labels = {task: label.numpy() for task, label in labels.items()}

        h, w, _ = main_image.shape
        new_h, new_w = int(h * size_multiplier), int(w * size_multiplier)
        main_image = cv2.resize(main_image, (new_w, new_h))
        viz = visualize(main_image, np_labels, loader.get_classes())
        cv2.imshow("Visualization", viz)
        if cv2.waitKey() in {ord("q"), 27}:
            break
    cv2.destroyAllWindows()


@app.command(group=evaluation_group, sort_key=1)
def test(
    opts: list[str] | None = None,
    /,
    *,
    config: str | None = None,
    view: Literal["train", "val", "test"] = "val",
    weights: str | None = None,
):
    """Evaluate a trained model.

    @type config: str
    @param config: Path to the configuration file or a name of a
        predefined model.
    @type view: str
    @param view: Which dataset view to use. Only relevant when the
        source_path is not provided.
    @type weights: str
    @param weights: Path to the model weights.
    @type opts: list[str]
    @param opts: A list of optional CLI overrides of the config file.
    """
    create_model(config, opts).test(view=view, weights=weights)


@app.command(group=evaluation_group, sort_key=2)
def infer(
    opts: list[str] | None = None,
    /,
    *,
    config: str | None = None,
    view: Literal["train", "val", "test"] = "val",
    save_dir: Path | None = None,
    source_path: str | None = None,
    weights: Path | None = None,
):
    """Run inference on a dataset view or a custom source.

    Supports both images and video files.

    @type config: str
    @param config: Path to the configuration file or a name of a
        predefined model.
    @type view: str
    @param view: Which dataset view to use. Only relevant when the
        source_path is not provided.
    @type save_dir: Path
    @param save_dir: Where to save the inference results.
    @type source_path: str
    @param source_path: Path to an image file, a directory containing
        images or a video file for inference. If not provided, the
        loader from the configuation file will be used.
    @type weights: Path
    @param weights: Path to the model weights.
    @type opts: list[str]
    @param opts: A list of optional CLI overrides of the config file.
    """
    create_model(config, opts).infer(
        view=view,
        save_dir=save_dir,
        source_path=source_path,
        weights=weights,
    )

<<<<<<< HEAD
def version_callback(value: bool):
    if value:
        typer.echo(f"LuxonisTrain: v{version('luxonis_train')}-beta")
        raise typer.Exit
=======
>>>>>>> 99e22bb4

@app.command(group=export_group, sort_key=1)
def export(
    opts: list[str] | None = None,
    /,
    *,
    config: str | None = None,
    save_path: str | None = None,
    weights: str | None = None,
):
    """Export the model to ONNX or BLOB format.

    @type config: str
    @param config: Path to the configuration file or a name of a
        predefined model.
    @type save_path: str
    @param save_path: Directory where to save all exported model files.
        If not specified, files will be saved to the 'export' directory
        in the run save directory.
    @type weights: str
    @param weights: Path to the model weights.
    @type opts: list[str]
    @param opts: A list of optional CLI overrides of the
    """
    create_model(config, opts).export(save_path=save_path, weights=weights)


@app.command(group=export_group, sort_key=2)
def archive(
    opts: list[str] | None = None,
    /,
    *,
    config: str | None,
    executable: str | None = None,
    weights: str | None = None,
):
    """Convert the model to an NN Archive format.

    @type config: str
    @param config: Path to the configuration file.
    @type executable: str
    @param executable: Path to the exported model, usually an ONNX file.
        If not provided, the model will be exported first.
    @type weights: str
    @param weights: Path to the model weights.
    @type opts: list[str]
    @param opts: A list of optional CLI overrides of the config file.
    """
    create_model(str(config), opts).archive(path=executable, weights=weights)


@app.command(group=management_group)
def upgrade():
    """Update LuxonisTrain to the latest stable version."""

    def get_latest_version() -> str | None:
        url = "https://pypi.org/pypi/luxonis_train/json"
        response = requests.get(url, timeout=5)
        if response.status_code == 200:
            data = response.json()
            versions = list(data["releases"].keys())
            versions.sort(key=lambda s: [int(u) for u in s.split(".")])
            return versions[-1]
        return None

    current_version = version("luxonis_train")
    latest_version = get_latest_version()
    if latest_version is None:
        print("Failed to check for updates. Try again later.")
        return
    if current_version == latest_version:
        print(f"LuxonisTrain is up-to-date (v{current_version}).")
    else:
        subprocess.check_output(
            f"{sys.executable} -m pip install -U pip".split()
        )
        subprocess.check_output(
            f"{sys.executable} -m pip install -U luxonis_train".split()
        )
        print(
            f"LuxonisTrain updated from v{current_version} to v{latest_version}."
        )


@app.meta.default
def launcher(
    *tokens: Annotated[str, Parameter(show=False, allow_leading_hyphen=True)],
    source: Annotated[
        list[Path] | None,
        Parameter(
            help="Path to a python module with custom components. "
            "This module will be sourced before running a command."
        ),
    ] = None,
):
    if source:
        for src in source:
            spec = importlib.util.spec_from_file_location(src.stem, src)
            if spec:
                module = importlib.util.module_from_spec(spec=spec)
                if spec.loader:
                    spec.loader.exec_module(module)
    app(tokens)


if __name__ == "__main__":
    app.meta()<|MERGE_RESOLUTION|>--- conflicted
+++ resolved
@@ -8,7 +8,6 @@
 
 import requests
 from cyclopts import App, Group, Parameter
-from loguru import logger
 
 if TYPE_CHECKING:
     from luxonis_train import LuxonisModel
@@ -187,13 +186,6 @@
         weights=weights,
     )
 
-<<<<<<< HEAD
-def version_callback(value: bool):
-    if value:
-        typer.echo(f"LuxonisTrain: v{version('luxonis_train')}-beta")
-        raise typer.Exit
-=======
->>>>>>> 99e22bb4
 
 @app.command(group=export_group, sort_key=1)
 def export(
