--- conflicted
+++ resolved
@@ -152,14 +152,6 @@
         size_multiplier=size_multiplier,
         opts=opts,
     ):
-<<<<<<< HEAD
-        cv2.resizeWindow(
-            window_name,
-            viz.shape[1],
-            viz.shape[0],
-        )
-=======
->>>>>>> aec9462f
         cv2.imshow(window_name, viz)
         if cv2.waitKey() in {ord("q"), 27}:
             break
