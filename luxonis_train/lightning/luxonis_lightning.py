import re
from collections import defaultdict
from pathlib import Path
from typing import Any, Literal, cast

import lightning.pytorch as pl
import torch
from lightning.pytorch.utilities import rank_zero_only
from loguru import logger
from luxonis_ml import __version__ as luxonis_ml_version
from luxonis_ml.typing import PathType
from torch import Size, Tensor
from typing_extensions import override

import luxonis_train
from luxonis_train.attached_modules.visualizers import (
    combine_visualizations,
    get_denormalized_images,
)
from luxonis_train.callbacks import BaseLuxonisProgressBar
from luxonis_train.config import Config
from luxonis_train.nodes import BaseNode
from luxonis_train.typing import Labels, Packet
from luxonis_train.utils import DatasetMetadata, LuxonisTrackerPL

from .luxonis_output import LuxonisOutput
from .utils import (
    LossAccumulator,
    build_callbacks,
    build_losses,
    build_metrics,
    build_nodes,
    build_optimizers,
    build_training_strategy,
    build_visualizers,
    compute_losses,
    compute_visualization_buffer,
    get_model_execution_order,
    log_balanced_class_images,
    log_sequential_images,
    postprocess_metrics,
)


class LuxonisLightningModule(pl.LightningModule):
    """Class representing the entire model.

    This class keeps track of the model graph, nodes, and attached modules.
    The model topology is defined as an acyclic graph of nodes.
    The graph is saved as a dictionary of predecessors.

    @type save_dir: str
    @ivar save_dir: Directory to save checkpoints and logs.

    @type nodes: L{nn.ModuleDict}[str, L{LuxonisModule}]
    @ivar nodes: Nodes of the model. Keys are node names, unique for each node.

    @type graph: dict[str, list[str]]
    @ivar graph: Graph of the model in a format of a dictionary of predecessors.
        Keys are node names, values are inputs to the node (list of node names).
        Nodes with no inputs are considered inputs of the whole model.

    @type loss_weights: dict[str, float]
    @ivar loss_weights: Dictionary of loss weights. Keys are loss names, values are weights.

    @type input_shapes: dict[str, list[L{Size}]]
    @ivar input_shapes: Dictionary of input shapes. Keys are node names, values are lists of shapes
        (understood as shapes of the "feature" field in L{Packet}[L{Tensor}]).

    @type outputs: list[str]
    @ivar outputs: List of output node names.

    @type losses: L{nn.ModuleDict}[str, L{nn.ModuleDict}[str, L{LuxonisLoss}]]
    @ivar losses: Nested dictionary of losses used in the model. Each node can have multiple
        losses attached. The first key identifies the node, the second key identifies the
        specific loss.

    @type visualizers: dict[str, dict[str, L{LuxonisVisualizer}]]
    @ivar visualizers: Dictionary of visualizers to be used with the model.

    @type metrics: dict[str, dict[str, L{LuxonisMetric}]]
    @ivar metrics: Dictionary of metrics to be used with the model.

    @type dataset_metadata: L{DatasetMetadata}
    @ivar dataset_metadata: Metadata of the dataset.

    @type main_metric: str | None
    @ivar main_metric: Name of the main metric to be used for model checkpointing.
        If not set, the model with the best metric score won't be saved.
    """

    _trainer: pl.Trainer
    logger: LuxonisTrackerPL

    def __init__(
        self,
        cfg: Config,
        save_dir: PathType,
        input_shapes: dict[str, Size],
        dataset_metadata: DatasetMetadata | None = None,
        *,
        _core: "luxonis_train.core.LuxonisModel | None" = None,
        **kwargs,
    ):
        """Constructs an instance of `LuxonisModel` from `Config`.

        @type cfg: L{Config}
        @param cfg: Config object.
        @type save_dir: str
        @param save_dir: Directory to save checkpoints.
        @type input_shapes: dict[str, Size]
        @param input_shapes: Dictionary of input shapes. Keys are input
            names, values are shapes.
        @type dataset_metadata: L{DatasetMetadata} | None
        @param dataset_metadata: Dataset metadata.
        @type kwargs: Any
        @param kwargs: Additional arguments to pass to the
            L{LightningModule} constructor.
        """
        super().__init__(**kwargs)
        self._export: bool = False
        self._core = _core
        self._n_logged_images = 0
        self._class_log_counts: list[int] = []
        self._sequentially_logged_visualizations: list[
            dict[str, dict[str, Tensor]]
        ] = []
        self._needs_vis_buffering = True

        self._loss_accumulators = {
            "train": LossAccumulator(),
            "val": LossAccumulator(),
            "test": LossAccumulator(),
        }

        self.cfg = cfg
        self.image_source = cfg.loader.image_source
        self.dataset_metadata = dataset_metadata or DatasetMetadata()
        self.save_dir = Path(save_dir)
        self.outputs = self.cfg.model.outputs

        self.nodes = build_nodes(cfg, self.dataset_metadata, input_shapes)

        self.losses, self.loss_weights = build_losses(self.nodes, self.cfg)
        self.metrics, self.main_metric = build_metrics(self.nodes, self.cfg)
        self.visualizers = build_visualizers(self.nodes, self.cfg)
        self.training_strategy = build_training_strategy(self.cfg, self)

        self.load_checkpoint(self.cfg.model.weights)

        self.save_hyperparameters(
            {
                "luxonis_train_version": luxonis_train.__version__,
                "luxonis_ml_version": luxonis_ml_version,
            }
        )

    @property
    def progress_bar(self) -> BaseLuxonisProgressBar:
        return cast(
            BaseLuxonisProgressBar, self._trainer.progress_bar_callback
        )

    @property
    def tracker(self) -> LuxonisTrackerPL:
        return self.logger

    @property
    def core(self) -> "luxonis_train.core.LuxonisModel":
        """Returns the core model."""
        if self._core is None:  # pragma: no cover
            raise ValueError("Core reference is not set.")
        return self._core

    @override
    def forward(
        self,
        inputs: dict[str, Tensor],
        labels: Labels | None = None,
        images: Tensor | None = None,
        *,
        compute_loss: bool = True,
        compute_metrics: bool = False,
        compute_visualizations: bool = False,
    ) -> LuxonisOutput:
        """Forward pass of the model.

        Traverses the graph and step-by-step computes the outputs of
        each node. Each next node is computed only when all of its
        predecessors are computed. Once the outputs are not needed
        anymore, they are removed from the memory.

        @type inputs: L{Tensor}
        @param inputs: Input tensor.
        @type task_labels: L{TaskLabels} | None
        @param task_labels: Labels dictionary. Defaults to C{None}.
        @type images: L{Tensor} | None
        @param images: Canvas tensor for visualizers. Defaults to
            C{None}.
        @type compute_loss: bool
        @param compute_loss: Whether to compute losses. Defaults to
            C{True}.
        @type compute_metrics: bool
        @param compute_metrics: Whether to update metrics. Defaults to
            C{True}.
        @type compute_visualizations: bool
        @param compute_visualizations: Whether to compute
            visualizations. Defaults to C{False}.
        @rtype: L{LuxonisOutput}
        @return: Output of the model.
        """
        losses: dict[
            str, dict[str, Tensor | tuple[Tensor, dict[str, Tensor]]]
        ] = defaultdict(dict)
        visualizations: dict[str, dict[str, Tensor]] = defaultdict(dict)

        computed: dict[str, Packet[Tensor]] = {}
        for node_name, node, input_names, unprocessed in self.nodes.traverse():
            if node.export and node.remove_on_export:
                continue
            input_names += self.nodes.inputs[node_name]

            node_inputs: list[Packet[Tensor]] = []
            for pred in input_names:
                if pred in computed:
                    node_inputs.append(computed[pred])
                else:
                    node_inputs.append({"features": [inputs[pred]]})

            outputs = node.run(node_inputs)

            computed[node_name] = outputs

            del node_inputs

            if (
                compute_loss
                and node_name in self.losses
                and labels is not None
            ):
                for loss_name, loss in self.losses[node_name].items():
                    losses[node_name][loss_name] = loss.run(outputs, labels)

            if (
                compute_metrics
                and node_name in self.metrics
                and labels is not None
            ):
                for metric in self.metrics[node_name].values():
                    metric.run_update(outputs, labels)

            if (
                compute_visualizations
                and node_name in self.visualizers
                and images is not None
            ):
                for viz_name, visualizer in self.visualizers[
                    node_name
                ].items():
                    viz = combine_visualizations(
                        visualizer.run(images, images, outputs, labels),
                    )
                    visualizations[node_name][viz_name] = viz

            for computed_name in list(computed.keys()):
                if computed_name in self.outputs:
                    continue
                for unprocessed_name in unprocessed:
                    if computed_name in self.nodes.graph[unprocessed_name]:
                        break
                else:
                    del computed[computed_name]

        outputs_dict = {
            node_name: outputs
            for node_name, outputs in computed.items()
            if node_name in self.outputs
        }

        return LuxonisOutput(
            outputs=outputs_dict, losses=losses, visualizations=visualizations
        )

    def set_export_mode(self, *, mode: bool) -> None:
        for module in self.modules():
            if isinstance(module, BaseNode):
                module.set_export_mode(mode=mode)

    def export_onnx(self, save_path: str, **kwargs) -> list[str]:
        """Exports the model to ONNX format.

        @type save_path: str
        @param save_path: Path where the exported model will be saved.
        @type kwargs: Any
        @param kwargs: Additional arguments for the L{torch.onnx.export}
            method.
        @rtype: list[str]
        @return: List of output names.
        """
        device_before = self.device

        self.eval()
        self.to("cpu")  # move to CPU to support deterministic .to_onnx()

        inputs = {
            input_name: torch.zeros([1, *shape]).to(self.device)
            for shapes in self.nodes.input_shapes.values()
            for input_name, shape in shapes.items()
        }

        inputs_deep_clone = {
            k: torch.zeros(elem.shape).to(self.device)
            for k, elem in inputs.items()
        }

        inputs_for_onnx = {"inputs": inputs_deep_clone}

<<<<<<< HEAD
        for module in self.modules():
            if isinstance(module, BaseNode):
                module.set_export_mode(True)
=======
        self.set_export_mode(mode=True)
>>>>>>> a6870000

        outputs = self.forward(inputs_deep_clone).outputs
        output_order = sorted(
            [
                (node_name, output_name, i)
                for node_name, outs in outputs.items()
                for output_name, out in outs.items()
                for i in range(len(out))
            ]
        )

        output_counts = defaultdict(int)
        for node_name, outs in outputs.items():
            output_counts[node_name] = sum(len(out) for out in outs.values())

        if self.cfg.exporter.output_names is not None:
            logger.warning(
                "The use of 'exporter.output_names' is deprecated and will be removed in a future version. "
                "If 'node.export_output_names' are provided, they will take precedence and overwrite 'exporter.output_names'. "
                "Please update your config to use 'node.export_output_names' directly."
            )

        export_output_names_used = False
        export_output_names_dict = {}
        for node_name, node in self.nodes.items():
            if node.export_output_names is not None:
                export_output_names_used = True
                if len(node.export_output_names) != output_counts[node_name]:
                    logger.warning(
                        f"Number of provided output names for node {node_name} "
                        f"({len(node.export_output_names)}) does not match "
                        f"number of outputs ({output_counts[node_name]}). "
                        f"Using default names."
                    )
                else:
                    export_output_names_dict[node_name] = (
                        node.export_output_names
                    )

        if (
            not export_output_names_used
            and self.cfg.exporter.output_names is not None
        ):
            len_names = len(self.cfg.exporter.output_names)
            if len_names != len(output_order):
                logger.warning(
                    f"Number of provided output names ({len_names}) does not match "
                    f"number of outputs ({len(output_order)}). Using default names."
                )
                self.cfg.exporter.output_names = None

            output_names = self.cfg.exporter.output_names or [
                f"{self.nodes.task_names[node_name]}/{node_name}/{output_name}/{i}"
                for node_name, output_name, i in output_order
            ]

            if not self.cfg.exporter.output_names:
                idx = 1
                # Set to output names required by DAI
                for i, output_name in enumerate(output_names):
                    if output_name.startswith("EfficientBBoxHead"):
                        output_names[i] = f"output{idx}_yolov6r2"
                        idx += 1
        else:
            output_names = []
            running_i = {}  # for case where export_output_names should be used but output node's output is split into multiple subnodes
            for node_name, output_name, i in output_order:
                if node_name in export_output_names_dict:
                    running_i[node_name] = (
                        running_i.get(node_name, -1) + 1
                    )  # if not present default to 0 otherwise add 1
                    output_names.append(
                        export_output_names_dict[node_name][
                            running_i[node_name]
                        ]
                    )
                else:
                    output_names.append(
                        f"{self.nodes.task_names[node_name]}/{node_name}/{output_name}/{i}"
                    )

        old_forward = self.forward

        def export_forward(inputs: dict[str, Tensor]) -> tuple[Tensor, ...]:
            old_outputs = old_forward(
                inputs,
                None,
                compute_loss=False,
                compute_metrics=False,
                compute_visualizations=False,
            ).outputs
            outputs = []
            for node_name, output_name, i in output_order:
                node_output = old_outputs[node_name][output_name]
                if isinstance(node_output, Tensor):
                    outputs.append(node_output)
                else:
                    outputs.append(node_output[i])
            return tuple(outputs)

        self.forward = export_forward  # type: ignore

        if "input_names" not in kwargs:
            kwargs["input_names"] = list(inputs.keys())
        if "output_names" not in kwargs:
            kwargs["output_names"] = output_names

        self.to_onnx(save_path, inputs_for_onnx, **kwargs)

        self.forward = old_forward  # type: ignore

        self.set_export_mode(mode=False)

        logger.info(f"Model exported to {save_path}")

        self.train()
        self.to(device_before)  # reset device after export

        return output_names

    def process_losses(
        self,
        losses_dict: dict[
            str, dict[str, Tensor | tuple[Tensor, dict[str, Tensor]]]
        ],
    ) -> tuple[Tensor, dict[str, Tensor]]:
        """Processes individual losses from the model run.

        Goes over the computed losses and computes the final loss as a
        weighted sum of all the losses.

        @type losses_dict: dict[str, dict[str, Tensor | tuple[Tensor,
            dict[str, Tensor]]]]
        @param losses_dict: Dictionary of computed losses. Each node can
            have multiple losses attached. The first key identifies the
            node, the second key identifies the specific loss. Values
            are either single tensors or tuples of tensors and sub-
            losses.
        @rtype: tuple[Tensor, dict[str, Tensor]]
        @return: Tuple of final loss and dictionary of processed sub-
            losses. The dictionary is in a format of {loss_name:
            loss_value}.
        """
        final_loss = torch.zeros(1, device=self.device)
        training_step_output: dict[str, Tensor] = {}
        for node_name, losses in losses_dict.items():
            formatted_node_name = self.nodes.formatted_name(node_name)
            for loss_name, loss_values in losses.items():
                if isinstance(loss_values, tuple):
                    loss, sublosses = loss_values
                else:
                    loss = loss_values
                    sublosses = {}

                loss *= self.loss_weights[loss_name]
                final_loss += loss
                training_step_output[
                    f"loss/{formatted_node_name}/{loss_name}"
                ] = loss.detach().cpu()
                if self.cfg.trainer.log_sub_losses and sublosses:
                    for subloss_name, subloss_value in sublosses.items():
                        training_step_output[
                            f"loss/{formatted_node_name}/{loss_name}/{subloss_name}"
                        ] = subloss_value.detach().cpu()
        training_step_output["loss"] = final_loss.detach().cpu()
        return final_loss, training_step_output

    @override
    def training_step(
        self, train_batch: tuple[dict[str, Tensor], Labels]
    ) -> Tensor:
        outputs = self.forward(*train_batch)
        if not outputs.losses:
            raise ValueError("Losses are empty, check if you defined any loss")

        loss, losses = compute_losses(
            self.cfg, outputs.losses, self.loss_weights, self.device
        )
        self._loss_accumulators["train"].update(losses)
        return loss

    @override
    def validation_step(
        self, val_batch: tuple[dict[str, Tensor], Labels]
    ) -> dict[str, Tensor]:
        return self._evaluation_step("val", *val_batch)

    @override
    def test_step(
        self, test_batch: tuple[dict[str, Tensor], Labels]
    ) -> dict[str, Tensor]:
        return self._evaluation_step("test", *test_batch)

    @override
    def predict_step(
        self, batch: tuple[dict[str, Tensor], Labels]
    ) -> LuxonisOutput:
        inputs, labels = batch
        images = get_denormalized_images(self.cfg, inputs[self.image_source])
        return self.forward(
            inputs,
            labels,
            images=images,
            compute_visualizations=True,
            compute_loss=False,
            compute_metrics=False,
        )

    @override
    def on_train_epoch_start(self) -> None:
        for node in self.nodes.values():
            node.current_epoch = self.current_epoch

    @override
    def on_train_epoch_end(self) -> None:
        for name, value in self._loss_accumulators["train"].items():
            formated_name = (
                name.replace(
                    name.split("/")[1],
                    self.nodes.formatted_name(name.split("/")[1]),
                )
                if "/" in name
                else name
            )
            self.log(f"train/{formated_name}", value, sync_dist=True)
        self._loss_accumulators["train"].clear()

    @override
    def on_validation_epoch_end(self) -> None:
        return self._evaluation_epoch_end("val")

    @override
    def on_test_epoch_end(self) -> None:
        return self._evaluation_epoch_end("test")

    @override
    def on_save_checkpoint(self, checkpoint: dict[str, Any]) -> None:
        pattern = re.compile(r"^(metrics|visualizers|losses)\..*_node\..*")
        checkpoint["state_dict"] = {
            k: v
            for k, v in checkpoint["state_dict"].items()
            if not pattern.match(k)
        }
        checkpoint["execution_order"] = get_model_execution_order(self)
        checkpoint["config"] = self.cfg.model_dump(mode="json")
        checkpoint["dataset_metadata"] = self.dataset_metadata.dump()

    @override
    def configure_callbacks(self) -> list[pl.Callback]:
        return build_callbacks(
            self.cfg, self.main_metric, self.save_dir, self.nodes
        )

    @override
    def configure_optimizers(
        self,
    ) -> tuple[
        list[torch.optim.Optimizer],
        list[torch.optim.lr_scheduler.LRScheduler | dict[str, Any]],
    ]:
        if self.training_strategy is not None:
            return self.training_strategy.configure_optimizers()
        return build_optimizers(
            self.cfg, self.parameters(), self.main_metric, self.nodes
        )

    def load_checkpoint(self, path: str | Path | None) -> None:
        """Loads checkpoint weights from provided path.

        Loads the checkpoints gracefully, ignoring keys that are not
        found in the model state dict or in the checkpoint.

        @type path: str | None
        @param path: Path to the checkpoint. If C{None}, no checkpoint
            will be loaded.
        """
        if path is None:
            return

        path = str(path)

        checkpoint = torch.load(  # nosemgrep
            path, map_location=self.device
        )

        if "state_dict" not in checkpoint:
            raise ValueError("Checkpoint does not contain state_dict.")
        state_dict = {}
        self_state_dict = self.state_dict()
        for key, value in checkpoint["state_dict"].items():
            if key not in self_state_dict:
                logger.warning(
                    f"Key `{key}` from checkpoint not found in model state dict."
                )
            else:
                state_dict[key] = value

        for key in self_state_dict:
            if key not in state_dict:
                logger.warning(f"Key `{key}` was not found in checkpoint.")
            else:
                try:
                    self_state_dict[key].copy_(state_dict[key])
                except Exception:
                    logger.warning(
                        f"Key `{key}` from checkpoint could not be loaded into model."
                    )

        logger.info(f"Loaded checkpoint from {path}.")

    def _evaluation_step(
        self,
        mode: Literal["test", "val"],
        inputs: dict[str, Tensor],
        labels: Labels,
    ) -> dict[str, Tensor]:
        max_log_images = self.cfg.trainer.n_log_images
        input_image = inputs[self.image_source]

        # Smart logging is decided based on the classification task keys that are merged for all tasks
        cls_task_keys: list[str] | None = [
            k for k in labels if "/classification" in k
        ] or None
        images = None
        if self._n_logged_images < max_log_images:
            images = get_denormalized_images(self.cfg, input_image)

        outputs = self.forward(
            inputs,
            labels,
            images=images,
            compute_metrics=True,
            compute_visualizations=True,
        )

        _, losses = compute_losses(
            self.cfg, outputs.losses, self.loss_weights, self.device
        )

        self._loss_accumulators[mode].update(losses)

        if outputs.visualizations:
            if cls_task_keys is not None:
                # Smart logging: balance class representation
                labels_copy = {k: v.clone() for k, v in labels.items()}
                # Remove background class from segmentation tasks
                for k in (k for k in labels_copy if "/segmentation" in k):
                    cls_key = f"{k[: -len('/segmentation')]}/classification"
                    labels_copy[cls_key] = (
                        labels_copy[cls_key][:, 1:]
                        if labels_copy[cls_key].shape[1] > 1
                        else labels_copy[cls_key]
                    )

                n_classes = sum(
                    labels_copy[task].shape[1] for task in cls_task_keys
                )
                if (
                    not self._class_log_counts
                    or len(self._class_log_counts) != n_classes
                ):
                    self._class_log_counts = [0] * n_classes

                self._n_logged_images, self._class_log_counts, logged_idxs = (
                    log_balanced_class_images(
                        self.tracker,
                        self.nodes,
                        outputs.visualizations,
                        labels_copy,
                        cls_task_keys,
                        self._class_log_counts,
                        self._n_logged_images,
                        max_log_images,
                        mode,
                        self.current_epoch,
                    )
                )
                if self._needs_vis_buffering:
                    extra = compute_visualization_buffer(
                        self._sequentially_logged_visualizations,
                        outputs.visualizations,
                        logged_idxs,
                        max_log_images,
                    )
                    if extra:
                        self._sequentially_logged_visualizations.append(extra)
            else:
                # just log first N images
                self._n_logged_images = log_sequential_images(
                    self.tracker,
                    self.nodes,
                    outputs.visualizations,
                    self._n_logged_images,
                    max_log_images,
                    mode,
                    self.current_epoch,
                )

        return losses

    def _evaluation_epoch_end(self, mode: Literal["test", "val"]) -> None:
        for name, value in self._loss_accumulators[mode].items():
            formated_name = (
                name.replace(
                    name.split("/")[1],
                    self.nodes.formatted_name(name.split("/")[1]),
                )
                if "/" in name
                else name
            )
            self.log(f"{mode}/{formated_name}", value, sync_dist=True)

        table = defaultdict(dict)
        for node_name, node_metrics in self.metrics.items():
            formatted_node_name = self.nodes.formatted_name(node_name)
            for metric_name, metric in node_metrics.items():
                values = postprocess_metrics(metric_name, metric.compute())
                metric.reset()

                for name, value in values.items():
                    if value.dim() == 2:
                        self.tracker.log_matrix(
                            matrix=value.cpu().numpy(),
                            name=f"{mode}/metrics/{self.current_epoch}/"
                            f"{formatted_node_name}/{name}",
                            step=self.current_epoch,
                        )
                    else:
                        table[node_name][name] = value.cpu().item()
                        self.log(
                            f"{mode}/metric/{formatted_node_name}/{name}",
                            value,
                            sync_dist=True,
                        )

        self._print_results(
            stage="Validation" if mode == "val" else "Test",
            loss=self._loss_accumulators[mode]["loss"],
            metrics=table,
        )

        if self._n_logged_images != self.cfg.trainer.n_log_images:
            logger.warning(
                f"Logged images ({self._n_logged_images}) != expected ({self.cfg.trainer.n_log_images}). Possible reasons: "
                f"class imbalance or a small number of images in the split. Trying to log more images."
            )
            for (
                missing_visualizations
            ) in self._sequentially_logged_visualizations:
                self._n_logged_images = log_sequential_images(
                    self.tracker,
                    self.nodes,
                    missing_visualizations,
                    self._n_logged_images,
                    self.cfg.trainer.n_log_images,
                    mode,
                    self.current_epoch,
                )
        else:
            self._needs_vis_buffering = False

        self._sequentially_logged_visualizations.clear()

        self._n_logged_images = 0
        if self._class_log_counts:
            self._class_log_counts = [0] * len(self._class_log_counts)
        self._loss_accumulators[mode].clear()

    @rank_zero_only
    def _print_results(
        self, stage: str, loss: float, metrics: dict[str, dict[str, float]]
    ) -> None:
        """Prints validation metrics in the console."""
        logger.info(f"{stage} loss: {loss:.4f}")

        self.progress_bar.print_results(
            stage=stage, loss=loss, metrics=metrics
        )

        if self.main_metric is not None:
            node_name, metric_name = self.main_metric

            value = metrics[node_name][metric_name]
            logger.info(
                f"{stage} main metric ({node_name}/{metric_name}): {value:.4f}"
            )

    def get_mlflow_logging_keys(self) -> dict[str, list[str]]:
        """
        Returns a dictionary with two lists of keys:
        1) "metrics"    -> Keys expected to be logged as standard metrics
        2) "artifacts"  -> Keys expected to be logged as artifacts (e.g. confusion_matrix.json, visualizations)
        """
        artifact_keys = set()
        metric_keys = set()

        val_eval_epochs = []
        for i in range(
            self.cfg.trainer.validation_interval,
            self.cfg.trainer.epochs + 1,
            self.cfg.trainer.validation_interval,
        ):
            val_eval_epochs.append(max(0, i - 1))
        test_eval_epoch = self.cfg.trainer.epochs

        for mode in ["train", "val", "test"]:
            metric_keys.add(f"{mode}/loss")
            for node_name, node_losses in self.losses.items():
                formatted_node_name = self.nodes.formatted_name(node_name)
                for loss_name in node_losses:
                    metric_keys.add(
                        f"{mode}/loss/{formatted_node_name}/{loss_name}"
                    )

        for node_name, node_metrics in self.metrics.items():
            formatted_node_name = self.nodes.formatted_name(node_name)
            for metric_name, metric in node_metrics.items():
                values = postprocess_metrics(metric_name, metric.compute())
                for sub_name in values:
                    if "confusion_matrix" in sub_name:
                        for epoch_idx in sorted([0] + val_eval_epochs):
                            artifact_keys.add(
                                f"val/metrics/{epoch_idx}/{formatted_node_name}/confusion_matrix.json"
                            )
                        artifact_keys.add(
                            f"test/metrics/{test_eval_epoch}/{formatted_node_name}/confusion_matrix.json"
                        )
                    else:
                        for _ in sorted(val_eval_epochs):
                            metric_keys.add(
                                f"val/metric/{formatted_node_name}/{sub_name}"
                            )
                        metric_keys.add(
                            f"test/metric/{formatted_node_name}/{sub_name}"
                        )

        for node_name, visualizations in self.visualizers.items():
            formatted_node_name = self.nodes.formatted_name(node_name)
            for viz_name in visualizations:
                for epoch_idx in sorted([0] + val_eval_epochs):
                    for i in range(self.cfg.trainer.n_log_images):
                        artifact_keys.add(
                            f"val/visualizations/{formatted_node_name}/{viz_name}/{epoch_idx}/{i}.png"
                        )
                for i in range(self.cfg.trainer.n_log_images):
                    artifact_keys.add(
                        f"test/visualizations/{formatted_node_name}/{viz_name}/{test_eval_epoch}/{i}.png"
                    )
        for callback in self.cfg.trainer.callbacks:
            if callback.name == "UploadCheckpoint":
                artifact_keys.update(
                    {"best_val_metric.ckpt", "min_val_loss.ckpt"}
                )
            elif callback.name == "ExportOnTrainEnd":
                artifact_keys.add(
                    f"{self.cfg.exporter.name or self.cfg.model.name}.onnx"
                )
            elif callback.name == "ArchiveOnTrainEnd":
                artifact_keys.add(
                    f"{self.cfg.exporter.name or self.cfg.model.name}.onnx.tar.xz"
                )

        artifact_keys.update(
            {
                "luxonis_train.log",
                "training_config.yaml",
                f"{self.cfg.model.name}.yaml",
            }
        )

        return {
            "metrics": sorted(metric_keys),
            "artifacts": sorted(artifact_keys),
        }<|MERGE_RESOLUTION|>--- conflicted
+++ resolved
@@ -315,13 +315,7 @@
 
         inputs_for_onnx = {"inputs": inputs_deep_clone}
 
-<<<<<<< HEAD
-        for module in self.modules():
-            if isinstance(module, BaseNode):
-                module.set_export_mode(True)
-=======
         self.set_export_mode(mode=True)
->>>>>>> a6870000
 
         outputs = self.forward(inputs_deep_clone).outputs
         output_order = sorted(
