--- conflicted
+++ resolved
@@ -1,7 +1,7 @@
 import re
 from collections import defaultdict
 from pathlib import Path
-from typing import Any, Callable, Literal, cast
+from typing import Any, Literal, cast
 
 import lightning.pytorch as pl
 import torch
@@ -10,7 +10,7 @@
 from luxonis_ml import __version__ as luxonis_ml_version
 from luxonis_ml.typing import PathType
 from torch import Size, Tensor
-from typing_extensions import Self, override
+from typing_extensions import override
 
 import luxonis_train
 from luxonis_train.attached_modules.visualizers import (
@@ -310,13 +310,7 @@
 
         inputs_for_onnx = {"inputs": inputs_deep_clone}
 
-<<<<<<< HEAD
-        for module in self.modules():
-            if isinstance(module, BaseNode):
-                module.set_export_mode(True)
-=======
         self.set_export_mode(mode=True)
->>>>>>> e2fbb642
 
         outputs = self.forward(inputs_deep_clone).outputs
         output_order = sorted(
