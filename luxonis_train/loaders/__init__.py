--- conflicted
+++ resolved
@@ -7,8 +7,4 @@
     "LuxonisLoaderPerlinNoise",
     "LuxonisLoaderTorch",
     "LuxonisLoaderTorchOutput",
-<<<<<<< HEAD
-    "collate_fn",
-=======
->>>>>>> 99e22bb4
 ]