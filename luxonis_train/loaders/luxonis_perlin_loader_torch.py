--- conflicted
+++ resolved
@@ -128,11 +128,7 @@
         return aug_tensor_img, tensor_labels
 
     @override
-<<<<<<< HEAD
-    def get_classes(self) -> dict[str, bidict[str, int]]:
-=======
     def get_classes(self) -> dict[str, Mapping[str, int]]:
->>>>>>> a6870000
         names = ["background", "anomaly"]
         idx_map = bidict({name: i for i, name in enumerate(names)})
         return {self.task_name: idx_map}
