--- conflicted
+++ resolved
@@ -82,11 +82,6 @@
         with _freeze_seed():
             img, labels = self.loader[idx]
         if isinstance(img, dict):
-<<<<<<< HEAD
-            raise NotImplementedError(
-                "This loader does not support multi-source datasets."
-            )
-=======
             if self._image_source is None:
                 raise NotImplementedError(
                     "This loader does not support multi-input models "
@@ -96,7 +91,6 @@
                     "with a single image source."
                 )
             img = img[self._image_source]
->>>>>>> d68688b0
 
         img = self.img_numpy_to_torch(img)
         tensor_labels = self.dict_numpy_to_torch(labels)
@@ -108,17 +102,10 @@
 
                 if self.augmentations is not None:
                     anomaly_img = self.augmentations.apply(
-<<<<<<< HEAD
                         [({self.image_source: anomaly_img}, {})]
                     )[0][self.image_source]
 
-                anomaly_img = torch.tensor(anomaly_img).permute(2, 0, 1)
-=======
-                        [({"image": anomaly_img}, {})]
-                    )[0][self.image_source]
-
                 anomaly_img = self.img_numpy_to_torch(anomaly_img)
->>>>>>> d68688b0
                 aug_tensor_img, an_mask = apply_anomaly_to_img(
                     img, anomaly_img, self.beta
                 )
@@ -141,11 +128,7 @@
         return aug_tensor_img, tensor_labels
 
     @override
-<<<<<<< HEAD
-    def get_classes(self) -> dict[str, bidict[str, int]]:
-=======
     def get_classes(self) -> dict[str, Mapping[str, int]]:
->>>>>>> d68688b0
         names = ["background", "anomaly"]
         idx_map = bidict({name: i for i, name in enumerate(names)})
         return {self.task_name: idx_map}
