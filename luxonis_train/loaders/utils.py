import torch
from luxonis_ml.data.utils import get_task_type
from torch import Tensor

from luxonis_train.utils.types import Labels

LuxonisLoaderTorchOutput = tuple[dict[str, Tensor], Labels]
"""LuxonisLoaderTorchOutput is a tuple of source tensors and
corresponding labels."""


def collate_fn(
    batch: list[LuxonisLoaderTorchOutput],
) -> tuple[dict[str, Tensor], Labels]:
    """Default collate function used for training.

    @type batch: list[LuxonisLoaderTorchOutput]
    @param batch: List of loader outputs (dict of Tensors) and labels
        (dict of Tensors) in the LuxonisLoaderTorchOutput format.
    @rtype: tuple[dict[str, Tensor], dict[TaskType, Tensor]]
    @return: Tuple of inputs and annotations in the format expected by
        the model.
    """
    inputs: tuple[dict[str, Tensor], ...]
    labels: tuple[Labels, ...]
    inputs, labels = zip(*batch)

    out_inputs = {
        k: torch.stack([i[k] for i in inputs], 0) for k in inputs[0].keys()
    }

    out_labels: Labels = {}

    for task in labels[0].keys():
<<<<<<< HEAD
        task_type = labels[0][task][1]
        annos = [label[task][0] for label in labels]
        if task_type in [
            TaskType.CLASSIFICATION,
            TaskType.SEGMENTATION,
            TaskType.ARRAY,
            TaskType.LABEL,
        ]:
            out_labels[task] = torch.stack(annos, 0), task_type

        elif task_type in [TaskType.KEYPOINTS, TaskType.BOUNDINGBOX]:
=======
        task_type = get_task_type(task)
        annos = [label[task] for label in labels]

        if task_type in {"keypoints", "boundingbox"}:
>>>>>>> 09b1e582
            label_box: list[Tensor] = []
            for i, ann in enumerate(annos):
                new_ann = torch.zeros((ann.shape[0], ann.shape[1] + 1))
                # add target image index for build_targets()
                new_ann[:, 0] = i
                new_ann[:, 1:] = ann
                label_box.append(new_ann)
            out_labels[task] = torch.cat(label_box, 0)
        elif task_type == "instance_segmentation":
            out_labels[task] = torch.cat(annos, 0)
        else:
            out_labels[task] = torch.stack(annos, 0)

    return out_inputs, out_labels<|MERGE_RESOLUTION|>--- conflicted
+++ resolved
@@ -32,24 +32,10 @@
     out_labels: Labels = {}
 
     for task in labels[0].keys():
-<<<<<<< HEAD
-        task_type = labels[0][task][1]
-        annos = [label[task][0] for label in labels]
-        if task_type in [
-            TaskType.CLASSIFICATION,
-            TaskType.SEGMENTATION,
-            TaskType.ARRAY,
-            TaskType.LABEL,
-        ]:
-            out_labels[task] = torch.stack(annos, 0), task_type
-
-        elif task_type in [TaskType.KEYPOINTS, TaskType.BOUNDINGBOX]:
-=======
         task_type = get_task_type(task)
         annos = [label[task] for label in labels]
 
         if task_type in {"keypoints", "boundingbox"}:
->>>>>>> 09b1e582
             label_box: list[Tensor] = []
             for i, ann in enumerate(annos):
                 new_ann = torch.zeros((ann.shape[0], ann.shape[1] + 1))
