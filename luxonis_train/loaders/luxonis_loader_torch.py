import logging
<<<<<<< HEAD
from typing import List, Literal, Optional, Union
=======
from pathlib import Path
from typing import Any, Literal
>>>>>>> f2cdfa3b

import numpy as np
import torch
from luxonis_ml.data import (
    BucketStorage,
    BucketType,
    LuxonisDataset,
    LuxonisLoader,
)
from luxonis_ml.data.parsers import LuxonisParser
from luxonis_ml.enums import DatasetType
from torch import Size, Tensor
from typeguard import typechecked

from .base_loader import BaseLoaderTorch, LuxonisLoaderTorchOutput

logger = logging.getLogger(__name__)


class LuxonisLoaderTorch(BaseLoaderTorch):
    @typechecked
    def __init__(
        self,
        dataset_name: Optional[str] = None,
        dataset_dir: Optional[str] = None,
        dataset_type: Optional[DatasetType] = None,
        team_id: Optional[str] = None,
        bucket_type: Literal["internal", "external"] = "internal",
        bucket_storage: Literal["local", "s3", "gcs", "azure"] = "local",
        delete_existing: bool = True,
<<<<<<< HEAD
        view: Union[str, List[str]] = "train",
        augmentation_engine: Literal["albumentations"] = "albumentations",
        augmentation_config: Optional[Union[List, str]] = None,
        height: Optional[int] = None,
        width: Optional[int] = None,
        keep_aspect_ratio: bool = False,
        out_image_format: Literal["RGB", "BGR"] = "RGB",
        force_resync: bool = False,
=======
        view: str | list[str] = "train",
        augmentation_engine: str
        | Literal["albumentations"] = "albumentations",
        augmentation_config: Path | str | list[dict[str, Any]] | None = None,
        height: int | None = None,
        width: int | None = None,
        keep_aspect_ratio: bool = True,
        out_image_format: Literal["RGB", "BGR"] = "RGB",
>>>>>>> f2cdfa3b
        **kwargs,
    ):
        """Torch-compatible loader for Luxonis datasets.

        Can either use an already existing dataset or parse a new one from a directory.

        @type dataset_name: str | None
        @param dataset_name: Name of the dataset to load. If not provided, the
            C{dataset_dir} argument must be provided instead. If both C{dataset_dir} and
            C{dataset_name} are provided, the dataset will be parsed from the directory
            and saved with the provided name.
        @type dataset_dir: str | None
        @param dataset_dir: Path to the dataset directory. It can be either a local path
            or a URL. The data can be in a zip file. If not provided, C{dataset_name} of
            an existing dataset must be provided.
        @type dataset_type: str | None
        @param dataset_type: Type of the dataset. Only relevant when C{dataset_dir} is
            provided. If not provided, the type will be inferred from the directory
            structure.
        @type team_id: str | None
        @param team_id: Optional unique team identifier for the cloud.
        @type bucket_type: Literal["internal", "external"]
        @param bucket_type: Type of the bucket. Only relevant for remote datasets.
            Defaults to 'internal'.
        @type bucket_storage: Literal["local", "s3", "gcs", "azure"]
        @param bucket_storage: Type of the bucket storage. Defaults to 'local'.
        @type delete_existing: bool
        @param delete_existing: Only relevant when C{dataset_dir} is provided. By
            default, the dataset is parsed again every time the loader is created
            because the underlying data might have changed. If C{delete_existing} is set
            to C{False} and a dataset of the same name already exists, the existing
            dataset will be used instead of re-parsing the data.
        @type view: Union[str, List[str]]
        @param view: A single split or a list of splits that will be used to create a
            view of the dataset. Each split is a string that represents a subset of the
            dataset. The available splits depend on the dataset, but usually include
            'train', 'val', and 'test'. Defaults to 'train'.
<<<<<<< HEAD
        @type augmentation_engine: Literal["albumentations"]
        @param augmentation_engine: Engine to use for applying augmentations.
            Defaults to 'albumentations'.
        @type augmentation_config: List | str | None
        @param augmentation_config: Augmentation configuration as a list or path to a
            configuration file. Defaults to C{None}.
        @type height: int | None
        @param height: Optional height to resize the images.
        @type width: int | None
        @param width: Optional width to resize the images.
        @type keep_aspect_ratio: bool
        @param keep_aspect_ratio: Flag to maintain aspect ratio during resizing.
        @type out_image_format: Literal["RGB", "BGR"]
        @param out_image_format: Format of the output images. Defaults to 'RGB'.
        @type force_resync: bool
        @param force_resync: Force a resynchronization of the dataset. Defaults to False.
        """
        super().__init__(view=view, **kwargs)

=======
        @type augmentation_engine: Union[Literal["albumentations"], str]
        @param augmentation_engine: The augmentation engine to use.
            Defaults to C{"albumentations"}.
        @type augmentation_config: Optional[Union[List[Dict[str, Any]],
            PathType]]
        @param augmentation_config: The configuration for the
            augmentations. This can be either a list of C{Dict[str, Any]} or
            a path to a configuration file.
            The config member is a dictionary with two keys: C{name} and
            C{params}. C{name} is the name of the augmentation to
            instantiate and C{params} is an optional dictionary
            of parameters to pass to the augmentation.

            Example::

                [
                    {"name": "HorizontalFlip", "params": {"p": 0.5}},
                    {"name": "RandomBrightnessContrast", "params": {"p": 0.1}},
                    {"name": "Defocus"}
                ]

        @type height: Optional[int]
        @param height: The height of the output images. Defaults to
            C{None}.
        @type width: Optional[int]
        @param width: The width of the output images. Defaults to
            C{None}.
        @type keep_aspect_ratio: bool
        @param keep_aspect_ratio: Whether to keep the aspect ratio of the
            images. Defaults to C{True}.
        @type out_image_format: Literal["RGB", "BGR"]
        @param out_image_format: The format of the output images. Defaults
            to C{"RGB"}.
        """
        super().__init__(view=view, **kwargs)
>>>>>>> f2cdfa3b
        if dataset_dir is not None:
            self.dataset = self._parse_dataset(
                dataset_dir, dataset_name, dataset_type, delete_existing
            )
        else:
            if dataset_name is None:
                raise ValueError(
                    "Either `dataset_dir` or `dataset_name` must be provided."
                )
            self.dataset = LuxonisDataset(
                dataset_name=dataset_name,
                team_id=team_id,
                bucket_type=BucketType(bucket_type),
                bucket_storage=BucketStorage(bucket_storage),
            )
<<<<<<< HEAD

        self.base_loader = LuxonisLoader(
            dataset=self.dataset,
            view=self.view,
=======
        self.loader = LuxonisLoader(
            dataset=self.dataset,
            view=view,
>>>>>>> f2cdfa3b
            augmentation_engine=augmentation_engine,
            augmentation_config=augmentation_config,
            height=height,
            width=width,
            keep_aspect_ratio=keep_aspect_ratio,
            out_image_format=out_image_format,
<<<<<<< HEAD
            force_resync=force_resync,
=======
>>>>>>> f2cdfa3b
        )

    def __len__(self) -> int:
        return len(self.loader)

    @property
    def input_shapes(self) -> dict[str, Size]:
        img = self[0][0][self.image_source]
        return {self.image_source: img.shape}

    def __getitem__(self, idx: int) -> LuxonisLoaderTorchOutput:
        img, labels = self.loader[idx]

        img = np.transpose(img, (2, 0, 1))  # HWC to CHW
        tensor_img = Tensor(img)
<<<<<<< HEAD
        tensor_labels: dict[str, tuple[Tensor, TaskType]] = {}
        for task_with_type, array in labels.items():
            task_parts = task_with_type.split("/")
            if len(task_parts) != 2:
                raise ValueError(f"Invalid task format: {task_with_type}")
            _, task_type = task_parts
            tensor_labels[task_type] = (Tensor(array), TaskType(task_type))
=======
        tensor_labels: dict[str, Tensor] = {}
        for task, array in labels.items():
            tensor_labels[task] = Tensor(array)

>>>>>>> f2cdfa3b
        return {self.image_source: tensor_img}, tensor_labels

    def get_classes(self) -> dict[str, list[str]]:
        return self.dataset.get_classes()

    def get_n_keypoints(self) -> dict[str, int]:
        skeletons = self.dataset.get_skeletons()
        return {task: len(skeletons[task][0]) for task in skeletons}

    def augment_test_image(self, img: Tensor) -> Tensor:
        if self.loader.augmentations is None:
            return img
        return torch.tensor(
            self.loader.augmentations.apply([(img.numpy(), {})])[0]
        )

    def _parse_dataset(
        self,
        dataset_dir: str,
        dataset_name: Optional[str],
        dataset_type: Optional[DatasetType],
        delete_existing: bool,
    ) -> LuxonisDataset:
        if dataset_name is None:
            dataset_name = dataset_dir.split("/")[-1]

        if LuxonisDataset.exists(dataset_name):
            if not delete_existing:
                return LuxonisDataset(dataset_name=dataset_name)
            else:
                logger.warning(
                    f"Dataset {dataset_name} already exists. "
                    "The dataset will be generated again to ensure the latest data are used. "
                    "If you don't want to regenerate the dataset every time, set `delete_existing=False`."
                )

        if dataset_type is None:
            logger.warning(
                "Dataset type is not set. Attempting to infer it from the directory structure. "
                "If this fails, please set the dataset type manually."
            )

        logger.info(
            f"Parsing dataset from {dataset_dir} with name '{dataset_name}'"
        )
        return LuxonisParser(
            dataset_dir,
            dataset_name=dataset_name,
            dataset_type=dataset_type,
            save_dir="data",
            delete_existing=True,
        ).parse()<|MERGE_RESOLUTION|>--- conflicted
+++ resolved
@@ -1,10 +1,6 @@
 import logging
-<<<<<<< HEAD
-from typing import List, Literal, Optional, Union
-=======
 from pathlib import Path
 from typing import Any, Literal
->>>>>>> f2cdfa3b
 
 import numpy as np
 import torch
@@ -28,23 +24,13 @@
     @typechecked
     def __init__(
         self,
-        dataset_name: Optional[str] = None,
-        dataset_dir: Optional[str] = None,
-        dataset_type: Optional[DatasetType] = None,
-        team_id: Optional[str] = None,
+        dataset_name: str | None = None,
+        dataset_dir: str | None = None,
+        dataset_type: DatasetType | None = None,
+        team_id: str | None = None,
         bucket_type: Literal["internal", "external"] = "internal",
         bucket_storage: Literal["local", "s3", "gcs", "azure"] = "local",
         delete_existing: bool = True,
-<<<<<<< HEAD
-        view: Union[str, List[str]] = "train",
-        augmentation_engine: Literal["albumentations"] = "albumentations",
-        augmentation_config: Optional[Union[List, str]] = None,
-        height: Optional[int] = None,
-        width: Optional[int] = None,
-        keep_aspect_ratio: bool = False,
-        out_image_format: Literal["RGB", "BGR"] = "RGB",
-        force_resync: bool = False,
-=======
         view: str | list[str] = "train",
         augmentation_engine: str
         | Literal["albumentations"] = "albumentations",
@@ -53,7 +39,6 @@
         width: int | None = None,
         keep_aspect_ratio: bool = True,
         out_image_format: Literal["RGB", "BGR"] = "RGB",
->>>>>>> f2cdfa3b
         **kwargs,
     ):
         """Torch-compatible loader for Luxonis datasets.
@@ -86,32 +71,11 @@
             because the underlying data might have changed. If C{delete_existing} is set
             to C{False} and a dataset of the same name already exists, the existing
             dataset will be used instead of re-parsing the data.
-        @type view: Union[str, List[str]]
+        @type view: str | list[str]
         @param view: A single split or a list of splits that will be used to create a
             view of the dataset. Each split is a string that represents a subset of the
             dataset. The available splits depend on the dataset, but usually include
             'train', 'val', and 'test'. Defaults to 'train'.
-<<<<<<< HEAD
-        @type augmentation_engine: Literal["albumentations"]
-        @param augmentation_engine: Engine to use for applying augmentations.
-            Defaults to 'albumentations'.
-        @type augmentation_config: List | str | None
-        @param augmentation_config: Augmentation configuration as a list or path to a
-            configuration file. Defaults to C{None}.
-        @type height: int | None
-        @param height: Optional height to resize the images.
-        @type width: int | None
-        @param width: Optional width to resize the images.
-        @type keep_aspect_ratio: bool
-        @param keep_aspect_ratio: Flag to maintain aspect ratio during resizing.
-        @type out_image_format: Literal["RGB", "BGR"]
-        @param out_image_format: Format of the output images. Defaults to 'RGB'.
-        @type force_resync: bool
-        @param force_resync: Force a resynchronization of the dataset. Defaults to False.
-        """
-        super().__init__(view=view, **kwargs)
-
-=======
         @type augmentation_engine: Union[Literal["albumentations"], str]
         @param augmentation_engine: The augmentation engine to use.
             Defaults to C{"albumentations"}.
@@ -147,7 +111,6 @@
             to C{"RGB"}.
         """
         super().__init__(view=view, **kwargs)
->>>>>>> f2cdfa3b
         if dataset_dir is not None:
             self.dataset = self._parse_dataset(
                 dataset_dir, dataset_name, dataset_type, delete_existing
@@ -163,26 +126,15 @@
                 bucket_type=BucketType(bucket_type),
                 bucket_storage=BucketStorage(bucket_storage),
             )
-<<<<<<< HEAD
-
-        self.base_loader = LuxonisLoader(
-            dataset=self.dataset,
-            view=self.view,
-=======
         self.loader = LuxonisLoader(
             dataset=self.dataset,
             view=view,
->>>>>>> f2cdfa3b
             augmentation_engine=augmentation_engine,
             augmentation_config=augmentation_config,
             height=height,
             width=width,
             keep_aspect_ratio=keep_aspect_ratio,
             out_image_format=out_image_format,
-<<<<<<< HEAD
-            force_resync=force_resync,
-=======
->>>>>>> f2cdfa3b
         )
 
     def __len__(self) -> int:
@@ -198,20 +150,10 @@
 
         img = np.transpose(img, (2, 0, 1))  # HWC to CHW
         tensor_img = Tensor(img)
-<<<<<<< HEAD
-        tensor_labels: dict[str, tuple[Tensor, TaskType]] = {}
-        for task_with_type, array in labels.items():
-            task_parts = task_with_type.split("/")
-            if len(task_parts) != 2:
-                raise ValueError(f"Invalid task format: {task_with_type}")
-            _, task_type = task_parts
-            tensor_labels[task_type] = (Tensor(array), TaskType(task_type))
-=======
         tensor_labels: dict[str, Tensor] = {}
         for task, array in labels.items():
             tensor_labels[task] = Tensor(array)
 
->>>>>>> f2cdfa3b
         return {self.image_source: tensor_img}, tensor_labels
 
     def get_classes(self) -> dict[str, list[str]]:
@@ -231,8 +173,8 @@
     def _parse_dataset(
         self,
         dataset_dir: str,
-        dataset_name: Optional[str],
-        dataset_type: Optional[DatasetType],
+        dataset_name: str | None,
+        dataset_type: DatasetType | None,
         delete_existing: bool,
     ) -> LuxonisDataset:
         if dataset_name is None:
@@ -245,18 +187,21 @@
                 logger.warning(
                     f"Dataset {dataset_name} already exists. "
                     "The dataset will be generated again to ensure the latest data are used. "
-                    "If you don't want to regenerate the dataset every time, set `delete_existing=False`."
+                    "If you don't want to regenerate the dataset every time, set `delete_existing=False`'"
                 )
 
         if dataset_type is None:
             logger.warning(
-                "Dataset type is not set. Attempting to infer it from the directory structure. "
-                "If this fails, please set the dataset type manually."
+                "Dataset type is not set. "
+                "Attempting to infer it from the directory structure. "
+                "If this fails, please set the dataset type manually. "
+                f"Supported types are: {', '.join(DatasetType.__members__)}."
             )
 
         logger.info(
             f"Parsing dataset from {dataset_dir} with name '{dataset_name}'"
         )
+
         return LuxonisParser(
             dataset_dir,
             dataset_name=dataset_name,
