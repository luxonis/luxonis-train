--- conflicted
+++ resolved
@@ -1,6 +1,7 @@
 from pathlib import Path
 from typing import Literal
 
+import numpy as np
 import torch
 from loguru import logger
 from luxonis_ml.data import Category, LuxonisDataset, LuxonisLoader
@@ -136,22 +137,10 @@
     @override
     def get(self, idx: int) -> tuple[dict[str, Tensor], Labels]:
         img, labels = self.loader[idx]
-<<<<<<< HEAD
-        if isinstance(img, dict):
-            tensor_img = {
-                key: torch.tensor(value.transpose(2, 0, 1))
-                for key, value in img.items()
-            }
-            raise NotImplementedError(
-                "This loader does not support multi-source datasets. "
-            )
-        tensor_img = torch.tensor(img.transpose(2, 0, 1))
-=======
         if isinstance(img, np.ndarray):
             img = {self.image_source: img}
 
         img = {k: self.img_numpy_to_torch(v) for k, v in img.items()}
->>>>>>> d68688b0
 
         return img, self.dict_numpy_to_torch(labels)
 
