--- conflicted
+++ resolved
@@ -2,11 +2,7 @@
 from loguru import logger
 
 import luxonis_train as lxt
-<<<<<<< HEAD
-from luxonis_train.utils.registry import CALLBACKS
-=======
 from luxonis_train.registry import CALLBACKS
->>>>>>> 99e22bb4
 
 from .needs_checkpoint import NeedsCheckpoint
 
