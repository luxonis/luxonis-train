--- conflicted
+++ resolved
@@ -34,51 +34,5 @@
         hparams = {key: cfg.get(key) for key in self.hyperparams}
 
         pl_module.logger.log_hyperparams(hparams)
-<<<<<<< HEAD
-        # TODO: Remove
         with open(pl_module.save_dir / "metadata.yaml", "w") as f:
-            yaml.safe_dump(hparams, f, default_flow_style=False)
-
-    # TODO: Is this any useful anymore?
-    @staticmethod
-    def _get_editable_package_git_hash(
-        package_name: str,
-    ) -> str | None:  # pragma: no cover
-        """Get git hash of an editable package.
-
-        @type package_name: str
-        @param package_name: Name of the package.
-        @rtype: str or None
-        @return: Git hash of the package or None if the package is not
-            installed in editable mode.
-        """
-        try:
-            distribution = pkg_resources.get_distribution(package_name)
-        except pkg_resources.DistributionNotFound:
-            return None
-
-        if distribution.location is None:
-            return None
-
-        package_location = Path(distribution.location, package_name)
-
-        git = shutil.which("git")
-
-        if git is None:
-            return None
-
-        try:
-            return subprocess.check_output(
-                [git, "rev-parse", "HEAD"],
-                cwd=package_location,
-                stderr=subprocess.DEVNULL,
-                universal_newlines=True,
-                shell=False,
-            ).strip()
-
-        except Exception:
-            return None
-=======
-        with open(pl_module.save_dir / "metadata.yaml", "w") as f:
-            yaml.safe_dump(hparams, f, default_flow_style=False)
->>>>>>> b73359c6
+            yaml.safe_dump(hparams, f, default_flow_style=False)