# ruff: noqa: T201
<<<<<<< HEAD
=======
import time
>>>>>>> 99e22bb4
from abc import ABC, abstractmethod
from collections.abc import Mapping
from io import StringIO

import lightning.pytorch as pl
import tabulate
from lightning.pytorch.callbacks import (
    ProgressBar,
    RichProgressBar,
    TQDMProgressBar,
)
from loguru import logger
from rich.console import Console
from rich.table import Table
from typing_extensions import override

import luxonis_train as lxt
<<<<<<< HEAD
from luxonis_train.utils.registry import CALLBACKS
=======
from luxonis_train.registry import CALLBACKS
>>>>>>> 99e22bb4


class BaseLuxonisProgressBar(ABC, ProgressBar):
    _epoch_start_time: float

    @override
    def get_metrics(
        self, trainer: pl.Trainer, pl_module: "lxt.LuxonisLightningModule"
    ) -> dict[str, int | str | float | dict[str, float]]:
        items = super().get_metrics(trainer, pl_module)
        items.pop("v_num", None)
<<<<<<< HEAD
        if "loss" in pl_module._loss_accumulator:
            items["Loss"] = pl_module._loss_accumulator["loss"]
=======
        if "loss" in pl_module._loss_accumulators["train"]:
            items["Loss"] = pl_module._loss_accumulators["train"]["loss"]
>>>>>>> 99e22bb4
        return items

    @abstractmethod
    def print_results(
        self,
        stage: str,
        loss: float,
        metrics: Mapping[str, Mapping[str, int | str | float]],
    ) -> None:
        """Prints results to the console.

        This includes the stage name, loss value, and tables with
        metrics.

        @type stage: str
        @param stage: Stage name.
        @type loss: float
        @param loss: Loss value.
        @type metrics: Mapping[str, Mapping[str, int | str | float]]
        @param metrics: Metrics in format {table_name: table}.
        """
        ...

    def _log_progress(self, trainer: pl.Trainer) -> None:
        duration = (
            time.time() - self._epoch_start_time
            if self._epoch_start_time
            else 0.0
        )
        # Get last loss
        metrics = trainer.callback_metrics
        loss = metrics.get("train/loss")
        loss_str = f"{loss:.4f}" if loss else "N/A"

        # Log only to file
        logger.bind(file_only=True).info(
            f"[Epoch {trainer.current_epoch}/{trainer.max_epochs}] Duration: {duration:.2f}s | Train Loss: {loss_str}"
        )


@CALLBACKS.register()
class LuxonisTQDMProgressBar(TQDMProgressBar, BaseLuxonisProgressBar):
    """Custom text progress bar based on TQDMProgressBar from Pytorch
    Lightning."""

    def __init__(self):
        super().__init__(leave=True)

    @override
    def print_results(
        self,
        stage: str,
        loss: float,
        metrics: Mapping[str, Mapping[str, int | str | float]],
    ) -> None:
        self._rule(stage)
        logger.info(f"Loss: {loss}")
        logger.info("Metrics:")
        for table_name, table in metrics.items():
            self._print_table(table_name, table)
        self._rule()

    def _rule(self, title: str | None = None) -> None:
        if title is not None:
            logger.info(f"------{title}-----")
        else:
            logger.info("-----------------")

    def _print_table(
        self,
        title: str,
        table: Mapping[str, int | str | float],
        key_name: str = "Name",
        value_name: str = "Value",
    ) -> None:
        """Prints table to the console using tabulate.

        @type title: str
        @param title: Title of the table
        @type table: Mapping[str, int | str | float]
        @param table: Table to print
        @type key_name: str
        @param key_name: Name of the key column. Defaults to C{"Name"}.
        @type value_name: str
        @param value_name: Name of the value column. Defaults to
            C{"Value"}.
        """
        self._rule(title)
        formatted = tabulate.tabulate(
            table.items(),
            headers=[key_name, value_name],
            tablefmt="fancy_grid",
            numalign="right",
        )
        logger.info(f"\n{formatted}")

    def on_train_epoch_start(self, trainer, pl_module):
        super().on_train_epoch_start(trainer, pl_module)
        self._epoch_start_time = time.time()

    def on_train_epoch_end(self, trainer, pl_module):
        super().on_train_epoch_end(trainer, pl_module)
        super()._log_progress(trainer)


@CALLBACKS.register()
class LuxonisRichProgressBar(RichProgressBar, BaseLuxonisProgressBar):
    """Custom rich text progress bar based on RichProgressBar from
    Pytorch Lightning."""

    def __init__(self):
        super().__init__(leave=True)
        self._log_buffer = StringIO()
        self._log_console = Console(
            file=self._log_buffer, force_terminal=False
        )

    @property
    def console(self) -> Console:
        if self._console is None:  # pragma: no cover
            raise RuntimeError(
                "Console is not initialized for the `LuxonisRichProgressBar`. "
                "Consider setting `tracker.use_rich_progress_bar` to `False` in the configuration."
            )
        return self._console

    @override
    def print_results(
        self,
        stage: str,
        loss: float,
        metrics: Mapping[str, Mapping[str, int | str | float]],
    ) -> None:
        # Terminal output
        self.console.rule(f"{stage}", style="bold magenta")
        self.console.print(
            f"[bold magenta]Loss:[/bold magenta] [white]{loss}[/white]"
        )
        self.console.print("[bold magenta]Metrics:[/bold magenta]")
        for table_name, table in metrics.items():
            self._print_table(table_name, table)
        self.console.rule(style="bold magenta")

        # Log file output
        self._log_console.rule(f"{stage}")
        self._log_console.print(f"Loss: {loss}")
        self._log_console.print("Metrics:")
        for table_name, table in metrics.items():
            self._print_table(table_name, table, console=self._log_console)
        self._log_console.rule()

        # Dump to logger
        logger.bind(file_only=True).info("\n" + self._log_buffer.getvalue())
        self._log_buffer.seek(0)
        self._log_buffer.truncate(0)

    def _print_table(
        self,
        title: str,
        table: Mapping[str, int | str | float],
        key_name: str = "Name",
        value_name: str = "Value",
        console: Console | None = None,
    ) -> None:
        """Prints table to the console using rich text.

        @type title: str
        @param title: Title of the table
        @type table: Mapping[str, int | str | float]
        @param table: Table to print
        @type key_name: str
        @param key_name: Name of the key column. Defaults to C{"Name"}.
        @type value_name: str
        @param value_name: Name of the value column. Defaults to
            C{"Value"}.
        @param console: Console instance to use, if None use default
            console. Defaults to None.
        @type console: Console | None
        """
        console = console or self.console
        rich_table = Table(
            title=title, show_header=True, header_style="bold magenta"
        )
        rich_table.add_column(key_name, style="magenta")
        rich_table.add_column(value_name, style="white")
        for name, value in table.items():
            rich_table.add_row(name, f"{value:.5f}")
        console.print(rich_table)

    def on_train_epoch_start(self, trainer, pl_module):
        super().on_train_epoch_start(trainer, pl_module)
        self._epoch_start_time = time.time()

    def on_train_epoch_end(self, trainer, pl_module):
        super().on_train_epoch_end(trainer, pl_module)
        super()._log_progress(trainer)<|MERGE_RESOLUTION|>--- conflicted
+++ resolved
@@ -1,8 +1,5 @@
 # ruff: noqa: T201
-<<<<<<< HEAD
-=======
 import time
->>>>>>> 99e22bb4
 from abc import ABC, abstractmethod
 from collections.abc import Mapping
 from io import StringIO
@@ -20,11 +17,7 @@
 from typing_extensions import override
 
 import luxonis_train as lxt
-<<<<<<< HEAD
-from luxonis_train.utils.registry import CALLBACKS
-=======
 from luxonis_train.registry import CALLBACKS
->>>>>>> 99e22bb4
 
 
 class BaseLuxonisProgressBar(ABC, ProgressBar):
@@ -36,13 +29,8 @@
     ) -> dict[str, int | str | float | dict[str, float]]:
         items = super().get_metrics(trainer, pl_module)
         items.pop("v_num", None)
-<<<<<<< HEAD
-        if "loss" in pl_module._loss_accumulator:
-            items["Loss"] = pl_module._loss_accumulator["loss"]
-=======
         if "loss" in pl_module._loss_accumulators["train"]:
             items["Loss"] = pl_module._loss_accumulators["train"]["loss"]
->>>>>>> 99e22bb4
         return items
 
     @abstractmethod
@@ -139,11 +127,15 @@
         )
         logger.info(f"\n{formatted}")
 
-    def on_train_epoch_start(self, trainer, pl_module):
+    def on_train_epoch_start(
+        self, trainer: pl.Trainer, pl_module: pl.LightningModule
+    ) -> None:
         super().on_train_epoch_start(trainer, pl_module)
         self._epoch_start_time = time.time()
 
-    def on_train_epoch_end(self, trainer, pl_module):
+    def on_train_epoch_end(
+        self, trainer: pl.Trainer, pl_module: pl.LightningModule
+    ) -> None:
         super().on_train_epoch_end(trainer, pl_module)
         super()._log_progress(trainer)
 
@@ -232,10 +224,14 @@
             rich_table.add_row(name, f"{value:.5f}")
         console.print(rich_table)
 
-    def on_train_epoch_start(self, trainer, pl_module):
+    def on_train_epoch_start(
+        self, trainer: pl.Trainer, pl_module: pl.LightningModule
+    ) -> None:
         super().on_train_epoch_start(trainer, pl_module)
         self._epoch_start_time = time.time()
 
-    def on_train_epoch_end(self, trainer, pl_module):
+    def on_train_epoch_end(
+        self, trainer: pl.Trainer, pl_module: pl.LightningModule
+    ) -> None:
         super().on_train_epoch_end(trainer, pl_module)
         super()._log_progress(trainer)