--- conflicted
+++ resolved
@@ -24,14 +24,8 @@
     ) -> dict[str, int | str | float | dict[str, float]]:
         items = super().get_metrics(trainer, pl_module)
         items.pop("v_num", None)
-<<<<<<< HEAD
-        # TODO: Loss accumulator
-        if trainer.training and pl_module.training_step_outputs:
-            items["Loss"] = float(pl_module.training_step_outputs[-1]["loss"])
-=======
         if "loss" in pl_module._loss_accumulator:
             items["Loss"] = pl_module._loss_accumulator["loss"]
->>>>>>> b73359c6
         return items
 
     @abstractmethod
