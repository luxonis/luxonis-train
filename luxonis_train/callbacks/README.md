--- conflicted
+++ resolved
@@ -66,7 +66,7 @@
 
 Callback that uploads currently the best checkpoint (based on validation loss) to the tracker location - where all other logs are stored.
 
-<<<<<<< HEAD
+
 ## `GradCamCallback`
 
 Callback to visualize gradients using Grad-CAM. Works only during validation.
@@ -79,7 +79,7 @@
 | `class_idx`     | `int` | 0                  | Index of the class for visualization. Defaults to 0. |
 | `log_n_batches` | `int` | 1                  | Number of batches to log. Defaults to 1.             |
 | `task`          | `str` | `"classification"` | The type of task. Defaults to "classification".      |
-=======
+
 ## `EMACallback`
 
 Callback that updates the stored parameters using a moving average.
@@ -91,5 +91,4 @@
 | `decay`             | `float` | `0.5`         | Decay factor for the moving average.                                                            |
 | `use_dynamic_decay` | `bool`  | `True`        | Whether to use dynamic decay.                                                                   |
 | `decay_tau`         | `float` | `2000`        | Decay tau for dynamic decay.                                                                    |
-| `device`            | `str`   | `None`        | Device to use for the moving average. If `None`, the device is inferred from the model's device |
->>>>>>> 1d83a2cf
+| `device`            | `str`   | `None`        | Device to use for the moving average. If `None`, the device is inferred from the model's device |