default_language_version:
    python: python3
repos:
  - repo: https://github.com/astral-sh/ruff-pre-commit
<<<<<<< HEAD
    rev: v0.12.4
=======
    rev: v0.12.5
>>>>>>> d68688b0
    hooks:
      - id: ruff
        args: [--fix, --exit-non-zero-on-fix]
        types_or: [python, pyi, jupyter]
      - id: ruff-format
        types_or: [python, pyi, jupyter]

  - repo: https://github.com/PyCQA/docformatter
    rev: v1.7.7
    hooks:
      - id: docformatter
        additional_dependencies: [tomli]
        args: [--in-place, --style=epytext]

  - repo: https://github.com/executablebooks/mdformat
    rev: 0.7.22
    hooks:
      - id: mdformat
        additional_dependencies:
          - mdformat-gfm==0.3.6

  - repo: https://github.com/ComPWA/taplo-pre-commit
    rev: v0.9.3

    hooks:
      - id: taplo-format

  - repo: https://github.com/pre-commit/pre-commit-hooks
    rev: v5.0.0
    hooks:
      - id: trailing-whitespace
      - id: check-docstring-first
        exclude: luxonis_train/typing.py
      - id: check-executables-have-shebangs
      - id: check-illegal-windows-names
      - id: check-shebang-scripts-are-executable
      - id: end-of-file-fixer
      - id: mixed-line-ending
      - id: check-yaml
      - id: check-json
      - id: pretty-format-json
        args:
          - "--autofix"
          - "--indent=4"
          - "--no-sort-keys"
      - id: detect-private-key
      - id: check-toml
      - id: no-commit-to-branch
        args: [--branch, main]<|MERGE_RESOLUTION|>--- conflicted
+++ resolved
@@ -2,11 +2,7 @@
     python: python3
 repos:
   - repo: https://github.com/astral-sh/ruff-pre-commit
-<<<<<<< HEAD
-    rev: v0.12.4
-=======
     rev: v0.12.5
->>>>>>> d68688b0
     hooks:
       - id: ruff
         args: [--fix, --exit-non-zero-on-fix]
