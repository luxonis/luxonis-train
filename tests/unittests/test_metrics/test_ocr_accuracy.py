--- conflicted
+++ resolved
@@ -106,11 +106,7 @@
 
     metric = OCRAccuracy(node=mock_node, blank_class=0)
 
-<<<<<<< HEAD
-    metric.update(predictions, targets)  # type: ignore[call-arg]
-=======
     metric.update(predictions, targets)  # type: ignore
->>>>>>> a6870000
 
     _, ranks = metric.compute()
 
