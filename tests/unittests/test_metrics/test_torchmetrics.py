--- conflicted
+++ resolved
@@ -39,12 +39,9 @@
     with pytest.raises(ValueError, match="not have the 'num_classes'"):
         DummyMetric(task="multiclass")
 
-<<<<<<< HEAD
     with pytest.raises(ValueError, match="Invalid task type"):
         DummyMetric(task="invalid")
 
-=======
->>>>>>> 99e22bb4
     with pytest.raises(ValueError, match="more than 1 class"):
         DummyMetric(task="binary", node=node_2_classes)
 
@@ -55,9 +52,6 @@
         DummyMetric(task="multiclass", node=node)
 
     with pytest.raises(ValueError, match="not have the 'num_labels'"):
-<<<<<<< HEAD
-        DummyMetric(task="multilabel", node=node)
-=======
         DummyMetric(task="multilabel", node=node)
 
 
@@ -96,5 +90,4 @@
     assert isinstance(result, tuple)
     assert len(result) == 2
     assert result[1]["MulticlassJaccardIndex_class1"].ndim == 0
-    assert result[1]["MulticlassJaccardIndex_class2"].ndim == 0
->>>>>>> 99e22bb4
+    assert result[1]["MulticlassJaccardIndex_class2"].ndim == 0