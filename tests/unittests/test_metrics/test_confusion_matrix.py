import pytest
import torch
from torch import Tensor

from luxonis_train.attached_modules.metrics.confusion_matrix import (
    DetectionConfusionMatrix,
)
from luxonis_train.nodes import BaseNode
from luxonis_train.tasks import Tasks


@pytest.mark.parametrize(
    ("predictions", "targets", "expected"),
    [
        (
            [torch.empty((0, 6))],
            torch.empty((0, 6)),
            [
                [0, 0, 0, 0],
                [0, 0, 0, 0],
                [0, 0, 0, 0],
                [0, 0, 0, 1],
            ],
        ),
        (
            [torch.tensor([[70, 60, 110, 80, 0.8, 2]])],
            torch.empty((0, 6)),
            [
                [0, 0, 0, 0],
                [0, 0, 0, 0],
                [0, 0, 0, 1],
                [0, 0, 0, 0],
            ],
        ),
        (
            [torch.empty((0, 6))],
            torch.tensor([[0, 2, 50, 60, 70, 80]]),
            [
                [0, 0, 0, 0],
                [0, 0, 0, 0],
                [0, 0, 0, 0],
                [0, 0, 1, 0],
            ],
        ),
        (
            [torch.tensor([[70, 60, 110, 80, 0.8, 2]])],
            torch.tensor([[0, 2, 50, 60, 70, 80]]),
            [
                [0, 0, 0, 0],
                [0, 0, 0, 0],
                [0, 0, 0, 1],
                [0, 0, 1, 0],
            ],
        ),
        (
            [torch.tensor([[50, 60, 70, 80, 0.8, 1]])],
            torch.tensor([[0, 2, 50, 60, 70, 90]]),
            [
                [0, 0, 0, 0],
                [0, 0, 1, 0],
                [0, 0, 0, 0],
                [0, 0, 0, 0],
            ],
        ),
        (
            [torch.tensor([[50, 60, 70, 80, 0.8, 1]])],
            torch.tensor(
                [
                    [0, 2, 50, 60, 70, 90],
                    [0, 2, 50, 60, 70, 105],
                ]
            ),
            [
                [0, 0, 0, 0],
                [0, 0, 1, 0],
                [0, 0, 0, 0],
                [0, 0, 1, 0],
            ],
        ),
        (
            [
                torch.empty((0, 6)),
                torch.empty((0, 6)),
                torch.empty((0, 6)),
                torch.tensor(
                    [
                        [10, 20, 30, 50, 0.8, 2],
                        [10, 21, 30, 50, 0.8, 1],
                        [10, 20, 30, 50, 0.8, 1],
                        [51, 61, 71, 78, 0.9, 2],
                    ]
                ),
            ],
            torch.tensor(
                [
                    [0, 1, 10, 20, 30, 40],
                    [1, 2, 50, 60, 70, 80],
                    [2, 2, 10, 60, 70, 80],
                    [3, 1, 10, 20, 30, 50],
                    [3, 2, 50, 60, 70, 80],
                ]
            ),
            [
                [0, 0, 0, 0],
                [0, 0, 0, 2],
                [0, 1, 1, 0],
                [0, 1, 2, 0],
            ],
        ),
        (
            [
                torch.tensor([[10, 20, 30, 40, 1.0, 1]]),
                torch.tensor([[50, 60, 70, 80, 1.0, 2]]),
                torch.tensor([[10, 60, 70, 80, 1.0, 0]]),
                torch.tensor(
                    [
                        [10, 20, 30, 50, 0.8, 1],
                        [51, 61, 71, 78, 0.9, 2],
                    ]
                ),
            ],
            torch.tensor(
                [
                    [0, 1, 10, 20, 30, 40],
                    [1, 2, 50, 60, 70, 80],
                    [2, 0, 10, 60, 70, 80],
                    [3, 1, 10, 20, 30, 50],
                    [3, 2, 50, 60, 70, 80],
                ]
            ),
            [
                [1, 0, 0, 0],
                [0, 2, 0, 0],
                [0, 0, 2, 0],
                [0, 0, 0, 0],
            ],
        ),
        (
            [
                torch.tensor([[10, 20, 30, 40, 1.0, 0]]),
                torch.tensor([[50, 60, 70, 80, 1.0, 0]]),
                torch.tensor([[10, 60, 70, 80, 1.0, 0]]),
                torch.tensor(
                    [
                        [10, 20, 30, 50, 0.8, 0],
                        [51, 61, 71, 78, 0.9, 0],
                    ]
                ),
            ],
            torch.tensor(
                [
                    [0, 1, 10, 20, 30, 40],
                    [1, 2, 50, 60, 70, 80],
                    [2, 0, 10, 60, 70, 80],
                    [3, 1, 10, 20, 30, 50],
                    [3, 2, 50, 60, 70, 80],
                ]
            ),
            [
                [1, 2, 2, 0],
                [0, 0, 0, 0],
                [0, 0, 0, 0],
                [0, 0, 0, 0],
            ],
        ),
    ],
)
def test_compute_detection_confusion_matrix_specific_case(
    predictions: list[Tensor], targets: Tensor, expected: list[list[int]]
):
    class DummyNodeDetection(BaseNode, register=False):
        task = Tasks.BOUNDINGBOX

        def forward(self, _: Tensor) -> Tensor: ...
<<<<<<< HEAD

    metric = ConfusionMatrix(node=DummyNodeDetection(n_classes=3))

    preds = [torch.empty((0, 6)) for _ in range(3)]
    preds.append(
        torch.tensor(
            [
                [10, 20, 30, 50, 0.8, 2],
                [10, 21, 30, 50, 0.8, 1],
                [10, 20, 30, 50, 0.8, 1],
                [51, 61, 71, 78, 0.9, 2],
            ]
        )
    )

    # Targets: ground truth for 4 images
    targets = torch.tensor(
        [
            [3, 1, 10, 20, 30, 50],
            [0, 1, 10, 20, 30, 40],
            [1, 2, 50, 60, 70, 80],
            [2, 2, 10, 60, 70, 80],
            [3, 2, 50, 60, 70, 80],
        ]
    )

    expected_cm = torch.tensor(
        [
            [0, 0, 0, 0],
            [0, 0, 0, 2],
            [0, 1, 1, 0],
            [0, 1, 2, 0],
        ],
        dtype=torch.int64,
    )
=======
>>>>>>> 99e22bb4

    metric = DetectionConfusionMatrix(node=DummyNodeDetection(n_classes=3))

<<<<<<< HEAD
    assert torch.equal(computed_cm, expected_cm), (
        f"Expected {expected_cm}, but got {computed_cm}"
    )
=======
    metric._update(predictions, targets)
    assert metric.compute()["confusion_matrix"].tolist() == expected
>>>>>>> 99e22bb4
<|MERGE_RESOLUTION|>--- conflicted
+++ resolved
@@ -172,52 +172,8 @@
         task = Tasks.BOUNDINGBOX
 
         def forward(self, _: Tensor) -> Tensor: ...
-<<<<<<< HEAD
-
-    metric = ConfusionMatrix(node=DummyNodeDetection(n_classes=3))
-
-    preds = [torch.empty((0, 6)) for _ in range(3)]
-    preds.append(
-        torch.tensor(
-            [
-                [10, 20, 30, 50, 0.8, 2],
-                [10, 21, 30, 50, 0.8, 1],
-                [10, 20, 30, 50, 0.8, 1],
-                [51, 61, 71, 78, 0.9, 2],
-            ]
-        )
-    )
-
-    # Targets: ground truth for 4 images
-    targets = torch.tensor(
-        [
-            [3, 1, 10, 20, 30, 50],
-            [0, 1, 10, 20, 30, 40],
-            [1, 2, 50, 60, 70, 80],
-            [2, 2, 10, 60, 70, 80],
-            [3, 2, 50, 60, 70, 80],
-        ]
-    )
-
-    expected_cm = torch.tensor(
-        [
-            [0, 0, 0, 0],
-            [0, 0, 0, 2],
-            [0, 1, 1, 0],
-            [0, 1, 2, 0],
-        ],
-        dtype=torch.int64,
-    )
-=======
->>>>>>> 99e22bb4
 
     metric = DetectionConfusionMatrix(node=DummyNodeDetection(n_classes=3))
 
-<<<<<<< HEAD
-    assert torch.equal(computed_cm, expected_cm), (
-        f"Expected {expected_cm}, but got {computed_cm}"
-    )
-=======
     metric._update(predictions, targets)
-    assert metric.compute()["confusion_matrix"].tolist() == expected
->>>>>>> 99e22bb4
+    assert metric.compute()["confusion_matrix"].tolist() == expected