--- conflicted
+++ resolved
@@ -2,11 +2,7 @@
 import torch
 from torch import Tensor
 from torch.optim import Optimizer
-<<<<<<< HEAD
-=======
 from torch.optim.lr_scheduler import LambdaLR
-from torch.optim.optimizer import Optimizer
->>>>>>> d68688b0
 
 from luxonis_train.strategies.triple_lr_sgd import TripleLRSGDStrategy
 
@@ -40,13 +36,9 @@
             y = self.forward(x)
             return torch.nn.functional.mse_loss(y, torch.zeros_like(y))
 
-<<<<<<< HEAD
-        def configure_optimizers(self) -> tuple:
-=======
         def configure_optimizers(
             self,
         ) -> tuple[list[Optimizer], list[LambdaLR]]:
->>>>>>> d68688b0
             self.strategy = TripleLRSGDStrategy(model)  # type: ignore
             return self.strategy.configure_optimizers()
 
