import torch
from torch import Size, Tensor

from luxonis_train.attached_modules.losses import EmbeddingLossWrapper
from luxonis_train.nodes import GhostFaceNetHead
from luxonis_train.tasks import Tasks
from luxonis_train.typing import Packet


class DummyGhostFaceNetHead(GhostFaceNetHead):
    Task = Tasks.EMBEDDINGS
    original_in_shape: Size = Size([3, 112, 112])
<<<<<<< HEAD

    @property
    def input_shapes(self) -> list[Packet[Size]]:
        return [{"features": [Size([2, 3, 56, 56])]}]
=======
>>>>>>> a6870000

    @property
    def input_shapes(self) -> list[Packet[Size]]:
        return [{"features": [Size([2, 3, 56, 56])]}]

    def forward(self, _: Tensor) -> Tensor: ...


def test_embedding_loss_wrapper():
    predictions = torch.full((10, 128), 0.5)
    target = torch.zeros(10, dtype=torch.long)
    loss_fn = EmbeddingLossWrapper(
        node=DummyGhostFaceNetHead(
            cross_batch_memory_size=100, embedding_size=128
        ),
    )
    loss = loss_fn(predictions, target)
    assert torch.isfinite(loss)<|MERGE_RESOLUTION|>--- conflicted
+++ resolved
@@ -10,13 +10,6 @@
 class DummyGhostFaceNetHead(GhostFaceNetHead):
     Task = Tasks.EMBEDDINGS
     original_in_shape: Size = Size([3, 112, 112])
-<<<<<<< HEAD
-
-    @property
-    def input_shapes(self) -> list[Packet[Size]]:
-        return [{"features": [Size([2, 3, 56, 56])]}]
-=======
->>>>>>> a6870000
 
     @property
     def input_shapes(self) -> list[Packet[Size]]:
