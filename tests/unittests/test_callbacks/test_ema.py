--- conflicted
+++ resolved
@@ -1,22 +1,23 @@
 import shutil
 from copy import deepcopy
+from typing import Any
 
 import lightning.pytorch as pl
 import pytest
 import torch
 from lightning.pytorch import LightningModule, Trainer
-<<<<<<< HEAD
+from lightning.pytorch.callbacks import ModelCheckpoint
 from torch import Tensor, nn
-=======
-from lightning.pytorch.callbacks import ModelCheckpoint
-from torch import nn
 from torch.utils.data import DataLoader, TensorDataset
->>>>>>> 99e22bb4
 
 from luxonis_train.callbacks.ema import EMACallback, ModelEma
 
 
-class DummyModel(pl.LightningModule):
+class DummyLightningModule(pl.LightningModule):
+    training_weights_on_train_epoch_start: dict[str, Tensor]
+    training_weights_on_val_start: dict[str, Tensor]
+    training_weights_on_save_ckpt: dict[str, Tensor]
+
     def __init__(self):
         super().__init__()
         self.layer = nn.Linear(2, 2)
@@ -24,12 +25,11 @@
     def forward(self, x: Tensor) -> Tensor:
         return self.layer(x)
 
-    def training_step(self, batch, batch_idx):
+    def training_step(self, batch: tuple[Tensor, Tensor], batch_idx: int):
         x, y = batch
-        loss = nn.MSELoss()(self(x), y)
-        return loss
-
-    def validation_step(self, batch, batch_idx):
+        return nn.MSELoss()(self(x), y)
+
+    def validation_step(self, batch: tuple[Tensor, Tensor], batch_idx: int):
         x, y = batch
         loss = nn.MSELoss()(self(x), y)
         self.log("val_loss", loss, prog_bar=True)
@@ -40,13 +40,8 @@
 
 
 @pytest.fixture
-<<<<<<< HEAD
-def model() -> SimpleModel:
-    return SimpleModel()
-=======
-def model() -> DummyModel:
-    return DummyModel()
->>>>>>> 99e22bb4
+def model() -> DummyLightningModule:
+    return DummyLightningModule()
 
 
 @pytest.fixture
@@ -138,12 +133,6 @@
 
     collected_state = model.state_dict()
     ema_callback.on_validation_end(trainer, model)
-<<<<<<< HEAD
-    for k in ema_callback.collected_state_dict:
-        assert torch.equal(
-            ema_callback.collected_state_dict[k], model.state_dict()[k]
-        )
-=======
 
     diffs = sum(
         not torch.equal(collected_state[p], ema_callback.ema.state_dict_ema[p])
@@ -159,19 +148,28 @@
         """Captures the training (original) weights before EMA swaps
         in."""
 
-        def on_train_epoch_start(self, trainer, pl_module):
+        def on_train_epoch_start(
+            self, trainer: pl.Trainer, pl_module: DummyLightningModule
+        ) -> None:
             pl_module.training_weights_on_train_epoch_start = {
                 k: v.detach().clone()
                 for k, v in pl_module.state_dict().items()
             }
 
-        def on_validation_epoch_start(self, trainer, pl_module):
+        def on_validation_epoch_start(
+            self, trainer: pl.Trainer, pl_module: DummyLightningModule
+        ) -> None:
             pl_module.training_weights_on_val_start = {
                 k: v.detach().clone()
                 for k, v in pl_module.state_dict().items()
             }
 
-        def on_save_checkpoint(self, trainer, pl_module, checkpoint):
+        def on_save_checkpoint(
+            self,
+            trainer: pl.Trainer,
+            pl_module: DummyLightningModule,
+            checkpoint: dict[str, Any],
+        ) -> None:
             pl_module.training_weights_on_save_ckpt = {
                 k: v.detach().clone()
                 for k, v in pl_module.state_dict().items()
@@ -184,7 +182,9 @@
         It should revert to training weights on training epoch start.
         """
 
-        def on_train_epoch_start(self, trainer, pl_module):
+        def on_train_epoch_start(
+            self, trainer: pl.Trainer, pl_module: DummyLightningModule
+        ) -> None:
             original_weights = pl_module.training_weights_on_train_epoch_start
             diffs = sum(
                 not torch.equal(pl_module.state_dict()[k], original_weights[k])
@@ -192,7 +192,9 @@
             )
             assert diffs == 0, "Parameters changed after on_train_epoch_start!"
 
-        def on_validation_epoch_start(self, trainer, pl_module):
+        def on_validation_epoch_start(
+            self, trainer: pl.Trainer, pl_module: DummyLightningModule
+        ) -> None:
             original_weights = pl_module.training_weights_on_val_start
             diffs = sum(
                 not torch.equal(pl_module.state_dict()[k], original_weights[k])
@@ -202,7 +204,12 @@
                 "Parameters did not swap after on_validation_epoch_start!"
             )
 
-        def on_save_checkpoint(self, trainer, pl_module, checkpoint):
+        def on_save_checkpoint(
+            self,
+            trainer: pl.Trainer,
+            pl_module: DummyLightningModule,
+            checkpoint: dict[str, Any],
+        ) -> None:
             original_weights = pl_module.training_weights_on_save_ckpt
             diffs = sum(
                 not torch.equal(pl_module.state_dict()[k], original_weights[k])
@@ -254,5 +261,4 @@
         model, train_dataloaders=train_loader, val_dataloaders=val_loader
     )
 
-    shutil.rmtree("test_ema_swapping_logs", ignore_errors=True)
->>>>>>> 99e22bb4
+    shutil.rmtree("test_ema_swapping_logs", ignore_errors=True)