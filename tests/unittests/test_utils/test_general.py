import pytest
import torch
from pytest_subtests import SubTests

from luxonis_train.utils.general import (
    infer_upscale_factor,
<<<<<<< HEAD
=======
    instances_from_batch,
>>>>>>> 99e22bb4
    safe_download,
)


@pytest.mark.parametrize(
    ("in_size", "orig_size", "expected"),
    [
        ((1, 1), (1, 1), 0),
        ((1, 1), (2, 2), 1),
        ((2, 2), (1, 1), -1),
        ((2, 2), (4, 4), 1),
        ((4, 4), (2, 2), -1),
        ((4, 4), (8, 8), 1),
        ((8, 8), (4, 4), -1),
        ((2, 2), (16, 16), 3),
        ((16, 16), (4, 4), -2),
        (4, 8, 1),
    ],
)
def test_infer_upscale_factor(
    in_size: tuple[int, int] | int,
    orig_size: tuple[int, int] | int,
    expected: int,
):
    assert infer_upscale_factor(in_size, orig_size) == expected


@pytest.mark.parametrize(
    ("in_size", "orig_size", "match_error"),
    [
        ((1, 1), (2, 1), "are different"),
        ((1, 1), (1, 2), "are different"),
        ((2, 3), (16, 16), "but width"),
        ((3, 2), (16, 16), "but height"),
        ((3, 3), (16, 16), "are not integers"),
    ],
)
def test_infer_upscale_factor_fail(
    in_size: tuple[int, int] | int,
    orig_size: tuple[int, int] | int,
    match_error: str,
):
    with pytest.raises(ValueError, match=match_error):
        infer_upscale_factor(in_size, orig_size)


def test_safe_download():
    url = "https://github.com/luxonis/luxonis-train/releases/download/v0.1.0-beta/efficientrep_n_coco.ckpt"
    local_path = safe_download(url=url, file="test.ckpt", dir=".", force=True)
    if local_path is not None:
        assert local_path.is_file()
        local_path.unlink()


def test_safe_download_failed():
    url = "fake_url.fake"
    local_path = safe_download(url=url, file="test.ckpt", dir=".", force=True)
    assert local_path is None


def test_instances_from_batch(subtests: SubTests):
    with subtests.test("bboxes"):
        bboxes = torch.tensor([[0, 1], [0, 2], [1, 3]])
        instances = [t.tolist() for t in instances_from_batch(bboxes)]
        assert len(instances) == 2
        assert instances == [[[1], [2]], [[3]]]
    with subtests.test("combined"):
        bboxes = torch.tensor([[0, 1], [0, 2], [1, 3]])
        keypoints = torch.tensor([[10], [20], [30]])
        instances = [
            (b.tolist(), k.tolist())
            for b, k in instances_from_batch(bboxes, keypoints)
        ]
        assert len(instances) == 2
        assert instances == [([[1], [2]], [[10], [20]]), ([[3]], [[30]])]
    with subtests.test("empty"):
        bboxes = torch.empty((0, 2))
        instances = [t.tolist() for t in instances_from_batch(bboxes)]
        assert instances == []
        instances = [
            t.tolist() for t in instances_from_batch(bboxes, batch_size=4)
        ]
        assert instances == [[] for _ in range(4)]
    with subtests.test("partially-empty"):
        tensor = torch.tensor(
            [
                [0.0000, 0.0000, 13.8655, 14.7887, 20.8700, 25.5167],
                [0.0000, 0.0000, 14.0510, 9.6272, 19.6425, 18.3628],
                [0.0000, 0.0000, 29.7840, 6.3282, 31.9525, 18.0485],
                [0.0000, 0.0000, 21.7350, 5.0170, 23.3745, 5.6698],
                [0.0000, 0.0000, 14.3695, 5.0098, 16.6020, 5.6003],
                [0.0000, 0.0000, 27.0940, 5.0891, 30.3860, 5.6106],
                [0.0000, 0.0000, 0.0555, 5.0289, 3.0025, 5.4869],
                [0.0000, 0.0000, 24.9735, 5.0392, 28.7320, 5.7285],
                [1.0000, 0.0000, 13.1480, 15.2740, 18.2235, 23.6970],
                [2.0000, 0.0000, 11.0897, 6.6301, 21.1002, 20.1511],
            ],
        )
        assert len(list(instances_from_batch(tensor))) == 3
        assert len(list(instances_from_batch(tensor, batch_size=4))) == 4
    with subtests.test("fail"):
        with pytest.raises(
            ValueError, match="All tensors must have the same length"
        ):
            list(
                instances_from_batch(
                    torch.tensor([[0, 1], [0, 2], [1, 3]]),
                    torch.tensor([[10], [20]]),
                )
            )<|MERGE_RESOLUTION|>--- conflicted
+++ resolved
@@ -4,10 +4,7 @@
 
 from luxonis_train.utils.general import (
     infer_upscale_factor,
-<<<<<<< HEAD
-=======
     instances_from_batch,
->>>>>>> 99e22bb4
     safe_download,
 )
 
@@ -108,13 +105,15 @@
         )
         assert len(list(instances_from_batch(tensor))) == 3
         assert len(list(instances_from_batch(tensor, batch_size=4))) == 4
-    with subtests.test("fail"):
-        with pytest.raises(
+    with (
+        subtests.test("fail"),
+        pytest.raises(
             ValueError, match="All tensors must have the same length"
-        ):
-            list(
-                instances_from_batch(
-                    torch.tensor([[0, 1], [0, 2], [1, 3]]),
-                    torch.tensor([[10], [20]]),
-                )
-            )+        ),
+    ):
+        list(
+            instances_from_batch(
+                torch.tensor([[0, 1], [0, 2], [1, 3]]),
+                torch.tensor([[10], [20]]),
+            )
+        )