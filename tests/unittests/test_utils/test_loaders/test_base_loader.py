import pytest
import torch

from luxonis_train.utils.loaders import (
    collate_fn,
)
from luxonis_train.utils.types import LabelType


@pytest.mark.parametrize(
    "input_names_and_shapes",
    [
        [("features", torch.Size([3, 224, 224]))],
        [
            ("features", torch.Size([3, 224, 224])),
            ("segmentation", torch.Size([1, 224, 224])),
        ],
        [
            ("features", torch.Size([3, 224, 224])),
            ("segmentation", torch.Size([1, 224, 224])),
            ("disparity", torch.Size([1, 224, 224])),
        ],
        [
            ("features", torch.Size([3, 224, 224])),
            ("pointcloud", torch.Size([1000, 3])),
        ],
        [
            ("features", torch.Size([3, 224, 224])),
            ("pointcloud", torch.Size([1000, 3])),
            ("foobar", torch.Size([2, 3, 4, 5, 6])),
        ],
    ],
)
@pytest.mark.parametrize("batch_size", [1, 2])
def test_collate_fn(input_names_and_shapes, batch_size):
    # Mock batch data
<<<<<<< HEAD

    def build_batch_element():
        inputs = {}
        for name, shape in input_names_and_shapes:
            inputs[name] = torch.rand(shape, dtype=torch.float32)

        labels = {
            "default": {
                LabelType.CLASSIFICATION: torch.randint(0, 2, (2,), dtype=torch.int64),
            }
        }

        return inputs, labels

    batch = [build_batch_element() for _ in range(batch_size)]

    # Call collate_fn
    inputs, annotations = collate_fn(batch)
=======
    batch = [
        (
            torch.rand(3, 224, 224, dtype=torch.float32),
            {"classification": (torch.tensor([1, 0]), LabelType.CLASSIFICATION)},
        ),
        (
            torch.rand(3, 224, 224, dtype=torch.float32),
            {"classification": (torch.tensor([0, 1]), LabelType.CLASSIFICATION)},
        ),
    ]

    # Call collate_fn
    imgs, annotations = collate_fn(batch)  # type: ignore
>>>>>>> abe7d3dc

    # Check images tensor
    assert inputs["features"].shape == (batch_size, 3, 224, 224)
    assert inputs["features"].dtype == torch.float32

    # Check annotations
<<<<<<< HEAD
    assert "default" in annotations
    annotations = annotations["default"]
    assert LabelType.CLASSIFICATION in annotations
    assert annotations[LabelType.CLASSIFICATION].shape == (batch_size, 2)
    assert annotations[LabelType.CLASSIFICATION].dtype == torch.int64
=======
    assert "classification" in annotations
    assert annotations["classification"][0].shape == (2, 2)
    assert annotations["classification"][0].dtype == torch.int64
>>>>>>> abe7d3dc


# TODO: test also segmentation, boundingbox and keypoint


if __name__ == "__main__":
    pytest.main()<|MERGE_RESOLUTION|>--- conflicted
+++ resolved
@@ -34,7 +34,6 @@
 @pytest.mark.parametrize("batch_size", [1, 2])
 def test_collate_fn(input_names_and_shapes, batch_size):
     # Mock batch data
-<<<<<<< HEAD
 
     def build_batch_element():
         inputs = {}
@@ -42,9 +41,10 @@
             inputs[name] = torch.rand(shape, dtype=torch.float32)
 
         labels = {
-            "default": {
-                LabelType.CLASSIFICATION: torch.randint(0, 2, (2,), dtype=torch.int64),
-            }
+            "classification": (
+                torch.randint(0, 2, (2,), dtype=torch.int64),
+                LabelType.CLASSIFICATION,
+            )
         }
 
         return inputs, labels
@@ -52,39 +52,16 @@
     batch = [build_batch_element() for _ in range(batch_size)]
 
     # Call collate_fn
-    inputs, annotations = collate_fn(batch)
-=======
-    batch = [
-        (
-            torch.rand(3, 224, 224, dtype=torch.float32),
-            {"classification": (torch.tensor([1, 0]), LabelType.CLASSIFICATION)},
-        ),
-        (
-            torch.rand(3, 224, 224, dtype=torch.float32),
-            {"classification": (torch.tensor([0, 1]), LabelType.CLASSIFICATION)},
-        ),
-    ]
-
-    # Call collate_fn
-    imgs, annotations = collate_fn(batch)  # type: ignore
->>>>>>> abe7d3dc
+    inputs, annotations = collate_fn(batch)  # type: ignore
 
     # Check images tensor
     assert inputs["features"].shape == (batch_size, 3, 224, 224)
     assert inputs["features"].dtype == torch.float32
 
     # Check annotations
-<<<<<<< HEAD
-    assert "default" in annotations
-    annotations = annotations["default"]
-    assert LabelType.CLASSIFICATION in annotations
-    assert annotations[LabelType.CLASSIFICATION].shape == (batch_size, 2)
-    assert annotations[LabelType.CLASSIFICATION].dtype == torch.int64
-=======
     assert "classification" in annotations
-    assert annotations["classification"][0].shape == (2, 2)
+    assert annotations["classification"][0].shape == (batch_size, 2)
     assert annotations["classification"][0].dtype == torch.int64
->>>>>>> abe7d3dc
 
 
 # TODO: test also segmentation, boundingbox and keypoint
