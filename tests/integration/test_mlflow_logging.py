import os
import shutil
import subprocess
import time
from contextlib import suppress
from pathlib import Path

import mlflow
import numpy as np
import psutil
import pytest
from luxonis_ml.data import DatasetIterator, LuxonisDataset
from luxonis_ml.typing import Params
from luxonis_ml.utils.environ import environ
from PIL import Image
from torch import Tensor, nn

from luxonis_train import BaseHead, LuxonisModel, Tasks


<<<<<<< HEAD
@pytest.fixture(autouse=True)
def setup(tempdir: Path):
    environ.MLFLOW_TRACKING_URI = "http://127.0.0.1:5001"
    os.environ["MLFLOW_TRACKING_URI"] = "http://127.0.0.1:5001"

=======
def kill_process_tree(pid: int) -> None:
    try:
        parent = psutil.Process(pid)
        for child in parent.children(recursive=True):
            child.terminate()
        parent.terminate()

        _, alive = psutil.wait_procs(
            [parent] + parent.children(recursive=True), timeout=5
        )
        for p in alive:
            p.kill()
    except psutil.NoSuchProcess:
        pass


@pytest.fixture(autouse=True)
def setup(tempdir: Path):
    environ.MLFLOW_TRACKING_URI = "http://127.0.0.1:5001"
    os.environ["MLFLOW_TRACKING_URI"] = "http://127.0.0.1:5001"

>>>>>>> 1ab0c66b
    start_time = time.time()
    timeout = 30

    backend_store_uri = f"sqlite:///{tempdir}/mlflow.db"
    artifact_root = tempdir / "mlflow-artifacts"
    artifact_root.mkdir(parents=True, exist_ok=True)

    mlflow_executable = shutil.which("mlflow")
    assert mlflow_executable, "MLflow executable not found in PATH"
    artifact_root_uri = artifact_root.as_uri()

    process = subprocess.Popen(
        [
            mlflow_executable,
            "server",
            "--host",
            "127.0.0.1",
            "--port",
            "5001",
            "--backend-store-uri",
            backend_store_uri,
            "--default-artifact-root",
            artifact_root_uri,
        ]
    )

    while True:
        try:
            mlflow.search_experiments()
            break
        except Exception as e:
            if time.time() - start_time > timeout:
                process.kill()
                raise RuntimeError(
                    "MLflow server failed to start within 60 seconds"
                ) from e
            time.sleep(0.5)

    yield
<<<<<<< HEAD

=======
>>>>>>> 1ab0c66b
    kill_process_tree(process.pid)


class XORHead(BaseHead):
    task = Tasks.CLASSIFICATION

    def __init__(self, **kwargs):
        super().__init__(**kwargs)
        self.model = nn.Sequential(
            nn.Linear(2, 10), nn.ReLU(), nn.Linear(10, 2)
        )

    def forward(self, x: Tensor) -> Tensor:
        x = x[:, 0, :, :].squeeze(1)
        return self.model(x)


@pytest.mark.timeout(30)
@pytest.mark.parametrize("task_name", ["", "xor_task"])
def test_mlflow_logging(task_name: str, tempdir: Path):
<<<<<<< HEAD
    def generator() -> DatasetIterator:
        """Generate XOR dataset as images with 2 pixels representing XOR
        inputs."""
        data_dir = tempdir / "xor_data"
=======
    def generator(tmp_dir: Path) -> DatasetIterator:
        """Generate XOR dataset as images with 2 pixels representing XOR
        inputs."""
        data_dir = tmp_dir / "xor_data"
>>>>>>> 1ab0c66b
        data_dir.mkdir(parents=True, exist_ok=True)

        inputs = [[0, 0], [0, 1], [1, 0], [1, 1]]

        outputs = [0, 1, 1, 0]

        for i, (x_values, y_value) in enumerate(
            zip(inputs, outputs, strict=True)
        ):
            pixel_values = [x * 255 for x in x_values]
            img_array = np.array(pixel_values, dtype=np.uint8).reshape(1, 2)
            img = Image.fromarray(img_array, mode="L")
            img_path = data_dir / f"xor_{i}.png"
            img.save(img_path)

            record = {
                "file": str(img_path),
                "annotation": {"class": f"xor_{y_value}"},
                "task_name": task_name,
            }

            yield record

    dataset = LuxonisDataset("xor_dataset", delete_local=True)
<<<<<<< HEAD
    dataset.add(generator())
=======
    dataset.add(generator(tempdir))
>>>>>>> 1ab0c66b
    dataset.make_splits((1, 0, 0))

    config: Params = {
        "model": {
            "name": "xor_model",
            "nodes": [
                {
                    "name": "XORHead",
                    "task_name": task_name,
                    "losses": [{"name": "CrossEntropyLoss"}],
                    "metrics": [
                        {"name": "Accuracy", "is_main_metric": True},
                        {"name": "ConfusionMatrix"},
                        {"name": "F1Score", "params": {"average": None}},
                    ],
                    "visualizers": [{"name": "ClassificationVisualizer"}],
                }
            ],
        },
        "loader": {
            "name": "LuxonisLoaderTorch",
            "train_view": "train",
            "val_view": "train",
            "test_view": "train",
            "params": {
                "dataset_name": "xor_dataset",
<<<<<<< HEAD
            },
        },
        "trainer": {
            "precision": "16-mixed",
            "preprocessing": {
                "train_image_size": [1, 2],
                "keep_aspect_ratio": False,
            },
            "batch_size": 4,
            "epochs": 10,
            "n_log_images": 3,
            "validation_interval": 5,
=======
                "bucket_storage": "local",
            },
        },
        "trainer": {
            "precision": "16-mixed",
            "preprocessing": {
                "train_image_size": [1, 2],
                "keep_aspect_ratio": False,
                "normalize": {
                    "active": True,
                    "params": {"mean": [0, 0, 0], "std": [1, 1, 1]},
                },
            },
            "batch_size": 4,
            "epochs": 10,
            "n_log_images": 3,
            "validation_interval": 5,
            "optimizer": {
                "name": "Adam",
                "params": {"lr": 0.1, "weight_decay": 0.01},
            },
>>>>>>> 1ab0c66b
            "scheduler": {
                "name": "StepLR",
                "params": {"step_size": 10, "gamma": 0.1},
            },
            "callbacks": [
                {"name": "TestOnTrainEnd"},
                {"name": "ExportOnTrainEnd"},
                {"name": "ArchiveOnTrainEnd"},
                {"name": "UploadCheckpoint"},
                {"name": "DeviceStatsMonitor"},
            ],
        },
        "tracker": {
            "is_mlflow": True,
            "project_name": "xor_project",
            "run_name": "xor_run",
        },
    }
    model = LuxonisModel(config)
    model.train()

    all_mlflow_logging_keys = model.get_mlflow_logging_keys()

    client = mlflow.tracking.MlflowClient()
    experiments = mlflow.search_experiments()
    experiment_id = experiments[0].experiment_id
    runs = client.search_runs(
        experiment_ids=[experiment_id],
        order_by=["start_time desc"],
        filter_string='tags.mlflow.runName="xor_run"',
    )
    latest_run = runs[0]
    run_id = latest_run.info.run_id

    all_artifacts = []

    def list_artifacts_recursively(path: str = "") -> None:
        artifacts = client.list_artifacts(run_id, path)
        for artifact in artifacts:
            artifact_path = artifact.path
            all_artifacts.append(artifact_path)
            if not artifact.is_dir:
                continue
            list_artifacts_recursively(artifact_path)

    list_artifacts_recursively()

    formated_node_name = f"{task_name}-XORHead" if task_name else "XORHead"

    test_files = [
        f"test/metrics/10/{formated_node_name}/confusion_matrix.json",
        f"test/visualizations/{formated_node_name}/ClassificationVisualizer/10/0.png",
        f"test/visualizations/{formated_node_name}/ClassificationVisualizer/10/1.png",
        f"test/visualizations/{formated_node_name}/ClassificationVisualizer/10/2.png",
    ]

    for file_path in test_files:
        assert file_path in all_artifacts, (
            f"Missing test artifact: {file_path}"
        )

    validation_files = [
        f"val/metrics/0/{formated_node_name}/confusion_matrix.json",
        f"val/metrics/4/{formated_node_name}/confusion_matrix.json",
        f"val/metrics/9/{formated_node_name}/confusion_matrix.json",
        f"val/visualizations/{formated_node_name}/ClassificationVisualizer/0/0.png",
        f"val/visualizations/{formated_node_name}/ClassificationVisualizer/0/1.png",
        f"val/visualizations/{formated_node_name}/ClassificationVisualizer/0/2.png",
        f"val/visualizations/{formated_node_name}/ClassificationVisualizer/4/0.png",
        f"val/visualizations/{formated_node_name}/ClassificationVisualizer/4/1.png",
        f"val/visualizations/{formated_node_name}/ClassificationVisualizer/4/2.png",
        f"val/visualizations/{formated_node_name}/ClassificationVisualizer/9/0.png",
        f"val/visualizations/{formated_node_name}/ClassificationVisualizer/9/1.png",
        f"val/visualizations/{formated_node_name}/ClassificationVisualizer/9/2.png",
    ]

    assert set(validation_files).issubset(
        set(all_mlflow_logging_keys["artifacts"])
    ), f"Missing validation artifacts: {validation_files}"

    for file_path in validation_files:
        assert file_path in all_artifacts, (
            f"Missing validation artifact: {file_path}"
        )

    model_files = [
        "best_val_metric.ckpt",
        "luxonis_train.log",
        "min_val_loss.ckpt",
        "training_config.yaml",
        "xor_model.onnx",
        "xor_model.onnx.tar.xz",
        "xor_model.yaml",
    ]

    assert set(model_files).issubset(
        set(all_mlflow_logging_keys["artifacts"])
    ), (
        f"Missing model artifacts: {set(model_files)} in {set(all_mlflow_logging_keys['artifacts'])}"
    )

    for file_path in model_files:
        assert file_path in all_artifacts, (
            f"Missing model artifact: {file_path}"
        )

    train_loss = client.get_metric_history(run_id, "train/loss")
    assert len(train_loss) == 10, (
        f"Expected 10 train/loss metrics, but found {len(train_loss)}"
    )

    train_loss_xorhead = client.get_metric_history(
        run_id, f"train/loss/{formated_node_name}/CrossEntropyLoss"
    )
    assert len(train_loss_xorhead) == 10, (
        f"Expected 10 train/loss/{formated_node_name}/CrossEntropyLoss metrics, but found {len(train_loss_xorhead)}"
    )

    expected_val_steps = [4, 9]

    val_loss = client.get_metric_history(run_id, "val/loss")
    assert len(val_loss) == len(expected_val_steps), (
        f"Expected {len(expected_val_steps)} val/loss metrics, but found {len(val_loss)}"
    )
    val_steps = sorted([m.step for m in val_loss])
    assert val_steps == expected_val_steps, (
        f"Expected val/loss steps {expected_val_steps}, but found {val_steps}"
    )

    for metric_name in [
        f"val/metric/{formated_node_name}/Accuracy",
        f"val/metric/{formated_node_name}/F1Score",
        f"val/metric/{formated_node_name}/mcc",
        f"val/metric/{formated_node_name}/MulticlassF1Score_xor_0",
        f"val/metric/{formated_node_name}/MulticlassF1Score_xor_1",
    ]:
        metric_values = client.get_metric_history(run_id, metric_name)
        assert len(metric_values) == len(expected_val_steps), (
            f"Expected {len(expected_val_steps)} {metric_name} metrics, but found {len(metric_values)}"
<<<<<<< HEAD
        )
        metric_steps = sorted([m.step for m in metric_values])
        assert metric_steps == expected_val_steps, (
            f"Expected {metric_name} steps {expected_val_steps}, but found {metric_steps}"
        )

        assert metric_name in all_mlflow_logging_keys["metrics"], (
            f"Missing {metric_name} in logging keys"
        )

    for metric_name in [
        f"test/loss/{formated_node_name}/CrossEntropyLoss",
        "test/loss",
        f"test/metric/{formated_node_name}/Accuracy",
        f"test/metric/{formated_node_name}/mcc",
        f"test/metric/{formated_node_name}/F1Score",
        f"test/metric/{formated_node_name}/MulticlassF1Score_xor_0",
        f"test/metric/{formated_node_name}/MulticlassF1Score_xor_1",
    ]:
        metric_values = client.get_metric_history(run_id, metric_name)
        assert len(metric_values) == 1, (
            f"Expected 1 {metric_name} metric, but found {len(metric_values)}"
        )

=======
        )
        metric_steps = sorted([m.step for m in metric_values])
        assert metric_steps == expected_val_steps, (
            f"Expected {metric_name} steps {expected_val_steps}, but found {metric_steps}"
        )

>>>>>>> 1ab0c66b
        assert metric_name in all_mlflow_logging_keys["metrics"], (
            f"Missing {metric_name} in logging keys"
        )

<<<<<<< HEAD

def kill_process_tree(pid: int) -> None:
    with suppress(psutil.NoSuchProcess):
        parent = psutil.Process(pid)
        for child in parent.children(recursive=True):
            child.terminate()
        parent.terminate()

        _, alive = psutil.wait_procs(
            [parent] + parent.children(recursive=True), timeout=5
        )
        for p in alive:
            p.kill()
=======
    for metric_name in [
        f"test/loss/{formated_node_name}/CrossEntropyLoss",
        "test/loss",
        f"test/metric/{formated_node_name}/Accuracy",
        f"test/metric/{formated_node_name}/mcc",
        f"test/metric/{formated_node_name}/F1Score",
        f"test/metric/{formated_node_name}/MulticlassF1Score_xor_0",
        f"test/metric/{formated_node_name}/MulticlassF1Score_xor_1",
    ]:
        metric_values = client.get_metric_history(run_id, metric_name)
        assert len(metric_values) == 1, (
            f"Expected 1 {metric_name} metric, but found {len(metric_values)}"
        )

        assert metric_name in all_mlflow_logging_keys["metrics"], (
            f"Missing {metric_name} in logging keys"
        )
>>>>>>> 1ab0c66b
<|MERGE_RESOLUTION|>--- conflicted
+++ resolved
@@ -18,35 +18,11 @@
 from luxonis_train import BaseHead, LuxonisModel, Tasks
 
 
-<<<<<<< HEAD
 @pytest.fixture(autouse=True)
 def setup(tempdir: Path):
     environ.MLFLOW_TRACKING_URI = "http://127.0.0.1:5001"
     os.environ["MLFLOW_TRACKING_URI"] = "http://127.0.0.1:5001"
 
-=======
-def kill_process_tree(pid: int) -> None:
-    try:
-        parent = psutil.Process(pid)
-        for child in parent.children(recursive=True):
-            child.terminate()
-        parent.terminate()
-
-        _, alive = psutil.wait_procs(
-            [parent] + parent.children(recursive=True), timeout=5
-        )
-        for p in alive:
-            p.kill()
-    except psutil.NoSuchProcess:
-        pass
-
-
-@pytest.fixture(autouse=True)
-def setup(tempdir: Path):
-    environ.MLFLOW_TRACKING_URI = "http://127.0.0.1:5001"
-    os.environ["MLFLOW_TRACKING_URI"] = "http://127.0.0.1:5001"
-
->>>>>>> 1ab0c66b
     start_time = time.time()
     timeout = 30
 
@@ -86,10 +62,6 @@
             time.sleep(0.5)
 
     yield
-<<<<<<< HEAD
-
-=======
->>>>>>> 1ab0c66b
     kill_process_tree(process.pid)
 
 
@@ -110,17 +82,10 @@
 @pytest.mark.timeout(30)
 @pytest.mark.parametrize("task_name", ["", "xor_task"])
 def test_mlflow_logging(task_name: str, tempdir: Path):
-<<<<<<< HEAD
     def generator() -> DatasetIterator:
         """Generate XOR dataset as images with 2 pixels representing XOR
         inputs."""
         data_dir = tempdir / "xor_data"
-=======
-    def generator(tmp_dir: Path) -> DatasetIterator:
-        """Generate XOR dataset as images with 2 pixels representing XOR
-        inputs."""
-        data_dir = tmp_dir / "xor_data"
->>>>>>> 1ab0c66b
         data_dir.mkdir(parents=True, exist_ok=True)
 
         inputs = [[0, 0], [0, 1], [1, 0], [1, 1]]
@@ -145,11 +110,7 @@
             yield record
 
     dataset = LuxonisDataset("xor_dataset", delete_local=True)
-<<<<<<< HEAD
     dataset.add(generator())
-=======
-    dataset.add(generator(tempdir))
->>>>>>> 1ab0c66b
     dataset.make_splits((1, 0, 0))
 
     config: Params = {
@@ -176,7 +137,6 @@
             "test_view": "train",
             "params": {
                 "dataset_name": "xor_dataset",
-<<<<<<< HEAD
             },
         },
         "trainer": {
@@ -189,29 +149,6 @@
             "epochs": 10,
             "n_log_images": 3,
             "validation_interval": 5,
-=======
-                "bucket_storage": "local",
-            },
-        },
-        "trainer": {
-            "precision": "16-mixed",
-            "preprocessing": {
-                "train_image_size": [1, 2],
-                "keep_aspect_ratio": False,
-                "normalize": {
-                    "active": True,
-                    "params": {"mean": [0, 0, 0], "std": [1, 1, 1]},
-                },
-            },
-            "batch_size": 4,
-            "epochs": 10,
-            "n_log_images": 3,
-            "validation_interval": 5,
-            "optimizer": {
-                "name": "Adam",
-                "params": {"lr": 0.1, "weight_decay": 0.01},
-            },
->>>>>>> 1ab0c66b
             "scheduler": {
                 "name": "StepLR",
                 "params": {"step_size": 10, "gamma": 0.1},
@@ -351,7 +288,6 @@
         metric_values = client.get_metric_history(run_id, metric_name)
         assert len(metric_values) == len(expected_val_steps), (
             f"Expected {len(expected_val_steps)} {metric_name} metrics, but found {len(metric_values)}"
-<<<<<<< HEAD
         )
         metric_steps = sorted([m.step for m in metric_values])
         assert metric_steps == expected_val_steps, (
@@ -376,19 +312,10 @@
             f"Expected 1 {metric_name} metric, but found {len(metric_values)}"
         )
 
-=======
-        )
-        metric_steps = sorted([m.step for m in metric_values])
-        assert metric_steps == expected_val_steps, (
-            f"Expected {metric_name} steps {expected_val_steps}, but found {metric_steps}"
-        )
-
->>>>>>> 1ab0c66b
         assert metric_name in all_mlflow_logging_keys["metrics"], (
             f"Missing {metric_name} in logging keys"
         )
 
-<<<<<<< HEAD
 
 def kill_process_tree(pid: int) -> None:
     with suppress(psutil.NoSuchProcess):
@@ -401,23 +328,4 @@
             [parent] + parent.children(recursive=True), timeout=5
         )
         for p in alive:
-            p.kill()
-=======
-    for metric_name in [
-        f"test/loss/{formated_node_name}/CrossEntropyLoss",
-        "test/loss",
-        f"test/metric/{formated_node_name}/Accuracy",
-        f"test/metric/{formated_node_name}/mcc",
-        f"test/metric/{formated_node_name}/F1Score",
-        f"test/metric/{formated_node_name}/MulticlassF1Score_xor_0",
-        f"test/metric/{formated_node_name}/MulticlassF1Score_xor_1",
-    ]:
-        metric_values = client.get_metric_history(run_id, metric_name)
-        assert len(metric_values) == 1, (
-            f"Expected 1 {metric_name} metric, but found {len(metric_values)}"
-        )
-
-        assert metric_name in all_mlflow_logging_keys["metrics"], (
-            f"Missing {metric_name} in logging keys"
-        )
->>>>>>> 1ab0c66b
+            p.kill()