from typing import cast

import pytest
from luxonis_ml.data import LuxonisDataset
from luxonis_ml.typing import Params

from luxonis_train.core import LuxonisModel
from luxonis_train.nodes.backbones import __all__ as BACKBONES
from luxonis_train.utils.registry import NODES

# TODO: Remove the following line after the incompatibility issue is resolved
BACKBONES = [backbone for backbone in BACKBONES if backbone != "PPLCNetV3"]


def get_opts(backbone: str) -> Params:
<<<<<<< HEAD
    Node = NODES.get(backbone)
=======
>>>>>>> 99e22bb4
    opts = {
        "model": {
            "nodes": [
                {
                    "name": backbone,
                    "variant": getattr(Node, "default_variant", None),
                },
                {
                    "name": "SegmentationHead",
                    "alias": "seg-color-segmentation",
                    "task_name": "color",
                    "inputs": [backbone],
                },
                {
                    "name": "BiSeNetHead",
                    "alias": "bi-color-segmentation",
                    "task_name": "color",
                    "inputs": [backbone],
                },
                {
                    "name": "SegmentationHead",
                    "alias": "seg-vehicle-segmentation",
                    "task_name": "vehicles",
                    "inputs": [backbone],
                },
                {
                    "name": "BiSeNetHead",
                    "alias": "bi-vehicle-segmentation",
                    "task_name": "vehicles",
                    "inputs": [backbone],
                },
                {
                    "name": "SegmentationHead",
                    "alias": "seg-vehicle-segmentation-2",
                    "task_name": "vehicles",
                    "inputs": [backbone],
                },
                {
                    "name": "SegmentationHead",
                    "alias": "seg-vehicle-segmentation-3",
                    "task_name": "vehicles",
                    "inputs": [backbone],
                },
            ],
            "losses": [
                {
                    "name": "CrossEntropyLoss",
                    "attached_to": "seg-color-segmentation",
                },
                {
                    "name": "CrossEntropyLoss",
                    "attached_to": "bi-color-segmentation",
                },
                {
                    "name": "BCEWithLogitsLoss",
                    "attached_to": "seg-vehicle-segmentation",
                },
                {
                    "name": "SigmoidFocalLoss",
                    "attached_to": "bi-vehicle-segmentation",
                    "params": {"alpha": 0.5, "gamma": 1.0},
                },
                {
                    "name": "SoftmaxFocalLoss",
                    "attached_to": "seg-vehicle-segmentation-2",
                    "params": {"alpha": 0.5, "gamma": 1.0},
                },
                {
                    "name": "SmoothBCEWithLogitsLoss",
                    "attached_to": "seg-vehicle-segmentation-3",
                    "params": {"label_smoothing": 0.1},
                },
            ],
            "metrics": [],
            "visualizers": [],
        }
    }
    aliases = [head["alias"] for head in opts["model"]["nodes"][1:]]
    for alias in aliases:
        opts["model"]["metrics"].extend(
            [
                {
                    "name": "JaccardIndex",
                    "alias": f"JaccardIndex_{alias}",
                    "attached_to": alias,
                },
                {
                    "name": "F1Score",
                    "alias": f"F1Score_{alias}",
                    "attached_to": alias,
                },
            ]
        )
        opts["model"]["visualizers"].append(
            {
                "name": "SegmentationVisualizer",
                "attached_to": alias,
            }
        )
    return cast(Params, opts)


def train_and_test(
    config: Params,
    opts: Params,
    train_overfit: bool = False,
):
    model = LuxonisModel(config, opts)
    model.train()
    if train_overfit:  # pragma: no cover
        results = model.test(view="val")
        for name, value in results.items():
            if "metric" in name:
                assert value > 0.8, f"{name} = {value} (expected > 0.8)"


@pytest.mark.parametrize("backbone", BACKBONES)
def test_backbones(
    backbone: str, config: Params, parking_lot_dataset: LuxonisDataset
):
    opts = get_opts(backbone)
    opts["loader.params.dataset_name"] = parking_lot_dataset.identifier
    train_and_test(config, opts)<|MERGE_RESOLUTION|>--- conflicted
+++ resolved
@@ -6,17 +6,14 @@
 
 from luxonis_train.core import LuxonisModel
 from luxonis_train.nodes.backbones import __all__ as BACKBONES
-from luxonis_train.utils.registry import NODES
+from luxonis_train.registry import NODES
 
 # TODO: Remove the following line after the incompatibility issue is resolved
 BACKBONES = [backbone for backbone in BACKBONES if backbone != "PPLCNetV3"]
 
 
 def get_opts(backbone: str) -> Params:
-<<<<<<< HEAD
     Node = NODES.get(backbone)
-=======
->>>>>>> 99e22bb4
     opts = {
         "model": {
             "nodes": [
