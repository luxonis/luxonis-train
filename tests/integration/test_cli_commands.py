--- conflicted
+++ resolved
@@ -1,9 +1,6 @@
 import os
-<<<<<<< HEAD
-=======
 import subprocess
 import sys
->>>>>>> 99e22bb4
 from collections.abc import Callable
 from pathlib import Path
 
@@ -12,23 +9,10 @@
 from luxonis_ml.typing import Kwargs
 from luxonis_ml.utils import environ
 
-<<<<<<< HEAD
-from luxonis_train.__main__ import (
-    _ViewType,
-    archive,
-    export,
-    inspect,
-    train,
-)
-from luxonis_train.__main__ import test as _test
-
-ONNX_PATH = Path("tests/integration/model.onnx")
-=======
 from luxonis_train.__main__ import archive, export, inspect, train
 from luxonis_train.__main__ import test as _test
 
 ONNX_PATH = Path("tests/integration/client_commands_test_model.onnx")
->>>>>>> 99e22bb4
 
 
 @pytest.fixture(scope="session", autouse=True)
@@ -46,22 +30,14 @@
             _test,
             {
                 "config": "tests/configs/config_simple.yaml",
-<<<<<<< HEAD
-                "view": _ViewType.VAL,
-=======
                 "view": "val",
->>>>>>> 99e22bb4
             },
         ),
         (
             export,
             {
                 "config": "tests/configs/config_simple.yaml",
-<<<<<<< HEAD
-                "save_path": ONNX_PATH,
-=======
                 "save_path": ONNX_PATH.parent,
->>>>>>> 99e22bb4
             },
         ),
         (
@@ -76,13 +52,7 @@
 def test_cli_command_success(
     command: Callable, kwargs: Kwargs, coco_dataset: LuxonisDataset
 ) -> None:
-<<<<<<< HEAD
-    command(
-        **kwargs, opts=["loader.params.dataset_name", coco_dataset.identifier]
-    )
-=======
     command(["loader.params.dataset_name", coco_dataset.identifier], **kwargs)
->>>>>>> 99e22bb4
 
 
 @pytest.mark.parametrize(
@@ -108,13 +78,6 @@
 def test_cli_command_failure(
     command: Callable, kwargs: Kwargs, coco_dataset: LuxonisDataset
 ) -> None:
-<<<<<<< HEAD
-    with pytest.raises(Exception):  # noqa: B017 PT011
-        command(
-            **kwargs,
-            opts=["loader.params.dataset_name", coco_dataset.identifier],
-        )
-=======
     with pytest.raises(Exception):  # noqa: PT011
         command(
             ["loader.params.dataset_name", coco_dataset.identifier],
@@ -172,7 +135,7 @@
         )
 
     result = subprocess.run(
-        [  # noqa: S607
+        [
             sys.executable,
             "-m",
             "luxonis_train",
@@ -200,6 +163,7 @@
             "LUXONISML_BASE_PATH": str(environ.LUXONISML_BASE_PATH),
             "PYTHONIOENCODING": "utf-8",
         },
+        check=False,
     )
 
     assert result.returncode == 0, (
@@ -208,5 +172,4 @@
 
     assert result.stdout is not None, "No stdout captured from subprocess"
     assert "sourcing 1" in result.stdout, "'sourcing 1' not found in output"
-    assert "sourcing 2" in result.stdout, "'sourcing 2' not found in output"
->>>>>>> 99e22bb4
+    assert "sourcing 2" in result.stdout, "'sourcing 2' not found in output"