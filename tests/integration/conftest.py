--- conflicted
+++ resolved
@@ -18,7 +18,6 @@
 
 
 @pytest.fixture(scope="session")
-<<<<<<< HEAD
 def image_size() -> tuple[int, int]:
     return 64, 128
 
@@ -29,10 +28,7 @@
 
 
 @pytest.fixture(scope="session")
-def test_output_dir() -> Path:
-=======
 def output_dir() -> Path:
->>>>>>> dc17aa65
     return Path("tests/integration/save-directory")
 
 
