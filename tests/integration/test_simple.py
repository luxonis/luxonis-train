--- conflicted
+++ resolved
@@ -58,12 +58,9 @@
         "detection_light_model",
         "keypoint_bbox_heavy_model",
         "keypoint_bbox_light_model",
-<<<<<<< HEAD
         "ocr_recognition_model",
-=======
         "instance_segmentation_heavy_model",
         "instance_segmentation_light_model",
->>>>>>> e6c97f31
     ],
 )
 def test_predefined_models(
