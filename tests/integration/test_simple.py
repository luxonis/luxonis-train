--- conflicted
+++ resolved
@@ -4,6 +4,7 @@
 import tarfile
 from copy import deepcopy
 from pathlib import Path
+from typing import Any
 
 import cv2
 import pytest
@@ -30,19 +31,6 @@
 
 
 @pytest.fixture
-<<<<<<< HEAD
-def opts(test_output_dir: Path) -> Params:
-    return deepcopy(
-        {
-            "trainer.epochs": 1,
-            "trainer.batch_size": 1,
-            "trainer.validation_interval": 1,
-            "trainer.callbacks": "[]",
-            "tracker.save_directory": str(test_output_dir),
-            "tuner.n_trials": 4,
-        }
-    )
-=======
 def opts(output_dir: Path) -> dict[str, Any]:
     return {
         "trainer.epochs": 1,
@@ -52,7 +40,6 @@
         "tracker.save_directory": str(output_dir),
         "tuner.n_trials": 4,
     }
->>>>>>> dc17aa65
 
 
 @pytest.fixture(autouse=True)
@@ -80,22 +67,14 @@
     ],
 )
 def test_predefined_models(
-<<<<<<< HEAD
-    opts: Params,
-    config_file: str,
-    coco_dataset: LuxonisDataset,
-    cifar10_dataset: LuxonisDataset,
-    mnist_dataset: LuxonisDataset,
-    image_size: tuple[int, int],
-=======
     opts: dict[str, Any],
     config_name: str,
     coco_dataset: LuxonisDataset,
     cifar10_dataset: LuxonisDataset,
     mnist_dataset: LuxonisDataset,
+    image_size: tuple[int, int],
     output_dir: Path,
     subtests: SubTests,
->>>>>>> dc17aa65
 ):
     config_file = f"configs/{config_name}.yaml"
     opts |= {
@@ -106,16 +85,14 @@
             if "ocr_recognition" in config_file
             else coco_dataset.identifier
         ),
+        "tracker.run_name": config_name,
         "trainer.epochs": 1,
-<<<<<<< HEAD
         "trainer.preprocessing.train_image_size": image_size,
-    }  # type: ignore
+    }
+
     model = LuxonisModel(config_file, opts)
     model.train()
     model.test(view="train")
-=======
-        "tracker.run_name": config_name,
-    }
     with subtests.test("original_config"):
         model = LuxonisModel(config_file, opts)
         model.train()
@@ -126,7 +103,6 @@
             str(output_dir / config_name / "training_config.yaml"), opts
         )
         model.test()
->>>>>>> dc17aa65
 
 
 def test_multi_input(opts: Params, infer_path: Path):
@@ -267,15 +243,9 @@
         model.infer(source_path="tests/data/invalid.jpg", save_dir=infer_path)
 
 
-<<<<<<< HEAD
-def test_archive(test_output_dir: Path, coco_dataset: LuxonisDataset):
-    opts: Params = {
-        "tracker.save_directory": str(test_output_dir),
-=======
 def test_archive(output_dir: Path, coco_dataset: LuxonisDataset):
     opts = {
         "tracker.save_directory": str(output_dir),
->>>>>>> dc17aa65
         "loader.params.dataset_name": coco_dataset.identifier,
     }
     model = LuxonisModel("tests/configs/archive_config.yaml", opts)
@@ -346,26 +316,6 @@
     model.train()
 
 
-<<<<<<< HEAD
-def test_smart_cfg_auto_populate(
-    opts: Params, parking_lot_dataset: LuxonisDataset
-):
-    config_file = "tests/configs/smart_cfg_populate_config.yaml"
-    opts = {"loader.params.dataset_name": parking_lot_dataset.dataset_name}
-    model = LuxonisModel(config_file, opts)
-    assert model.cfg.trainer.scheduler is not None
-    assert (
-        model.cfg.trainer.scheduler.params["T_max"] == model.cfg.trainer.epochs
-    )
-    assert (
-        model.cfg.trainer.preprocessing.augmentations[0].params["out_width"]
-        == model.cfg.trainer.preprocessing.train_image_size[0]
-    )
-    assert (
-        model.cfg.trainer.preprocessing.augmentations[0].params["out_height"]
-        == model.cfg.trainer.preprocessing.train_image_size[1]
-    )
-=======
 def test_smart_cfg_auto_populate(coco_dataset: LuxonisDataset):
     base_opts = {
         "loader.params.dataset_name": coco_dataset.dataset_name,
@@ -414,5 +364,4 @@
     model = LuxonisModel(config_file, opts)
     model.train()
     weights = model.get_min_loss_checkpoint_path()
-    model.test(weights=weights)
->>>>>>> dc17aa65
+    model.test(weights=weights)