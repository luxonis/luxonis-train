--- conflicted
+++ resolved
@@ -22,13 +22,10 @@
                 {
                     "name": "EfficientKeypointBBoxHead",
                     "task_name": "car",
-<<<<<<< HEAD
                     "inputs": [backbone],
                 },
                 {
                     "name": "PrecisionBBoxHead",
-=======
->>>>>>> f5d9a03b
                     "inputs": [backbone],
                 },
             ],
@@ -83,14 +80,6 @@
                 },
                 {
                     "name": "EfficientBBoxHead",
-                    "task_name": "motorbike",
-<<<<<<< HEAD
-                    "inputs": ["neck"],
-                },
-                {
-                    "name": "PrecisionBBoxHead",
-=======
->>>>>>> f5d9a03b
                     "inputs": ["neck"],
                 },
             ],
