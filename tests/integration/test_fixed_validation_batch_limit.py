from luxonis_ml.data import LuxonisDataset
from luxonis_ml.typing import Params

from luxonis_train.core import LuxonisModel


def get_config() -> Params:
    return {
        "model": {
            "nodes": [
                {
                    "name": "EfficientRep",
                    "alias": "backbone",
                },
                {
                    "name": "RepPANNeck",
                    "alias": "neck",
                    "inputs": ["backbone"],
                },
                {
                    "name": "EfficientBBoxHead",
                    "task_name": "motorbike",
                    "inputs": ["neck"],
                },
            ],
            "losses": [
                {
                    "name": "AdaptiveDetectionLoss",
                    "attached_to": "EfficientBBoxHead",
                }
            ],
            "metrics": [
                {
                    "name": "MeanAveragePrecision",
                    "attached_to": "EfficientBBoxHead",
                }
            ],
        },
        "loader": {
            "name": "LuxonisLoaderTorch",
            "train_view": "train",
            "val_view": "train",
            "test_view": "train",
        },
        "trainer": {
            "n_validation_batches": 1,
        },
    }


def test_fixed_validation_batch_limit(parking_lot_dataset: LuxonisDataset):
    config = get_config()
    opts: Params = {
        "loader.params.dataset_name": parking_lot_dataset.identifier
    }
    model = LuxonisModel(config, opts)
<<<<<<< HEAD
    assert (
        len(model.pytorch_loaders["val"]) == 1
    ), "Validation loader should contain exactly 1 batch"
    assert (
        len(model.pytorch_loaders["test"]) == 1
    ), "Test loader should contain exactly 1 batch"
=======
    assert len(model.pytorch_loaders["val"]) == 1, (
        "Validation loader should contain exactly 1 batch"
    )
    assert len(model.pytorch_loaders["test"]) == 1, (
        "Test loader should contain exactly 1 batch"
    )
>>>>>>> d481d359
    opts["trainer.n_validation_batches"] = None
    model = LuxonisModel(config, opts)
    assert len(model.pytorch_loaders["val"]) > 1, (
        "Validation loader should contain all validation samples"
    )
    assert len(model.pytorch_loaders["test"]) > 1, (
        "Test loader should contain all test samples"
    )<|MERGE_RESOLUTION|>--- conflicted
+++ resolved
@@ -54,21 +54,12 @@
         "loader.params.dataset_name": parking_lot_dataset.identifier
     }
     model = LuxonisModel(config, opts)
-<<<<<<< HEAD
-    assert (
-        len(model.pytorch_loaders["val"]) == 1
-    ), "Validation loader should contain exactly 1 batch"
-    assert (
-        len(model.pytorch_loaders["test"]) == 1
-    ), "Test loader should contain exactly 1 batch"
-=======
     assert len(model.pytorch_loaders["val"]) == 1, (
         "Validation loader should contain exactly 1 batch"
     )
     assert len(model.pytorch_loaders["test"]) == 1, (
         "Test loader should contain exactly 1 batch"
     )
->>>>>>> d481d359
     opts["trainer.n_validation_batches"] = None
     model = LuxonisModel(config, opts)
     assert len(model.pytorch_loaders["val"]) > 1, (
