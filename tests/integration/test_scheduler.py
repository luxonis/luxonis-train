--- conflicted
+++ resolved
@@ -1,35 +1,17 @@
-import multiprocessing as mp
-from typing import Any
-
 import pytest
 from luxonis_ml.data import LuxonisDataset
-<<<<<<< HEAD
-from luxonis_ml.typing import ConfigItem, Params
-=======
 from luxonis_ml.typing import Params
->>>>>>> 99e22bb4
 
 from luxonis_train.core import LuxonisModel
 
 
-<<<<<<< HEAD
 def create_model_config() -> Params:
-=======
-def create_model_config() -> dict[str, Any]:
->>>>>>> 99e22bb4
     return {
         "trainer": {
             "n_sanity_val_steps": 0,
             "preprocessing": {"train_image_size": [32, 32]},
             "epochs": 2,
-<<<<<<< HEAD
-            "batch_size": 4,
-            "n_workers": mp.cpu_count(),
-=======
-            "batch_size": 2,
-            "n_workers": mp.cpu_count(),
             "validation_interval": 1,
->>>>>>> 99e22bb4
         },
         "loader": {
             "name": "LuxonisLoaderTorch",
@@ -48,17 +30,10 @@
     }
 
 
-<<<<<<< HEAD
-def sequential_scheduler() -> ConfigItem:
-    return ConfigItem(
-        name="SequentialLR",
-        params={
-=======
-def sequential_scheduler() -> dict[str, Any]:
+def sequential_scheduler() -> Params:
     return {
         "name": "SequentialLR",
         "params": {
->>>>>>> 99e22bb4
             "schedulers": [
                 {
                     "name": "LinearLR",
@@ -74,29 +49,27 @@
     }
 
 
-<<<<<<< HEAD
-def cosine_annealing_scheduler() -> ConfigItem:
-    return ConfigItem(
-        name="CosineAnnealingLR", params={"T_max": 2, "eta_min": 0.001}
-    )
-=======
-def cosine_annealing_scheduler() -> dict[str, Any]:
+def cosine_annealing_scheduler() -> Params:
     return {
         "name": "CosineAnnealingLR",
         "params": {"T_max": 2, "eta_min": 0.001},
     }
 
 
-def sequential_with_reduce_on_plateau_scheduler() -> dict[str, Any]:
+def sequential_with_reduce_on_plateau_scheduler() -> Params:
     return {
         "name": "ReduceLROnPlateau",
         "params": {"mode": "max", "factor": 0.1, "patience": 2},
     }
->>>>>>> 99e22bb4
 
 
 @pytest.mark.parametrize(
-    "scheduler_config", [sequential_scheduler(), cosine_annealing_scheduler()]
+    "scheduler_config",
+    [
+        sequential_scheduler(),
+        cosine_annealing_scheduler(),
+        sequential_with_reduce_on_plateau_scheduler(),
+    ],
 )
 def test_scheduler(coco_dataset: LuxonisDataset, scheduler_config: Params):
     config = create_model_config()
