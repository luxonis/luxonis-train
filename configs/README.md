# Configuration

The configuration is defined in a `YAML` file, which you must provide.
The configuration file consists of a few major blocks that are described below.
You can create your own config or use/edit one of the examples.

## Table Of Contents

- [Top-level Options](#top-level-options)
- [Model](#model)
  - [Nodes](#nodes)
    - [Losses](#losses)
    - [Metrics](#metrics)
    - [Visualizers](#visualizers)
- [Tracker](#tracker)
- [Loader](#loader)
  - [`LuxonisLoaderTorch`](#luxonisloadertorch)
- [Trainer](#trainer)
  - [Preprocessing](#preprocessing)
    - [Augmentations](#augmentations)
  - [Callbacks](#callbacks)
  - [Optimizer](#optimizer)
  - [Scheduler](#scheduler)
- [Exporter](#exporter)
  - [`ONNX`](#onnx)
  - [Blob](#blob)
- [Tuner](#tuner)
  - [Storage](#storage)
- [ENVIRON](#environ)

## Top-level Options

| Key        | Type                    | Description      |
| ---------- | ----------------------- | ---------------- |
| `model`    | [`model`](#model)       | Model section    |
| `loader`   | [`loader`](#loader)     | Loader section   |
| `train`    | [`train`](#train)       | Train section    |
| `tracker`  | [`tracker`](#tracker)   | Tracker section  |
| `trainer`  | [`trainer`](#trainer)   | Trainer section  |
| `exporter` | [`exporter`](#exporter) | Exporter section |
| `tuner`    | [`tuner`](#tuner)       | Tuner section    |

## Model

This is the most important block, that **must be always defined by the user**. There are two different ways you can create the model.

| Key                | Type   | Default value | Description                                                |
| ------------------ | ------ | ------------- | ---------------------------------------------------------- |
| `name`             | `str`  | `"model"`     | Name of the model                                          |
| `weights`          | `path` | `None`        | Path to weights to load                                    |
| `predefined_model` | `str`  | `None`        | Name of a predefined model to use                          |
| `params`           | `dict` | `{}`          | Parameters for the predefined model                        |
| `nodes`            | `list` | `[]`          | List of nodes (see [nodes](#nodes))                        |
| `losses`           | `list` | `[]`          | List of losses (see [losses](#losses))                     |
| `metrics`          | `list` | `[]`          | List of metrics (see [metrics](#metrics))                  |
| `visualziers`      | `list` | `[]`          | List of visualizers (see [visualizers](#visualizers))      |
| `outputs`          | `list` | `[]`          | List of outputs nodes, inferred from nodes if not provided |

### Nodes

For list of all nodes, see [nodes](../luxonis_train/nodes/README.md).

| Key                       | Type                   | Default value | Description                                                                                                                                 |
| ------------------------- | ---------------------- | ------------- | ------------------------------------------------------------------------------------------------------------------------------------------- |
| `name`                    | `str`                  | -             | Name of the node                                                                                                                            |
| `alias`                   | `str`                  | `None`        | Custom name for the node                                                                                                                    |
| `params`                  | `dict`                 | `{}`          | Parameters for the node                                                                                                                     |
| `inputs`                  | `list`                 | `[]`          | List of input nodes for this node, if empty, the node is understood to be an input node of the model                                        |
| `freezing.active`         | `bool`                 | `False`       | whether to freeze the modules so the weights are not updated                                                                                |
| `freezing.unfreeze_after` | `int \| float \| None` | `None`        | After how many epochs should the modules be unfrozen, can be `int` for a specific number of epochs or `float` for a portion of the training |
| `remove_on_export`        | `bool`                 | `False`       | Whether the node should be removed when exporting                                                                                           |
| `losses`                  | `list`                 | `[]`          | List of losses attached to this node                                                                                                        |
| `metrics`                 | `list`                 | `[]`          | List of metrics attached to this node                                                                                                       |
| `visualizers`             | `list`                 | `[]`          | List of visualizers attached to this node                                                                                                   |

#### Losses

At least one node must have a loss attached to it.
You can see the list of all currently supported loss functions and their parameters [here](../luxonis_train/attached_modules/losses/README.md).

| Key      | Type    | Default value | Description                              |
| -------- | ------- | ------------- | ---------------------------------------- |
| `weight` | `float` | `1.0`         | Weight of the loss used in the final sum |
| `alias`  | `str`   | `None`        | Custom name for the loss                 |
| `params` | `dict`  | `{}`          | Additional parameters for the loss       |

#### Metrics

In this section, you configure which metrics should be used for which node.
You can see the list of all currently supported metrics and their parameters [here](../luxonis_train/attached_modules/metrics/README.md).

| Key              | Type   | Default value | Description                                                                            |
| ---------------- | ------ | ------------- | -------------------------------------------------------------------------------------- |
| `is_main_metric` | `bool` | `False`       | Marks this specific metric as the main one. Main metric is used for saving checkpoints |
| `alias`          | `str`  | `None`        | Custom name for the metric                                                             |
| `params`         | `dict` | `{}`          | Additional parameters for the metric                                                   |

#### Visualizers

In this section, you configure which visualizers should be used for which node. Visualizers are responsible for creating images during training.
You can see the list of all currently supported visualizers and their parameters [here](../luxonis_train/attached_modules/visualizers/README.md).

| Key      | Type   | Default value | Description                              |
| -------- | ------ | ------------- | ---------------------------------------- |
| `alias`  | `str`  | `None`        | Custom name for the visualizer           |
| `params` | `dict` | `{}`          | Additional parameters for the visualizer |

**Example:**

```yaml
name: "SegmentationHead"
inputs:
  - "RepPANNeck"
losses:
  - name: "BCEWithLogitsLoss"
metrics:
  - name: "F1Score"
    params:
      task: "binary"
  - name: "JaccardIndex"
    params:
      task: "binary"
visualizers:
  - name: "SegmentationVisualizer"
    params:
      colors: "#FF5055"
```

## Tracker

This library uses [`LuxonisTrackerPL`](https://github.com/luxonis/luxonis-ml/blob/b2399335efa914ef142b1b1a5db52ad90985c539/src/luxonis_ml/ops/tracker.py#L152).
You can configure it like this:

| Key              | Type          | Default value | Description                                                |
| ---------------- | ------------- | ------------- | ---------------------------------------------------------- |
| `project_name`   | `str \| None` | `None`        | Name of the project used for logging                       |
| `project_id`     | `str \| None` | `None`        | ID of the project used for logging (relevant for `MLFlow`) |
| `run_name`       | `str \| None` | `None`        | Name of the run. If empty, then it will be auto-generated  |
| `run_id`         | `str \| None` | `None`        | ID of an already created run (relevant for `MLFLow`)       |
| `save_directory` | `str`         | `"output"`    | Path to the save directory                                 |
| `is_tensorboard` | `bool`        | `True`        | Whether to use `Tensorboard`                               |
| `is_wandb`       | `bool`        | `False`       | Whether to use `WandB`                                     |
| `wandb_entity`   | `str \| None` | `None`        | Name of `WandB` entity                                     |
| `is_mlflow`      | `bool`        | `False`       | Whether to use `MLFlow`                                    |

**Example:**

```yaml
tracker:
  project_name: "project_name"
  save_directory: "output"
  is_tensorboard: true
  is_wandb: false
  is_mlflow: false
```

## Loader

This section controls the data loading process and parameters regarding the dataset.

To store and load the data we use `LuxonisDataset` and `LuxonisLoader.` For specific config parameters refer to [`LuxonisML`](https://github.com/luxonis/luxonis-ml).

| Key            | Type               | Default value          | Description                          |
| -------------- | ------------------ | ---------------------- | ------------------------------------ |
| `name`         | `str`              | `"LuxonisLoaderTorch"` | Name of the Loader                   |
| `image_source` | `str`              | `"image"`              | Name of the input image group        |
| `train_view`   | `str \| list[str]` | `"train"`              | splits to use for training           |
| `val_view`     | `str \| list[str]` | `"val"`                | splits to use for validation         |
| `test_view`    | `str \| list[str]` | `"test"`               | splits to use for testing            |
| `params`       | `dict[str, Any]`   | `{}`                   | Additional parameters for the loader |

### `LuxonisLoaderTorch`

By default, `LuxonisLoaderTorch` can either use an existing `LuxonisDataset` or create a new one if it can be parsed automatically by `LuxonisParser` (check [`LuxonisML`](https://github.com/luxonis/luxonis-ml) `data` sub-package for more info).

In most cases you want to set one of the parameters below. You can check all the parameters in the `LuxonisLoaderTorch` class itself.

| Key            | Type  | Default value | Description                                                          |
| -------------- | ----- | ------------- | -------------------------------------------------------------------- |
| `dataset_name` | `str` | `None`        | Name of an existing `LuxonisDataset`                                 |
| `dataset_dir`  | `str` | `None`        | Location of the data from which new `LuxonisDataset` will be created |

**Example:**

```yaml
loader:
  # using default loader with an existing dataset
  params:
    dataset_name: "dataset_name"
```

```yaml
loader:
  # using default loader with a directory
  params:
    dataset_name: "dataset_name"
    dataset_dir: "path/to/dataset"
```

## Trainer

Here you can change everything related to actual training of the model.

| Key                       | Type                                           | Default value | Description                                                                                                                                      |
| ------------------------- | ---------------------------------------------- | ------------- | ------------------------------------------------------------------------------------------------------------------------------------------------ |
| `seed`                    | `int`                                          | `None`        | Seed for reproducibility                                                                                                                         |
| `deterministic`           | `bool \| "warn" \| None`                       | `None`        | Whether PyTorch should use deterministic backend                                                                                                 |
| `batch_size`              | `int`                                          | `32`          | Batch size used for training                                                                                                                     |
| `accumulate_grad_batches` | `int`                                          | `1`           | Number of batches for gradient accumulation                                                                                                      |
| `use_weighted_sampler`    | `bool`                                         | `False`       | Whether to use `WeightedRandomSampler` for training, only works with classification tasks                                                        |
| `epochs`                  | `int`                                          | `100`         | Number of training epochs                                                                                                                        |
| `n_workers`               | `int`                                          | `4`           | Number of workers for data loading                                                                                                               |
| `validation_interval`     | `int`                                          | `5`           | Frequency of computing metrics on validation data                                                                                                |
| `n_log_images`            | `int`                                          | `4`           | Maximum number of images to visualize and log                                                                                                    |
| `skip_last_batch`         | `bool`                                         | `True`        | Whether to skip last batch while training                                                                                                        |
| `accelerator`             | `Literal["auto", "cpu", "gpu"]`                | `"auto"`      | What accelerator to use for training                                                                                                             |
| `devices`                 | `int \| list[int] \| str`                      | `"auto"`      | Either specify how many devices to use (int), list specific devices, or use "auto" for automatic configuration based on the selected accelerator |
| `matmul_precision`        | `Literal["medium", "high", "highest"] \| None` | `None`        | Sets the internal precision of float32 matrix multiplications                                                                                    |
| `strategy`                | `Literal["auto", "ddp"]`                       | `"auto"`      | What strategy to use for training                                                                                                                |
| `n_sanity_val_steps`      | `int`                                          | `2`           | Number of sanity validation steps performed before training                                                                                      |
| `profiler`                | `Literal["simple", "advanced"] \| None`        | `None`        | PL profiler for GPU/CPU/RAM utilization analysis                                                                                                 |
| `verbose`                 | `bool`                                         | `True`        | Print all intermediate results to console                                                                                                        |
| `pin_memory`              | `bool`                                         | `True`        | Whether to pin memory in the `DataLoader`                                                                                                        |
| `save_top_k`              | `-1 \| NonNegativeInt`                         | `3`           | Save top K checkpoints based on validation loss when training                                                                                    |
<<<<<<< HEAD
| `n_validation_batches`    | `PositiveInt \| None`                          | `None`        | Limits the number of validation/test batches and makes the val/test loaders deterministic                                                        |
=======
| `smart_cfg_auto_populate` | `bool`                                         | `True`        | Automatically populate sensible default values for missing config fields and log warnings                                                        |
>>>>>>> e39f03fb

**Example:**

```yaml

trainer:
  accelerator: "auto"
  devices: "auto"
  strategy: "auto"

  n_sanity_val_steps: 1
  profiler: null
  verbose: true
  batch_size: 8
  accumulate_grad_batches: 1
  epochs: 200
  n_workers: 8
  validation_interval: 10
  n_log_images: 8
  skip_last_batch: true
  log_sub_losses: true
  save_top_k: 3
```

### Preprocessing

We use [`Albumentations`](https://albumentations.ai/docs/) library for `augmentations`. [Here](https://albumentations.ai/docs/api_reference/full_reference/#pixel-level-transforms) you can see a list of all pixel level augmentations supported, and [here](https://albumentations.ai/docs/api_reference/full_reference/#spatial-level-transforms) you see all spatial level transformations. In the configuration you can specify any augmentation from these lists and their parameters.

Additionally, we support `Mosaic4` and `MixUp` batch augmentations and letterbox resizing if `keep_aspect_ratio: true`.

| Key                 | Type         | Default value | Description                                                                                                                                                             |
| ------------------- | ------------ | ------------- | ----------------------------------------------------------------------------------------------------------------------------------------------------------------------- |
| `train_image_size`  | `list[int]`  | `[256, 256]`  | Image size used for training as `[height, width]`                                                                                                                       |
| `keep_aspect_ratio` | `bool`       | `True`        | Whether to keep the aspect ratio while resizing                                                                                                                         |
| `train_rgb`         | `bool`       | `True`        | Whether to train on RGB or BGR images                                                                                                                                   |
| `normalize.active`  | `bool`       | `True`        | Whether to use normalization                                                                                                                                            |
| `normalize.params`  | `dict`       | `{}`          | Parameters for normalization, see [Normalize](https://albumentations.ai/docs/api_reference/augmentations/transforms/#albumentations.augmentations.transforms.Normalize) |
| `augmentations`     | `list[dict]` | `[]`          | List of `Albumentations` augmentations                                                                                                                                  |

#### Augmentations

| Key      | Type   | Default value | Description                        |
| -------- | ------ | ------------- | ---------------------------------- |
| `name`   | `str`  | -             | Name of the augmentation           |
| `active` | `bool` | `True`        | Whether the augmentation is active |
| `params` | `dict` | `{}`          | Parameters of the augmentation     |

**Example:**

```yaml

trainer:
  preprocessing:
    # using YAML capture to reuse the image size
    train_image_size: [&height 384, &width 384]
    keep_aspect_ratio: true
    train_rgb: true
    normalize:
      active: true
    augmentations:
      - name: "Defocus"
        params:
          p: 0.1
      - name: "Sharpen"
        params:
          p: 0.1
      - name: "Flip"
      - name: "RandomRotate90"
      - name: "Mosaic4"
        params:
          out_width: *width
          out_height: *height

```

### Callbacks

Callbacks sections contain a list of callbacks.
More information on callbacks and a list of available ones can be found [here](../luxonis_train/callbacks/README.md)
Each callback is a dictionary with the following fields:

| Key      | Type   | Default value | Description                |
| -------- | ------ | ------------- | -------------------------- |
| `name`   | `str`  | -             | Name of the callback       |
| `active` | `bool` | `True`        | Whether callback is active |
| `params` | `dict` | `{}`          | Parameters of the callback |

**Example:**

```yaml

trainer:
  callbacks:
    - name: "LearningRateMonitor"
      params:
        logging_interval: "step"
    - name: MetadataLogger
      params:
        hyperparams: ["trainer.epochs", "trainer.batch_size"]
    - name: "EarlyStopping"
      params:
        patience: 3
        monitor: "val/loss"
        mode: "min"
        verbose: true
    - name: "ExportOnTrainEnd"
    - name: "TestOnTrainEnd"
```

### Optimizer

What optimizer to use for training.
List of all optimizers can be found [here](https://pytorch.org/docs/stable/optim.html).

| Key      | Type   | Default value | Description                 |
| -------- | ------ | ------------- | --------------------------- |
| `name`   | `str`  | `"Adam"`      | Name of the optimizer       |
| `params` | `dict` | `{}`          | Parameters of the optimizer |

**Example:**

```yaml
optimizer:
  name: "SGD"
  params:
    lr: 0.02
    momentum: 0.937
    nesterov: true
    weight_decay: 0.0005
```

### Scheduler

What scheduler to use for training.
List of all optimizers can be found [here](https://pytorch.org/docs/stable/optim.html#how-to-adjust-learning-rate).

| Key      | Type   | Default value  | Description                 |
| -------- | ------ | -------------- | --------------------------- |
| `name`   | `str`  | `"ConstantLR"` | Name of the scheduler       |
| `params` | `dict` | `{}`           | Parameters of the scheduler |

**Example:**

```yaml
trainer:
  scheduler:
    name: "CosineAnnealingLR"
    params:
      T_max: *epochs
      eta_min: 0
```

## Exporter

Here you can define configuration for exporting.

| Key                      | Type                              | Default value | Description                                                                                    |
| ------------------------ | --------------------------------- | ------------- | ---------------------------------------------------------------------------------------------- |
| `name`                   | `str \| None`                     | `None`        | Name of the exported model                                                                     |
| `input_shape`            | `list\[int\] \| None`             | `None`        | Input shape of the model. If not provided, inferred from the dataset                           |
| `data_type`              | `Literal["INT8", "FP16", "FP32"]` | `"FP16"`      | Data type of the exported model. Only used for conversion to BLOB                              |
| `reverse_input_channels` | `bool`                            | `True`        | Whether to reverse the image channels in the exported model. Relevant for `BLOB` export        |
| `scale_values`           | `list[float] \| None`             | `None`        | What scale values to use for input normalization. If not provided, inferred from augmentations |
| `mean_values`            | `list[float] \| None`             | `None`        | What mean values to use for input normalization. If not provided, inferred from augmentations  |
| `upload_to_run`          | `bool`                            | `True`        | Whether to upload the exported files to tracked run as artifact                                |
| `upload_url`             | `str \| None`                     | `None`        | Exported model will be uploaded to this URL if specified                                       |
| `output_names`           | `list[str] \| None`               | `None`        | Optional list of output names to override the default ones (deprecated)                        |

### `ONNX`

Option specific for `ONNX` export.

| Key             | Type                     | Default value | Description                       |
| --------------- | ------------------------ | ------------- | --------------------------------- |
| `opset_version` | `int`                    | `12`          | Which `ONNX` opset version to use |
| `dynamic_axes`  | `dict[str, Any] \| None` | `None`        | Whether to specify dynamic axes   |

### Blob

| Key       | Type                                                             | Default value | Description                              |
| --------- | ---------------------------------------------------------------- | ------------- | ---------------------------------------- |
| `active`  | `bool`                                                           | `False`       | Whether to export to `BLOB` format       |
| `shaves`  | `int`                                                            | `6`           | How many shaves                          |
| `version` | `Literal["2021.2", "2021.3", "2021.4", "2022.1", "2022.3_RVC3"]` | `"2022.1"`    | `OpenVINO` version to use for conversion |

**Example:**

```yaml
exporter:
  onnx:
    opset_version: 11
  blobconverter:
    active: true
    shaves: 8
```

## Tuner

Here you can specify options for tuning.

| Key                      | Type              | Default value  | Description                                                                                                                                                                                                                                                                                                                 |
| ------------------------ | ----------------- | -------------- | --------------------------------------------------------------------------------------------------------------------------------------------------------------------------------------------------------------------------------------------------------------------------------------------------------------------------- |
| `study_name`             | `str`             | `"test-study"` | Name of the study                                                                                                                                                                                                                                                                                                           |
| `continue_exising_study` | `bool`            | `True`         | Whether to continue an existing study with this name                                                                                                                                                                                                                                                                        |
| `use_pruner`             | `bool`            | `True`         | Whether to use the `MedianPruner`                                                                                                                                                                                                                                                                                           |
| `n_trials`               | `int \| None`     | `15`           | Number of trials for each process. `None` represents no limit in terms of number of trials                                                                                                                                                                                                                                  |
| `timeout`                | `int \| None`     | `None`         | Stop study after the given number of seconds                                                                                                                                                                                                                                                                                |
| `params`                 | `dict[str, list]` | `{}`           | Which parameters to tune. The keys should be in the format `key1.key2.key3_<type>`. Type can be one of `[categorical, float, int, longuniform, uniform, subset]`. For more information about the types, visit [`Optuna` documentation](https://optuna.readthedocs.io/en/stable/reference/generated/optuna.trial.Trial.html) |

> \[!NOTE\]
> `"subset"` sampling is currently only supported for augmentations.
> You can specify a set of augmentations defined in `trainer` to choose from.
> Every run, only a subset of random $N$ augmentations will be active (`is_active` parameter will be `True` for chosen ones and `False` for the rest in the set).

### Storage

| Key            | Type                         | Default value | Description                                         |
| -------------- | ---------------------------- | ------------- | --------------------------------------------------- |
| `active`       | `bool`                       | `True`        | Whether to use storage to make the study persistent |
| `storage_type` | `Literal["local", "remote"]` | `"local"`     | Type of the storage                                 |

**Example:**

```yaml
t uner:
  study_name: "seg_study"
  n_trials: 10
  storage:
    storage_type: "local"
  params:
    trainer.optimizer.name_categorical: ["Adam", "SGD"]
    trainer.optimizer.params.lr_float: [0.0001, 0.001]
    trainer.batch_size_int: [4, 16, 4]
    # each run will have 2 of the following augmentations active
    trainer.preprocessing.augmentations_subset: [["Defocus", "Sharpen", "Flip"], 2]
```

## ENVIRON

A special section of the config file where you can specify environment variables.
For more info on the variables, see [Credentials](../README.md#credentials).

> \[!WARNING\]
> This is not a recommended way due to possible leakage of secrets!
> This section is intended for testing purposes only!
> Use environment variables or `.env` files instead.

| Key                        | Type                                                       | Default value    |
| -------------------------- | ---------------------------------------------------------- | ---------------- |
| `AWS_ACCESS_KEY_ID`        | `str \| None`                                              | `None`           |
| `AWS_SECRET_ACCESS_KEY`    | `str \| None`                                              | `None`           |
| `AWS_S3_ENDPOINT_URL`      | `str \| None`                                              | `None`           |
| `MLFLOW_CLOUDFLARE_ID`     | `str \| None`                                              | `None`           |
| `MLFLOW_CLOUDFLARE_SECRET` | `str \| None`                                              | `None`           |
| `MLFLOW_S3_BUCKET`         | `str \| None`                                              | `None`           |
| `MLFLOW_S3_ENDPOINT_URL`   | `str \| None`                                              | `None`           |
| `MLFLOW_TRACKING_URI`      | `str \| None`                                              | `None`           |
| `POSTGRES_USER`            | `str \| None`                                              | `None`           |
| `POSTGRES_PASSWORD`        | `str \| None`                                              | `None`           |
| `POSTGRES_HOST`            | `str \| None`                                              | `None`           |
| `POSTGRES_PORT`            | `str \| None`                                              | `None`           |
| `POSTGRES_DB`              | `str \| None`                                              | `None`           |
| `LUXONISML_BUCKET`         | `str \| None`                                              | `None`           |
| `LUXONISML_BASE_PATH`      | `str`                                                      | `"~/luxonis_ml"` |
| `LUXONISML_TEAM_ID`        | `str`                                                      | `"offline"`      |
| `LOG_LEVEL`                | `Literal["DEBUG", "INFO", "WARNING", "ERROR", "CRITICAL"]` | `"INFO"`         |<|MERGE_RESOLUTION|>--- conflicted
+++ resolved
@@ -222,11 +222,8 @@
 | `verbose`                 | `bool`                                         | `True`        | Print all intermediate results to console                                                                                                        |
 | `pin_memory`              | `bool`                                         | `True`        | Whether to pin memory in the `DataLoader`                                                                                                        |
 | `save_top_k`              | `-1 \| NonNegativeInt`                         | `3`           | Save top K checkpoints based on validation loss when training                                                                                    |
-<<<<<<< HEAD
+| `smart_cfg_auto_populate` | `bool`                                         | `True`        | Automatically populate sensible default values for missing config fields and log warnings                                                        |
 | `n_validation_batches`    | `PositiveInt \| None`                          | `None`        | Limits the number of validation/test batches and makes the val/test loaders deterministic                                                        |
-=======
-| `smart_cfg_auto_populate` | `bool`                                         | `True`        | Automatically populate sensible default values for missing config fields and log warnings                                                        |
->>>>>>> e39f03fb
 
 **Example:**
 
