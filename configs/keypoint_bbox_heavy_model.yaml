# Example configuration for training a predefined heavy keypoint-detection model

model:
  name: keypoint_detection_heavy
  predefined_model:
    name: KeypointDetectionModel
    params:
      variant: heavy
      loss_params:
        iou_type: "ciou"
<<<<<<< HEAD
        iou_loss_weight: 60 # Should be 7.5 * accumulate_grad_batches for best results
        class_loss_weight: 4 # Should be 0.5 * accumulate_grad_batches for best results
        regr_kpts_loss_weight: 96 # Should be 12 * accumulate_grad_batches for best results
        vis_kpts_loss_weight: 8 # Should be 1 * accumulate_grad_batches for best results
=======
        n_warmup_epochs: 0 # No assigner warmup

        # Should be 7.5 * accumulate_grad_batches for the best results
        iou_loss_weight: 60

        # Should be 0.5 * accumulate_grad_batches for the best results
        class_loss_weight: 4

        # Should be 12 * accumulate_grad_batches for the best results
        regr_kpts_loss_weight: 96

        # Should be 1 * accumulate_grad_batches for the best results
        vis_kpts_loss_weight: 8
>>>>>>> b73359c6

loader:
  params:
    dataset_name: coco_test

trainer:
  precision: "16-mixed"
  preprocessing:
    train_image_size: [384, 512]
    keep_aspect_ratio: true
    normalize:
      active: true
      params:
        mean: [0., 0., 0.]
        std: [1, 1, 1]

  batch_size: 8
  epochs: 300
  n_workers: 4
  validation_interval: 10
  n_log_images: 8
  gradient_clip_val: 10

  callbacks:
    - name: EMACallback
      params:
        decay: 0.9999
        use_dynamic_decay: True
        decay_tau: 2000
    - name: ExportOnTrainEnd
    - name: TestOnTrainEnd
    # For best results, always accumulate gradients to
    # effectively use 64 batch size
    - name: GradientAccumulationScheduler
      params:
        # warmup phase is 3 epochs
        scheduling:
          0: 1
          1: 4
          2: 8

  training_strategy:
    name: "TripleLRSGDStrategy"
    params:
      warmup_epochs: 3
      warmup_bias_lr: 0.0
      warmup_momentum: 0.8
      lr: 0.01
      lre: 0.0001
      momentum: 0.937
      weight_decay: 0.0005
      nesterov: True
      cosine_annealing: False<|MERGE_RESOLUTION|>--- conflicted
+++ resolved
@@ -8,13 +8,6 @@
       variant: heavy
       loss_params:
         iou_type: "ciou"
-<<<<<<< HEAD
-        iou_loss_weight: 60 # Should be 7.5 * accumulate_grad_batches for best results
-        class_loss_weight: 4 # Should be 0.5 * accumulate_grad_batches for best results
-        regr_kpts_loss_weight: 96 # Should be 12 * accumulate_grad_batches for best results
-        vis_kpts_loss_weight: 8 # Should be 1 * accumulate_grad_batches for best results
-=======
-        n_warmup_epochs: 0 # No assigner warmup
 
         # Should be 7.5 * accumulate_grad_batches for the best results
         iou_loss_weight: 60
@@ -27,7 +20,6 @@
 
         # Should be 1 * accumulate_grad_batches for the best results
         vis_kpts_loss_weight: 8
->>>>>>> b73359c6
 
 loader:
   params:
