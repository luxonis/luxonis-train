# Example configuration for training a predefined heavy detection model
# NOTE: This example downloads pretrained COCO weights and training parameters are already prepared for fine tuning

model:
  name: detection_heavy
  predefined_model:
    name: DetectionModel
    params:
      variant: heavy
      loss_params:
        iou_type: "siou"

        # Should be 2.5 * accumulate_grad_batches for the best results
        iou_loss_weight: 20

        # Should be the same as accumulate_grad_batches for the best results
        class_loss_weight: 8

loader:
  params:
    dataset_name: coco_test

trainer:
  precision: "16-mixed"
  preprocessing:
    train_image_size: [384, 512]
    keep_aspect_ratio: true
    normalize:
      active: true
      params:
        mean: [0., 0., 0.]
        std: [1, 1, 1]

  batch_size: 8
  epochs: 300
<<<<<<< HEAD
  accumulate_grad_batches: 8 # For best results, always accumulate gradients to effectively use 64 batch size
=======
  # For best results, always accumulate gradients to
  # effectively use 64 batch size
  accumulate_grad_batches: 8
>>>>>>> 99e22bb4
  n_workers: 8
  validation_interval: 10
  n_log_images: 8

  callbacks:
    - name: EMACallback
      params:
        decay: 0.9999
        use_dynamic_decay: True
        decay_tau: 2000
    - name: ExportOnTrainEnd
    - name: TestOnTrainEnd

<<<<<<< HEAD
  training_strategy: # Fine tuning params
    name: "TripleLRSGDStrategy"
=======
  training_strategy:
    name: TripleLRSGDStrategy
    # Finetuned parameters
>>>>>>> 99e22bb4
    params:
      warmup_epochs: 2
      warmup_bias_lr: 0.05
      warmup_momentum: 0.5
      lr: 0.0032
      lre: 0.000384
      momentum: 0.843
      weight_decay: 0.00036
      nesterov: True<|MERGE_RESOLUTION|>--- conflicted
+++ resolved
@@ -33,13 +33,9 @@
 
   batch_size: 8
   epochs: 300
-<<<<<<< HEAD
-  accumulate_grad_batches: 8 # For best results, always accumulate gradients to effectively use 64 batch size
-=======
   # For best results, always accumulate gradients to
   # effectively use 64 batch size
   accumulate_grad_batches: 8
->>>>>>> 99e22bb4
   n_workers: 8
   validation_interval: 10
   n_log_images: 8
@@ -53,14 +49,9 @@
     - name: ExportOnTrainEnd
     - name: TestOnTrainEnd
 
-<<<<<<< HEAD
-  training_strategy: # Fine tuning params
-    name: "TripleLRSGDStrategy"
-=======
   training_strategy:
     name: TripleLRSGDStrategy
     # Finetuned parameters
->>>>>>> 99e22bb4
     params:
       warmup_epochs: 2
       warmup_bias_lr: 0.05
