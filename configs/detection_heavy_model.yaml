# Example configuration for training a predefined heavy detection model
# NOTE: This example downloads pretrained COCO weights and training parameters are already prepared for fine tuning

model:
  name: detection_heavy
  predefined_model:
    name: DetectionModel
    params:
      variant: heavy
      loss_params:
        iou_type: "siou"
<<<<<<< HEAD
        iou_loss_weight: 20 # Should be 2.5 * accumulate_grad_batches for best results
        class_loss_weight: 8 # Should be 1 * accumulate_grad_batches for best results
=======
        n_warmup_epochs: 0 # No assigner warmup

        # Should be 2.5 * accumulate_grad_batches for the best results
        iou_loss_weight: 20

        # Should be the same as accumulate_grad_batches for the best results
        class_loss_weight: 8
>>>>>>> b73359c6

loader:
  params:
    dataset_name: coco_test

trainer:
  precision: "16-mixed"
  preprocessing:
    train_image_size: [384, 512]
    keep_aspect_ratio: true
    normalize:
      active: true
      params:
        mean: [0., 0., 0.]
        std: [1, 1, 1]

  batch_size: 8
  epochs: 300
<<<<<<< HEAD
  accumulate_grad_batches: 8 # For best results, always accumulate gradients to effectively use 64 batch size
=======
  # For best results, always accumulate gradients to
  # effectively use 64 batch size
  accumulate_grad_batches: 8
>>>>>>> b73359c6
  n_workers: 8
  validation_interval: 10
  n_log_images: 8

  callbacks:
    - name: EMACallback
      params:
        decay: 0.9999
        use_dynamic_decay: True
        decay_tau: 2000
    - name: ExportOnTrainEnd
    - name: TestOnTrainEnd

<<<<<<< HEAD
  training_strategy: # Fine tuning params
    name: "TripleLRSGDStrategy"
=======
  training_strategy:
    name: TripleLRSGDStrategy
    # Finetuned parameters
>>>>>>> b73359c6
    params:
      warmup_epochs: 2
      warmup_bias_lr: 0.05
      warmup_momentum: 0.5
      lr: 0.0032
      lre: 0.000384
      momentum: 0.843
      weight_decay: 0.00036
      nesterov: True<|MERGE_RESOLUTION|>--- conflicted
+++ resolved
@@ -9,18 +9,12 @@
       variant: heavy
       loss_params:
         iou_type: "siou"
-<<<<<<< HEAD
-        iou_loss_weight: 20 # Should be 2.5 * accumulate_grad_batches for best results
-        class_loss_weight: 8 # Should be 1 * accumulate_grad_batches for best results
-=======
-        n_warmup_epochs: 0 # No assigner warmup
 
         # Should be 2.5 * accumulate_grad_batches for the best results
         iou_loss_weight: 20
 
         # Should be the same as accumulate_grad_batches for the best results
         class_loss_weight: 8
->>>>>>> b73359c6
 
 loader:
   params:
@@ -39,13 +33,9 @@
 
   batch_size: 8
   epochs: 300
-<<<<<<< HEAD
-  accumulate_grad_batches: 8 # For best results, always accumulate gradients to effectively use 64 batch size
-=======
   # For best results, always accumulate gradients to
   # effectively use 64 batch size
   accumulate_grad_batches: 8
->>>>>>> b73359c6
   n_workers: 8
   validation_interval: 10
   n_log_images: 8
@@ -59,14 +49,9 @@
     - name: ExportOnTrainEnd
     - name: TestOnTrainEnd
 
-<<<<<<< HEAD
-  training_strategy: # Fine tuning params
-    name: "TripleLRSGDStrategy"
-=======
   training_strategy:
     name: TripleLRSGDStrategy
     # Finetuned parameters
->>>>>>> b73359c6
     params:
       warmup_epochs: 2
       warmup_bias_lr: 0.05
