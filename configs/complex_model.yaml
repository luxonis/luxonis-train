--- conflicted
+++ resolved
@@ -15,11 +15,7 @@
         - RepPANNeck
 
       losses:
-<<<<<<< HEAD
-        - name: EfficientKeypointBboxLoss
-=======
         - name: EfficientKeypointBBoxLoss
->>>>>>> e5250549
 
       metrics:
         - name: ObjectKeypointSimilarity
