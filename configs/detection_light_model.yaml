# Example configuration for training a predefined light detection model
# NOTE: This example downloads pretrained COCO weights and training parameters are already prepared for fine tuning

model:
  name: detection_light
  predefined_model:
    name: DetectionModel
    params:
      variant: light
      loss_params:
        iou_type: "siou"
        # No assigner warmup
        n_warmup_epochs: 0
<<<<<<< HEAD
        # Should be 2.5 * accumulate_grad_batches for best results
        iou_loss_weight: 20
        # Should be 1 * accumulate_grad_batches for best results
=======

        # Should be 2.5 * accumulate_grad_batches for the best results
        iou_loss_weight: 20

        # Should be 1 * accumulate_grad_batches for the best results
>>>>>>> 867ade31
        class_loss_weight: 8

loader:
  params:
    dataset_name: coco_test

trainer:
  precision: "16-mixed"
  preprocessing:
    train_image_size: [384, 512]
    keep_aspect_ratio: true
    normalize:
      active: true
      params:
        mean: [0., 0., 0.]
        std: [1, 1, 1]

  batch_size: 8
  epochs: 300
<<<<<<< HEAD
  # For best results, always accumulate gradients to effectively use 64 batch size
=======
  # For best results, always accumulate gradients to
  # effectively use 64 batch size
>>>>>>> 867ade31
  accumulate_grad_batches: 8
  n_workers: 8
  validation_interval: 10
  n_log_images: 8

  callbacks:
    - name: EMACallback
      params:
        decay: 0.9999
        use_dynamic_decay: True
        decay_tau: 2000
    - name: ExportOnTrainEnd
    - name: TestOnTrainEnd

  training_strategy:
    name: "TripleLRSGDStrategy"
    params:
      warmup_epochs: 2
      warmup_bias_lr: 0.05
      warmup_momentum: 0.5
      lr: 0.0032
      lre: 0.000384
      momentum: 0.843
      weight_decay: 0.00036
      nesterov: True<|MERGE_RESOLUTION|>--- conflicted
+++ resolved
@@ -9,19 +9,14 @@
       variant: light
       loss_params:
         iou_type: "siou"
+
         # No assigner warmup
         n_warmup_epochs: 0
-<<<<<<< HEAD
+
         # Should be 2.5 * accumulate_grad_batches for best results
         iou_loss_weight: 20
+
         # Should be 1 * accumulate_grad_batches for best results
-=======
-
-        # Should be 2.5 * accumulate_grad_batches for the best results
-        iou_loss_weight: 20
-
-        # Should be 1 * accumulate_grad_batches for the best results
->>>>>>> 867ade31
         class_loss_weight: 8
 
 loader:
@@ -41,12 +36,8 @@
 
   batch_size: 8
   epochs: 300
-<<<<<<< HEAD
-  # For best results, always accumulate gradients to effectively use 64 batch size
-=======
   # For best results, always accumulate gradients to
   # effectively use 64 batch size
->>>>>>> 867ade31
   accumulate_grad_batches: 8
   n_workers: 8
   validation_interval: 10
