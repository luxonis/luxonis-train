# Example configuration for training a predefined light detection model
# NOTE: This example downloads pretrained COCO weights and training parameters are already prepared for fine tuning

model:
  name: detection_light
  predefined_model:
    name: DetectionModel
    params:
      variant: light
      loss_params:
        iou_type: "siou"
<<<<<<< HEAD
        # Should be 2.5 * accumulate_grad_batches for best results
        iou_loss_weight: 20
=======

        # No assigner warmup
        n_warmup_epochs: 0

        # Should be 2.5 * accumulate_grad_batches for best results
        iou_loss_weight: 20

>>>>>>> b73359c6
        # Should be 1 * accumulate_grad_batches for best results
        class_loss_weight: 8

loader:
  params:
    dataset_name: coco_test

trainer:
  precision: "16-mixed"
  preprocessing:
    train_image_size: [384, 512]
    keep_aspect_ratio: true
    normalize:
      active: true
      params:
        mean: [0., 0., 0.]
        std: [1, 1, 1]

  batch_size: 8
  epochs: 300
<<<<<<< HEAD
  # For best results, always accumulate gradients to effectively use 64 batch size
=======
  # For best results, always accumulate gradients to
  # effectively use 64 batch size
>>>>>>> b73359c6
  accumulate_grad_batches: 8
  n_workers: 8
  validation_interval: 10
  n_log_images: 8

  callbacks:
    - name: EMACallback
      params:
        decay: 0.9999
        use_dynamic_decay: True
        decay_tau: 2000
    - name: ExportOnTrainEnd
    - name: TestOnTrainEnd

  training_strategy:
    name: "TripleLRSGDStrategy"
    params:
      warmup_epochs: 2
      warmup_bias_lr: 0.05
      warmup_momentum: 0.5
      lr: 0.0032
      lre: 0.000384
      momentum: 0.843
      weight_decay: 0.00036
      nesterov: True<|MERGE_RESOLUTION|>--- conflicted
+++ resolved
@@ -9,18 +9,10 @@
       variant: light
       loss_params:
         iou_type: "siou"
-<<<<<<< HEAD
-        # Should be 2.5 * accumulate_grad_batches for best results
-        iou_loss_weight: 20
-=======
-
-        # No assigner warmup
-        n_warmup_epochs: 0
 
         # Should be 2.5 * accumulate_grad_batches for best results
         iou_loss_weight: 20
 
->>>>>>> b73359c6
         # Should be 1 * accumulate_grad_batches for best results
         class_loss_weight: 8
 
@@ -41,12 +33,8 @@
 
   batch_size: 8
   epochs: 300
-<<<<<<< HEAD
-  # For best results, always accumulate gradients to effectively use 64 batch size
-=======
   # For best results, always accumulate gradients to
   # effectively use 64 batch size
->>>>>>> b73359c6
   accumulate_grad_batches: 8
   n_workers: 8
   validation_interval: 10
