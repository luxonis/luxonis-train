# Luxonis Training Framework

![Ubuntu](https://img.shields.io/badge/Ubuntu-E95420?style=for-the-badge&logo=ubuntu&logoColor=white)
![Windows](https://img.shields.io/badge/Windows-0078D6?style=for-the-badge&logo=windows&logoColor=white)
![MacOS](https://img.shields.io/badge/mac%20os-000000?style=for-the-badge&logo=apple&logoColor=white)

[![License](https://img.shields.io/badge/License-Apache_2.0-blue.svg)](https://opensource.org/licenses/Apache-2.0)
![PyBadge](https://img.shields.io/pypi/pyversions/luxonis-train?logo=data:image/svg+xml%3Bbase64,PHN2ZyB4bWxucz0iaHR0cDovL3d3dy53My5vcmcvMjAwMC9zdmciIHZpZXdCb3g9IjAgMCAxMDAgMTAwIj4KICA8ZGVmcz4KICAgIDxsaW5lYXJHcmFkaWVudCBpZD0icHlZZWxsb3ciIGdyYWRpZW50VHJhbnNmb3JtPSJyb3RhdGUoNDUpIj4KICAgICAgPHN0b3Agc3RvcC1jb2xvcj0iI2ZlNSIgb2Zmc2V0PSIwLjYiLz4KICAgICAgPHN0b3Agc3RvcC1jb2xvcj0iI2RhMSIgb2Zmc2V0PSIxIi8+CiAgICA8L2xpbmVhckdyYWRpZW50PgogICAgPGxpbmVhckdyYWRpZW50IGlkPSJweUJsdWUiIGdyYWRpZW50VHJhbnNmb3JtPSJyb3RhdGUoNDUpIj4KICAgICAgPHN0b3Agc3RvcC1jb2xvcj0iIzY5ZiIgb2Zmc2V0PSIwLjQiLz4KICAgICAgPHN0b3Agc3RvcC1jb2xvcj0iIzQ2OCIgb2Zmc2V0PSIxIi8+CiAgICA8L2xpbmVhckdyYWRpZW50PgogIDwvZGVmcz4KCiAgPHBhdGggZD0iTTI3LDE2YzAtNyw5LTEzLDI0LTEzYzE1LDAsMjMsNiwyMywxM2wwLDIyYzAsNy01LDEyLTExLDEybC0yNCwwYy04LDAtMTQsNi0xNCwxNWwwLDEwbC05LDBjLTgsMC0xMy05LTEzLTI0YzAtMTQsNS0yMywxMy0yM2wzNSwwbDAtM2wtMjQsMGwwLTlsMCwweiBNODgsNTB2MSIgZmlsbD0idXJsKCNweUJsdWUpIi8+CiAgPHBhdGggZD0iTTc0LDg3YzAsNy04LDEzLTIzLDEzYy0xNSwwLTI0LTYtMjQtMTNsMC0yMmMwLTcsNi0xMiwxMi0xMmwyNCwwYzgsMCwxNC03LDE0LTE1bDAtMTBsOSwwYzcsMCwxMyw5LDEzLDIzYzAsMTUtNiwyNC0xMywyNGwtMzUsMGwwLDNsMjMsMGwwLDlsMCwweiBNMTQwLDUwdjEiIGZpbGw9InVybCgjcHlZZWxsb3cpIi8+CgogIDxjaXJjbGUgcj0iNCIgY3g9IjY0IiBjeT0iODgiIGZpbGw9IiNGRkYiLz4KICA8Y2lyY2xlIHI9IjQiIGN4PSIzNyIgY3k9IjE1IiBmaWxsPSIjRkZGIi8+Cjwvc3ZnPgo=)
[![Ruff](https://img.shields.io/endpoint?url=https://raw.githubusercontent.com/astral-sh/ruff/main/assets/badge/v2.json)](https://github.com/astral-sh/ruff)
![CI](https://github.com/luxonis/luxonis-train/actions/workflows/ci.yaml/badge.svg)
![Docs](https://github.com/luxonis/luxonis-train/actions/workflows/docs.yaml/badge.svg)
[![codecov](https://codecov.io/gh/luxonis/luxonis-train/graph/badge.svg?token=647MTHBYD5)](https://codecov.io/gh/luxonis/luxonis-train)

<<<<<<< HEAD
Luxonis Training Framework (`luxonis-train`) is intended to be a flexible and easy-to-use tool for training deep learning models. It is built on top of PyTorch Lightning and provides a simple interface for training, testing, and exporting models.

It is made to be easily customizable and extendable, allowing you to create custom loaders, losses, metrics, visualizers, and more.

> \[!WARNING\]
> **The project is in a beta state and might be unstable or contain bugs - please report any feedback.**
=======
<a name="overview"></a>

## 🌟 Overview
>>>>>>> e5250549

`LuxonisTrain` is a user-friendly tool designed to streamline the training of deep learning models, especially for edge devices. Built on top of `PyTorch Lightning`, it simplifies the process of training, testing, and exporting models with minimal coding required.

<<<<<<< HEAD
- [Installation](#installation)
- [Usage](#usage)
- [Data Loading](#data-loading)
  - [Luxonis Dataset Format](#luxonis-dataset-format)
  - [Parsing from Directory](#parsing-from-directory)
  - [Custom Loader](#custom-loader)
- [Training](#training)
- [Testing](#testing)
- [Tuning](#tuning)
- [Exporting](#exporting)
- [`NN Archive` Support](#nn-archive-support)
- [Usage in Scripts](#usage-in-scripts)
- [Customizations](#customizations)
- [Tutorials and Examples](#tutorials-and-examples)
- [Credentials](#credentials)
- [Contributing](#contributing)
=======
### ✨ Key Features
>>>>>>> e5250549

- **No Coding Required**: Define your training pipeline entirely through a single `YAML` configuration file.
- **Predefined Configurations**: Utilize ready-made configs for common computer vision tasks to start quickly.
- **Customizable**: Extend functionality with custom components using an intuitive Python API.
- **Edge Optimized**: Focus on models optimized for deployment on edge devices with limited compute resources.

<<<<<<< HEAD
`luxonis-train` is hosted on PyPI and can be installed with `pip` as:
=======
> \[!WARNING\]
> **The project is in a beta state and might be unstable or contain bugs - please report any feedback.**

<a name="quick-start"></a>

## 🚀 Quick Start

Get started with `LuxonisTrain` in just a few steps:

1. **Install `LuxonisTrain`**

   ```bash
   pip install luxonis-train
   ```

   This will create the `luxonis_train` executable in your `PATH`.

1. **Use the provided `configs/detection_light_model.yaml` configuration file**

   You can download the file by executing the following command:

   ```bash
   wget https://raw.githubusercontent.com/luxonis/luxonis-train/main/configs/detection_light_model.yaml
   ```

1. **Find a suitable dataset for your task**

   We will use a sample COCO dataset from `RoboFlow` in this example.

1. **Start training**

   ```bash
   luxonis_train train                   \
     --config detection_light_model.yaml \
     loader.params.dataset_dir "roboflow://team-roboflow/coco-128/2/coco"
   ```

1. **Monitor progress with `TensorBoard`**

   ```bash
   tensorboard --logdir output/tensorboard_logs
   ```

   Open the provided URL in your browser to visualize the training progress

## 📜 Table Of Contents

- [🌟 Overview](#overview)
  - [✨ Key Features](#key-features)
- [🚀 Quick Start](#quick-start)
- [🛠️ Installation](#installation)
- [📝 Usage](#usage)
  - [💻 CLI](#cli)
- [⚙️ Configuration](#configuration)
- [🗃️ Data Preparation](#data-preparation)
  - [📂 Data Directory](#data-directory)
  - [💾 `LuxonisDataset`](#luxonis-dataset)
- [🏋️‍♂️Training](#training)
- [✍ Testing](#testing)
- [🧠 Inference](#inference)
- [🤖 Exporting](#exporting)
- [🗂️ NN Archive](#nn-archive)
- [🔬 Tuning](#tuning)
- [🎨 Customizations](#customizations)
- [📚 Tutorials and Examples](#tutorials-and-examples)
- [🔑 Credentials](#credentials)
- [🤝 Contributing](#contributing)

<a name="installation"></a>

## 🛠️ Installation

`LuxonisTrain` requires **Python 3.10** or higher. We recommend using a virtual environment to manage dependencies.

**Install via `pip`**:
>>>>>>> e5250549

```bash
pip install luxonis-train
```

This will also install the `luxonis_train` CLI. For more information on how to use it, see [CLI Usage](#cli).

<a name="usage"></a>

## 📝 Usage

You can use `LuxonisTrain` either from the **command line** or via the **Python API**.
We will demonstrate both ways in the following sections.

<a name="cli"></a>

<<<<<<< HEAD
## Data Loading

`LuxonisTrain` supports several ways of loading data:

- from an existing dataset in the Luxonis Dataset Format
- from a directory in one of the supported formats (_e.g._ COCO, VOC, _etc._)
- using a custom loader

### Luxonis Dataset Format

The default loader used with `LuxonisTrain` is `LuxonisLoaderTorch`. It can either load data from an already created dataset in the `LuxonisDataFormat` or create a new dataset automatically from a set of supported formats.

For instructions on how to create a dataset in the LDF, follow the
[examples](https://github.com/luxonis/luxonis-ml/tree/main/examples) in
the [`luxonis-ml`](https://github.com/luxonis/luxonis-ml) repository.

To use the default loader with LDF, specify the following in the config file:

```yaml
loader:
  params:
    # name of the created dataset
    dataset_name: dataset_name
    # one of local (default), s3, gcs
    bucket_storage: local
```

### Parsing from Directory

The supported formats are:

- COCO - We support COCO JSON format in two variants:
  - [RoboFlow](https://roboflow.com/formats/coco-json)
  - [FiveOne](https://docs.voxel51.com/user_guide/export_datasets.html#cocodetectiondataset-export)
- [Pascal VOC XML](https://roboflow.com/formats/pascal-voc-xml)
- [YOLO Darknet TXT](https://roboflow.com/formats/yolo-darknet-txt)
- [YOLOv4 PyTorch TXT](https://roboflow.com/formats/yolov4-pytorch-txt)
- [MT YOLOv6](https://roboflow.com/formats/mt-yolov6)
- [CreateML JSON](https://roboflow.com/formats/createml-json)
- [TensorFlow Object Detection CSV](https://roboflow.com/formats/tensorflow-object-detection-csv)
- Classification Directory - A directory with subdirectories for each class
  ```plaintext
  dataset_dir/
  ├── train/
  │   ├── class1/
  │   │   ├── img1.jpg
  │   │   ├── img2.jpg
  │   │   └── ...
  │   ├── class2/
  │   └── ...
  ├── valid/
  └── test/
  ```
- Segmentation Mask Directory - A directory with images and corresponding masks.
  ```plaintext
  dataset_dir/
  ├── train/
  │   ├── img1.jpg
  │   ├── img1_mask.png
  │   ├── ...
  │   └── _classes.csv
  ├── valid/
  └── test/
  ```
  The masks are stored as grayscale PNG images where each pixel value corresponds to a class.
  The mapping from pixel values to class is defined in the `_classes.csv` file.
  ```csv
  Pixel Value, Class
  0, background
  1, class1
  2, class2
  3, class3
  ```

To use a directory loader, specify the following in the config file:

```yaml

loader:
  params:
    dataset_dir: path/to/dataset
    # one of voc, darknet, yolov4, yolov6, createml, tfcsv, clsdir, segmask
    dataset_type: coco
```

### Custom Loader

To learn how to implement and use a custom loader, see [customization](#customizations).

The loader can be referenced in the configuration file using its class name:

```yaml
loader:
  name: CustomLoader
  params:
    # additional parameters to be passed to the loade constructor
```

To inspect the loader output, use the `luxonis_train inspect` command:

```bash
luxonis_train inspect --config <config.yaml> --view <train/val/test>
=======
### 💻 CLI

The CLI is the most straightforward way how to use `LuxonisTrain`. The CLI provides several commands for training, testing, tuning, exporting and more.

**Available commands:**

- `train` - Start the training process
- `test` - Test the model on a specific dataset view
- `infer` - Run inference on a dataset, image directory, or a video file.
- `export` - Export the model to either `ONNX` or `BLOB` format that can be run on edge devices
- `archive` - Create an `NN Archive` file that can be used with our `DepthAI` API (coming soon)
- `tune` - Tune the hyperparameters of the model for better performance
- `inspect` - Inspect the dataset you are using and visualize the annotations

**To get help on any command:**

```bash
luxonis_train <command> --help
>>>>>>> e5250549
```

Specific usage examples can be found in the respective sections below.

<a name="configuration"></a>

## ⚙️ Configuration

`LuxonisTrain` uses `YAML` configuration files to define the training pipeline. Here's a breakdown of the key sections:

```yaml
model:
  name: model_name

  # Use a predefined detection model instead of defining
  # the model architecture manually
  predefined_model:
    name: DetectionModel
    params:
      variant: light

# Download and parse the coco dataset from RoboFlow.
# Save it internally as `coco_test` dataset for future reference.
loader:
  params:
    dataset_name: coco_test
    dataset_dir: "roboflow://team-roboflow/coco-128/2/coco"

trainer:
  batch_size: 8
  epochs: 200
  n_workers: 8
  validation_interval: 10

  preprocessing:
    train_image_size: [384, 384]

    # Uses the imagenet normalization by default
    normalize:
      active: true

    # Augmentations are powered by Albumentations
    augmentations:
      - name: Defocus
      - name: Sharpen
      - name: Flip

  callbacks:
    - name: ExportOnTrainEnd
    - name: ArchiveOnTrainEnd
    - name: TestOnTrainEnd

  optimizer:
    name: SGD
    params:
      lr: 0.02

  scheduler:
    name: ConstantLR
```

For an extensive list of all the available options, see [Configuration](https://github.com/luxonis/luxonis-train/blob/main/configs/README.md).

We provide a set of predefined configuration files for the most common computer vision tasks.
You can find them in the `configs` directory.

<a name="data-preparation"></a>

## 🗃️ Data Preparation

`LuxonisTrain` supports several ways of loading data:

- using a data directory in one of the supported formats
- using an already existing dataset in our custom `LuxonisDataset` format
- using a custom loader
  - to learn how to implement and use custom loaders, see [Customizations](#customizations)

<a name="data-directory"></a>

### 📂 Data Directory

The easiest way to load data is to use a directory with the dataset in one of the supported formats.

**Supported formats:**

- `COCO` - We support COCO JSON format in two variants:
  - [`RoboFlow`](https://roboflow.com/formats/coco-json)
  - [`FiftyOne`](https://docs.voxel51.com/user_guide/export_datasets.html#cocodetectiondataset-export)
- [`Pascal VOC XML`](https://roboflow.com/formats/pascal-voc-xml)
- [`YOLO Darknet TXT`](https://roboflow.com/formats/yolo-darknet-txt)
- [`YOLOv4 PyTorch TXT`](https://roboflow.com/formats/yolov4-pytorch-txt)
- [`MT YOLOv6`](https://roboflow.com/formats/mt-yolov6)
- [`CreateML JSON`](https://roboflow.com/formats/createml-json)
- [`TensorFlow Object Detection CSV`](https://roboflow.com/formats/tensorflow-object-detection-csv)
- `Classification Directory` - A directory with subdirectories for each class
  ```plaintext
  dataset_dir/
  ├── train/
  │   ├── class1/
  │   │   ├── img1.jpg
  │   │   ├── img2.jpg
  │   │   └── ...
  │   ├── class2/
  │   └── ...
  ├── valid/
  └── test/
  ```
- `Segmentation Mask Directory` - A directory with images and corresponding masks.
  ```plaintext
  dataset_dir/
  ├── train/
  │   ├── img1.jpg
  │   ├── img1_mask.png
  │   ├── ...
  │   └── _classes.csv
  ├── valid/
  └── test/
  ```
  The masks are stored as grayscale `PNG` images where each pixel value corresponds to a class.
  The mapping from pixel values to classes is defined in the `_classes.csv` file.
  ```csv
  Pixel Value, Class
  0, background
  1, class1
  2, class2
  3, class3
  ```

#### Preparing your Data

1. Organize your dataset into one of the supported formats.
1. Place your dataset in a directory accessible by the training script.
1. Update the `dataset_dir` parameter in the configuration file to point to the dataset directory.

**The `dataset_dir` can be one of the following:**

- Local path to the dataset directory
- URL to a remote dataset
  - The dataset will be downloaded to a `"data"` directory in the current working directory
  - **Supported URL protocols:**
    - `s3://bucket/path/to/directory` fo **AWS S3**
    - `gs://buclet/path/to/directory` for **Google Cloud Storage**
    - `roboflow://workspace/project/version/format` for **RoboFlow**
      - `workspace` - name of the workspace the dataset belongs to
      - `project` - name of the project the dataset belongs to
      - `version` - version of the dataset
      - `format` - one of `coco`, `darknet`, `voc`, `yolov4pytorch`, `mt-yolov6`, `createml`, `tensorflow`, `folder`, `png-mask-semantic`
      - **example:** `roboflow://team-roboflow/coco-128/2/coco`

**Example:**

```yaml
loader:
  params:
    dataset_name: "coco_test"
    dataset_dir: "roboflow://team-roboflow/coco-128/2/coco"
```

<a name="luxonis-dataset"></a>

### 💾 `LuxonisDataset`

`LuxonisDataset` is our custom dataset format designed for easy and efficient dataset management.
To learn more about how to create a dataset in this format from scratch, see the [Luxonis ML](https://github.com/luxonis/luxonis-ml) repository.

To use the `LuxonisDataset` as a source of the data, specify the following in the config file:

```yaml
loader:
  params:
    # name of the dataset
    dataset_name: "dataset_name"

    # one of local (default), s3, gcs
    bucket_storage: "local"
```

> \[!TIP\]
> To inspect the loader output, use the `luxonis_train inspect` command:
>
> ```bash
> luxonis_train inspect --config configs/detection_light_model.yaml
> ```
>
> **The `inspect` command is currently only available in the CLI**

<a name="training"></a>

## 🏋️‍♂️ Training

Once your configuration file and dataset are ready, start the training process.

**CLI:**

```bash
luxonis_train train --config configs/detection_light_model.yaml
```

<<<<<<< HEAD
Where key and value are space separated and sub-keys are dot (`.`) separated. If the configuration field is a list, then key/sub-key should be a number (e.g. `trainer.preprocessing.augmentations.0.name RotateCustom`).

## Testing

To test the model on a specific dataset view (`train`, `test`, or `val`), use the following command:

```bash
luxonis_train test --config <config.yaml> --view <train/test/val>
=======
> \[!TIP\]
> To change a configuration parameter from the command line, use the following syntax:
>
> ```bash
> luxonis_train train                           \
>   --config configs/detection_light_model.yaml \
>   loader.params.dataset_dir "roboflow://team-roboflow/coco-128/2/coco"
> ```

**Python API:**

```python
from luxonis_train import LuxonisModel

model = LuxonisModel(
  "configs/detection_light_model.yaml",
  {"loader.params.dataset_dir": "roboflow://team-roboflow/coco-128/2/coco"}
)
model.train()
```

**Expected Output:**

```log
INFO     Using predefined model: `DetectionModel`
INFO     Main metric: `MeanAveragePrecision`
INFO     GPU available: True (cuda), used: True
INFO     TPU available: False, using: 0 TPU cores
INFO     HPU available: False, using: 0 HPUs
...
INFO     Training finished
INFO     Checkpoints saved in: output/1-coral-wren
```

**Monitoring with `TensorBoard`:**

If not explicitly disabled, the training process will be monitored by `TensorBoard`. To start the `TensorBoard` server, run:

```bash
tensorboard --logdir output/tensorboard_logs
>>>>>>> e5250549
```

Open the provided URL to visualize training metrics.

<a name="testing"></a>

<<<<<<< HEAD
You can use `Tuner` for hyperparameter optimization to increase the model's performance. The tuning is powered by [`Optuna`](https://optuna.org/).
To use tuning, you have to specify [tuner](https://github.com/luxonis/luxonis-train/blob/main/configs/README.md#tuner) section in the config file.

Start the tuning process by running:
=======
## ✍ Testing

Evaluate your trained model on a specific dataset view (`train`, `val`, or `test`).

**CLI:**
>>>>>>> e5250549

```bash
luxonis_train test --config configs/detection_light_model.yaml \
                   --view val                                  \
                   --weights path/to/checkpoint.ckpt
```

**Python API:**

```python
from luxonis_train import LuxonisModel

model = LuxonisModel("configs/detection_light_model.yaml")
model.test(weights="path/to/checkpoint.ckpt")
```

<<<<<<< HEAD
We support export to `ONNX`, and `BLOB` format which is used for OAK cameras. By default, we export to `ONNX` format.

To configure the exporter, you can specify the [exporter](https://github.com/luxonis/luxonis-train/blob/main/configs/README.md#exporter) section in the config file.

You can see an example export configuration [here](https://github.com/luxonis/luxonis-train/blob/main/configs/example_export.yaml).

To export the model, run

```bash
luxonis_train export --config config.yaml model.weights path/to/weights.ckpt
```

The export process can be run automatically at the end of the training by using the `ExportOnTrainEnd` callback.

To learn about callbacks, see [callbacks](https://github.com/luxonis/luxonis-train/blob/main/luxonis_train/callbacks/README.md).

## `NN Archive` Support

The models can also be exported to our custom `NN Archive` format.

```bash
luxonis_train archive --executable path/to/exported_model.onnx --config config.yaml
```

This will create a `.tar.gz` file which can be used with the [`DepthAI`](https://github.com/luxonis/depthai) API.

The archive can be created automatically at the end of the training by using the `ArchiveOnTrainEnd` callback.

## Usage in Scripts

On top of the CLI, you can also use the `LuxonisModel` class to run the training from a Python script.

```python
from luxonis_train import LuxonisModel

model = LuxonisModel("config.yaml")
model.train()
results = model.test()
model.export()
model.archive()
```
=======
The testing process can be started automatically at the end of the training by using the `TestOnTrainEnd` callback.
To learn more about callbacks, see [Callbacks](https://github.com/luxonis/luxonis-train/blob/main/luxonis_train/callbacks/README.md).

<a name="inference"></a>

## 🧠 Inference

Run inference on images, datasets, or videos.

**CLI:**

- **Inference on a Dataset View:**

```bash
luxonis_train infer --config configs/detection_light_model.yaml \
                    --view val                                  \
                    --weights path/to/checkpoint.ckpt
```

- **Inference on a Video File:**

```bash
luxonis_train infer --config configs/detection_light_model.yaml \
                    --weights path/to/checkpoint.ckpt           \
                    --source-path path/to/video.mp4
```

- **Inference on an Image Directory:**

```bash
luxonis_train infer --config configs/detection_light_model.yaml \
                    --weights path/to/checkpoint.ckpt           \
                    --source-path path/to/images                \
                    --save-dir path/to/save_directory
```

**Python API:**

```python
from luxonis_train import LuxonisModel

model = LuxonisModel("configs/detection_light_model.yaml")

# infer on a dataset view
model.infer(weights="path/to/checkpoint.ckpt", view="val")

# infer on a video file
model.infer(weights="path/to/checkpoint.ckpt", source_path="path/to/video.mp4")

# infer on an image directory and save the results
model.infer(
    weights="path/to/checkpoint.ckpt",
    source_path="path/to/images",
    save_dir="path/to/save_directory",
)
```

<a name="exporting"></a>

## 🤖 Exporting

Export your trained models to formats suitable for deployment on edge devices.

Supported formats:

- **ONNX**: Open Neural Network Exchange format.
- **BLOB**: Format compatible with OAK-D cameras.

To configure the exporter, you can specify the [exporter](https://github.com/luxonis/luxonis-train/blob/main/configs/README.md#exporter) section in the config file.

You can see an example export configuration [here](https://github.com/luxonis/luxonis-train/blob/main/configs/example_export.yaml).
>>>>>>> e5250549

**CLI:**

```bash
luxonis_train export --config configs/example_export.yaml --weights path/to/weights.ckpt
```

**Python API:**

```python
from luxonis_train import LuxonisModel

model = LuxonisModel("configs/example_export.yaml")
model.export(weights="path/to/weights.ckpt")
```

Model export can be run automatically at the end of the training by using the `ExportOnTrainEnd` callback.

The exported models are saved in the export directory within your `output` folder.

<a name="nn-archive"></a>

## 🗂️ NN Archive

Create an `NN Archive` file for easy deployment with the `DepthAI` API.

The archive contains the exported model together with all the metadata needed for running the model.

**CLI:**

```bash
luxonis_train archive                         \
  --config configs/detection_light_model.yaml \
  --weights path/to/checkpoint.ckpt
```

**Python API:**

```python
from luxonis_train import LuxonisModel

model = LuxonisModel("configs/detection_light_model.yaml")
model.archive(weights="path/to/checkpoint.ckpt")
```

The archive can be created automatically at the end of the training by using the `ArchiveOnTrainEnd` callback.

<a name="tuning"></a>

## 🔬 Tuning

Optimize your model's performance using hyperparameter tuning powered by [`Optuna`](https://optuna.org/).

**Configuration:**

Include a [`tuner`](https://github.com/luxonis/luxonis-train/blob/main/configs/README.md#tuner) section in your configuration file.

```yaml

tuner:
  study_name: det_study
  n_trials: 10
  storage:
    storage_type: local
  params:
    trainer.optimizer.name_categorical: ["Adam", "SGD"]
    trainer.optimizer.params.lr_float: [0.0001, 0.001]
    trainer.batch_size_int: [4, 16, 4]
```

**CLI:**

```bash
luxonis_train tune --config configs/example_tuning.yaml
```

**Python API:**

```python
from luxonis_train import LuxonisModel

model = LuxonisModel("configs/example_tuning.yaml")
model.tune()
```

<a name="customizations"></a>

## 🎨 Customizations

`LuxonisTrain` is highly modular, allowing you to customize various components:

- **Loaders**: Handle data loading and preprocessing.
- **Nodes**: Represent computational units in the model architecture.
- **Losses**: Define the loss functions used to train the model.
- **Metrics**: Measure the model's performance during training.
- **Visualizers**: Visualize the model's predictions during training.
- **Callbacks**: Allow custom code to be executed at different stages of training.
- **Optimizers/Schedulers**: Control how the model's weights are updated.

Understanding these components helps in tailoring the framework to your specific needs.

We provide a registry interface through which you can create new
<<<<<<< HEAD
[loaders](https://github.com/luxonis/luxonis-train/blob/main/luxonis_train/loaders/README.md),
[nodes](https://github.com/luxonis/luxonis-train/blob/main/luxonis_train/nodes/README.md),
[losses](https://github.com/luxonis/luxonis-train/blob/main/luxonis_train/attached_modules/losses/README.md),
[metrics](https://github.com/luxonis/luxonis-train/blob/main/luxonis_train/attached_modules/metrics/README.md),
[visualizers](https://github.com/luxonis/luxonis-train/blob/main/luxonis_train/attached_modules/visualizers/README.md),
[callbacks](https://github.com/luxonis/luxonis-train/blob/main/luxonis_train/callbacks/README.md),
[optimizers](https://github.com/luxonis/luxonis-train/blob/main/configs/README.md#optimizer),
and [schedulers](https://github.com/luxonis/luxonis-train/blob/main/configs/README.md#scheduler).

Registered components can be then referenced in the config file. Custom components need to inherit from their respective base classes:

- Loader - [`BaseLoader`](https://github.com/luxonis/luxonis-train/blob/main/luxonis_train/loaders/base_loader.py)
- Node - [`BaseNode`](https://github.com/luxonis/luxonis-train/blob/main/luxonis_train/models/nodes/base_node.py)
- Loss - [`BaseLoss`](https://github.com/luxonis/luxonis-train/blob/main/luxonis_train/attached_modules/losses/base_loss.py)
- Metric - [`BaseMetric`](https://github.com/luxonis/luxonis-train/blob/main/luxonis_train/attached_modules/metrics/base_metric.py)
- Visualizer - [`BaseVisualizer`](https://github.com/luxonis/luxonis-train/blob/main/luxonis_train/attached_modules/visualizers/base_visualizer.py)
- Callback - [`lightning.pytorch.callbacks.Callback`](https://lightning.ai/docs/pytorch/stable/extensions/callbacks.html), requires manual registration to the `CALLBACKS` registry
- Optimizer - [`torch.optim.Optimizer`](https://pytorch.org/docs/stable/optim.html#torch.optim.Optimizer), requires manual registration to the `OPTIMIZERS` registry
- Scheduler - [`torch.optim.lr_scheduler.LRScheduler`](https://pytorch.org/docs/stable/optim.html#how-to-adjust-learning-rate), requires manual registration to the `SCHEDULERS` registry

Here is an example of how to create custom loss and optimizer:
=======

- [**Loaders**](https://github.com/luxonis/luxonis-train/blob/main/luxonis_train/loaders/README.md): Handles data loading and preprocessing.
- [**Nodes**](https://github.com/luxonis/luxonis-train/blob/main/luxonis_train/nodes/README.md): Represents computational units in the model architecture.
- [**Losses**](https://github.com/luxonis/luxonis-train/blob/main/luxonis_train/attached_modules/losses/README.md): Define the loss functions used to train the model.
- [**Metrics**](https://github.com/luxonis/luxonis-train/blob/main/luxonis_train/attached_modules/metrics/README.md): Measure the model's performance during training.
- [**Visualizers**](https://github.com/luxonis/luxonis-train/blob/main/luxonis_train/attached_modules/visualizers/README.md): Visualize the model's predictions during training.
- [**Callbacks**](https://github.com/luxonis/luxonis-train/blob/main/luxonis_train/callbacks/README.md): Allow custom code to be executed at different stages of training.
- [**Optimizers**](https://github.com/luxonis/luxonis-train/blob/main/configs/README.md#optimizer): Control how the model's weights are updated.
- [**Schedulers**](https://github.com/luxonis/luxonis-train/blob/main/configs/README.md#scheduler): Adjust the learning rate during training.

**Creating Custom Components:**

Implement custom components by subclassing the respective base classes and/or registering them.
Registered components can be referenced in the config file. Custom components need to inherit from their respective base classes:

- **Loaders** - [`BaseLoader`](https://github.com/luxonis/luxonis-train/blob/main/luxonis_train/loaders/base_loader.py)
- **Nodes** - [`BaseNode`](https://github.com/luxonis/luxonis-train/blob/main/luxonis_train/models/nodes/base_node.py)
- **Losses** - [`BaseLoss`](https://github.com/luxonis/luxonis-train/blob/main/luxonis_train/attached_modules/losses/base_loss.py)
- **Metrics** - [`BaseMetric`](https://github.com/luxonis/luxonis-train/blob/main/luxonis_train/attached_modules/metrics/base_metric.py)
- **Visualizers** - [`BaseVisualizer`](https://github.com/luxonis/luxonis-train/blob/main/luxonis_train/attached_modules/visualizers/base_visualizer.py)
- **Callbacks** - [`lightning.pytorch.callbacks.Callback`](https://lightning.ai/docs/pytorch/stable/extensions/callbacks.html), requires manual registration to the `CALLBACKS` registry
- **Optimizers** - [`torch.optim.Optimizer`](https://pytorch.org/docs/stable/optim.html#torch.optim.Optimizer), requires manual registration to the `OPTIMIZERS` registry
- **Schedulers** - [`torch.optim.lr_scheduler.LRScheduler`](https://pytorch.org/docs/stable/optim.html#how-to-adjust-learning-rate), requires manual registration to the `SCHEDULERS` registry

**Example:**
>>>>>>> e5250549

```python
from torch.optim import Optimizer
from luxonis_train.utils.registry import OPTIMIZERS
from luxonis_train.attached_modules.losses import BaseLoss

@OPTIMIZERS.register_module()
class CustomOptimizer(Optimizer):
    def __init__(self, params, lr=0.001):
        super().__init__(params, defaults={'lr': lr})
        # Implement optimizer logic

# Subclasses of BaseNode, BaseLoss, BaseMetric
# and BaseVisualizer are registered automatically.
class CustomLoss(BaseLoss):
    # This class is automatically registered under the name `CustomLoss`.
    def __init__(self, k_steps: int, **kwargs):
        super().__init__(**kwargs)
        ...
```

<<<<<<< HEAD
In the configuration file you reference the `CustomOptimizer` and `CustomLoss` by their names:

```yaml
losses:
  - name: CustomLoss
    params:  # additional parameters
      k_steps: 12
```

The files containing the custom components must be sourced before the training script is run. To do that in CLI, you can use the `--source` argument:

```bash
luxonis_train --source custom_components.py train --config config.yaml
```

You can also run the training from a python script:
=======
**Using custom components in config:**

```yaml
model:
  nodes:
  - name: SegmentationHead
    losses:
    - name: CustomLoss
      params:
        k_steps: 12

optimizer:
  name: CustomOptimizer
  params:
    lr: 0.01
```

> \[!NOTE\]
> Files containing the custom components must be sourced before the training script is run.
> To do that in CLI, you can use the `--source` argument:
>
> ```bash
> luxonis_train --source custom_components.py train --config config.yaml
> ```

**Python API:**

You have to import the custom components before creating the `LuxonisModel` instance.
>>>>>>> e5250549

```python
from custom_components import *
from luxonis_train import LuxonisModel

model = LuxonisModel("config.yaml")
model.train()
```

<<<<<<< HEAD
For `LuxonisTrain` to recognize the custom components, they need to be imported before the main training script is run.

If you're using the CLI, you can import the custom components by specifying the `--source` flag:

```bash
luxonis_train --source custom_components.py train --config config.yaml
```

Otherwise, you can import the custom components in your custom main script:

```python
from custom_components import *
from luxonis_train import LuxonisModel

model = LuxonisModel("config.yaml")
model.train()
```

For more information on how to define custom components, consult the respective in-source documentation.

## Tutorials and Examples

We are actively working on providing examples and tutorials for different parts of the library which will help you to start more easily. The tutorials can be found [here](https://github.com/luxonis/depthai-ml-training/tree/master) and will be updated regularly.

## Credentials

Local use is supported by default. In addition, we also integrate some cloud services which can be primarily used for logging and storing. When these are used, you need to load environment variables to set up the correct credentials.

You have these options how to set up the environment variables:

- Using standard environment variables
- Specifying the variables in a `.env` file. If a variable is both in the environment and present in `.env` file, the exported variable takes precedence.
- Specifying the variables in the [ENVIRON](https://github.com/luxonis/luxonis-train/blob/main/configs/README.md#environ) section of the config file. Note that this is not a recommended way. Variables defined in config take precedence over environment and `.env` variables.

The following storage services are supported:

- AWS S3, requires the following environment variables:
  - `AWS_ACCESS_KEY_ID`
  - `AWS_SECRET_ACCESS_KEY`
  - `AWS_S3_ENDPOINT_URL`
- Google Cloud Storage, requires the following environment variables:
  - `GOOGLE_APPLICATION_CREDENTIALS`

For logging and tracking, we support:

- `MLFlow`, requires the following environment variables:
  - `MLFLOW_S3_BUCKET`
  - `MLFLOW_S3_ENDPOINT_URL`
  - `MLFLOW_TRACKING_URI`
- `WandB`, requires the following environment variables:
  - `WANDB_API_KEY`

There is an option for remote `POSTGRESS` storage for [Tuning](#tuning). To connect to the database you need to specify the following env variables:

- `POSTGRES_USER`
- `POSTGRES_PASSWORD`
- `POSTGRES_HOST`
- `POSTGRES_PORT`
- `POSTGRES_DB`
=======
For more information on how to define custom components, consult the respective in-source documentation.

<a name="tutorials-and-examples"></a>

## 📚 Tutorials and Examples

We are actively working on providing examples and tutorials for different parts of the library which will help you to start more easily. The tutorials can be found [here](https://github.com/luxonis/depthai-ml-training/tree/master) and will be updated regularly.

<a name="credentials"></a>

## 🔑 Credentials

When using cloud services, avoid hard-coding credentials or placing them directly in your configuration files.
Instead:

- Use environment variables to store sensitive information.
- Use a `.env` file and load it securely, ensuring it's excluded from version control.

**Supported Cloud Services:**

- **AWS S3**, requires:
  - `AWS_ACCESS_KEY_ID`
  - `AWS_SECRET_ACCESS_KEY`
  - `AWS_S3_ENDPOINT_URL`
- **Google Cloud Storage**, requires:
  - `GOOGLE_APPLICATION_CREDENTIALS`
- **RoboFlow**, requires:
  - `ROBOFLOW_API_KEY`

**For logging and tracking, we support:**
>>>>>>> e5250549

- **MLFlow**, requires:
  - `MLFLOW_S3_BUCKET`
  - `MLFLOW_S3_ENDPOINT_URL`
  - `MLFLOW_TRACKING_URI`
- **WandB**, requires:
  - `WANDB_API_KEY`

**For remote database storage, we support:**

- `POSTGRES_PASSWORD`
- `POSTGRES_HOST`
- `POSTGRES_PORT`
- `POSTGRES_DB`

<a name="contributing"></a>

## 🤝 Contributing

We welcome contributions! Please read our [Contribution Guide](https://github.com/luxonis/luxonis-train/blob/main/CONTRIBUTING.md) to get started. Whether it's reporting bugs, improving documentation, or adding new features, your help is appreciated.<|MERGE_RESOLUTION|>--- conflicted
+++ resolved
@@ -11,50 +11,19 @@
 ![Docs](https://github.com/luxonis/luxonis-train/actions/workflows/docs.yaml/badge.svg)
 [![codecov](https://codecov.io/gh/luxonis/luxonis-train/graph/badge.svg?token=647MTHBYD5)](https://codecov.io/gh/luxonis/luxonis-train)
 
-<<<<<<< HEAD
-Luxonis Training Framework (`luxonis-train`) is intended to be a flexible and easy-to-use tool for training deep learning models. It is built on top of PyTorch Lightning and provides a simple interface for training, testing, and exporting models.
-
-It is made to be easily customizable and extendable, allowing you to create custom loaders, losses, metrics, visualizers, and more.
-
-> \[!WARNING\]
-> **The project is in a beta state and might be unstable or contain bugs - please report any feedback.**
-=======
 <a name="overview"></a>
 
 ## 🌟 Overview
->>>>>>> e5250549
 
 `LuxonisTrain` is a user-friendly tool designed to streamline the training of deep learning models, especially for edge devices. Built on top of `PyTorch Lightning`, it simplifies the process of training, testing, and exporting models with minimal coding required.
 
-<<<<<<< HEAD
-- [Installation](#installation)
-- [Usage](#usage)
-- [Data Loading](#data-loading)
-  - [Luxonis Dataset Format](#luxonis-dataset-format)
-  - [Parsing from Directory](#parsing-from-directory)
-  - [Custom Loader](#custom-loader)
-- [Training](#training)
-- [Testing](#testing)
-- [Tuning](#tuning)
-- [Exporting](#exporting)
-- [`NN Archive` Support](#nn-archive-support)
-- [Usage in Scripts](#usage-in-scripts)
-- [Customizations](#customizations)
-- [Tutorials and Examples](#tutorials-and-examples)
-- [Credentials](#credentials)
-- [Contributing](#contributing)
-=======
 ### ✨ Key Features
->>>>>>> e5250549
 
 - **No Coding Required**: Define your training pipeline entirely through a single `YAML` configuration file.
 - **Predefined Configurations**: Utilize ready-made configs for common computer vision tasks to start quickly.
 - **Customizable**: Extend functionality with custom components using an intuitive Python API.
 - **Edge Optimized**: Focus on models optimized for deployment on edge devices with limited compute resources.
 
-<<<<<<< HEAD
-`luxonis-train` is hosted on PyPI and can be installed with `pip` as:
-=======
 > \[!WARNING\]
 > **The project is in a beta state and might be unstable or contain bugs - please report any feedback.**
 
@@ -130,7 +99,6 @@
 `LuxonisTrain` requires **Python 3.10** or higher. We recommend using a virtual environment to manage dependencies.
 
 **Install via `pip`**:
->>>>>>> e5250549
 
 ```bash
 pip install luxonis-train
@@ -147,110 +115,6 @@
 
 <a name="cli"></a>
 
-<<<<<<< HEAD
-## Data Loading
-
-`LuxonisTrain` supports several ways of loading data:
-
-- from an existing dataset in the Luxonis Dataset Format
-- from a directory in one of the supported formats (_e.g._ COCO, VOC, _etc._)
-- using a custom loader
-
-### Luxonis Dataset Format
-
-The default loader used with `LuxonisTrain` is `LuxonisLoaderTorch`. It can either load data from an already created dataset in the `LuxonisDataFormat` or create a new dataset automatically from a set of supported formats.
-
-For instructions on how to create a dataset in the LDF, follow the
-[examples](https://github.com/luxonis/luxonis-ml/tree/main/examples) in
-the [`luxonis-ml`](https://github.com/luxonis/luxonis-ml) repository.
-
-To use the default loader with LDF, specify the following in the config file:
-
-```yaml
-loader:
-  params:
-    # name of the created dataset
-    dataset_name: dataset_name
-    # one of local (default), s3, gcs
-    bucket_storage: local
-```
-
-### Parsing from Directory
-
-The supported formats are:
-
-- COCO - We support COCO JSON format in two variants:
-  - [RoboFlow](https://roboflow.com/formats/coco-json)
-  - [FiveOne](https://docs.voxel51.com/user_guide/export_datasets.html#cocodetectiondataset-export)
-- [Pascal VOC XML](https://roboflow.com/formats/pascal-voc-xml)
-- [YOLO Darknet TXT](https://roboflow.com/formats/yolo-darknet-txt)
-- [YOLOv4 PyTorch TXT](https://roboflow.com/formats/yolov4-pytorch-txt)
-- [MT YOLOv6](https://roboflow.com/formats/mt-yolov6)
-- [CreateML JSON](https://roboflow.com/formats/createml-json)
-- [TensorFlow Object Detection CSV](https://roboflow.com/formats/tensorflow-object-detection-csv)
-- Classification Directory - A directory with subdirectories for each class
-  ```plaintext
-  dataset_dir/
-  ├── train/
-  │   ├── class1/
-  │   │   ├── img1.jpg
-  │   │   ├── img2.jpg
-  │   │   └── ...
-  │   ├── class2/
-  │   └── ...
-  ├── valid/
-  └── test/
-  ```
-- Segmentation Mask Directory - A directory with images and corresponding masks.
-  ```plaintext
-  dataset_dir/
-  ├── train/
-  │   ├── img1.jpg
-  │   ├── img1_mask.png
-  │   ├── ...
-  │   └── _classes.csv
-  ├── valid/
-  └── test/
-  ```
-  The masks are stored as grayscale PNG images where each pixel value corresponds to a class.
-  The mapping from pixel values to class is defined in the `_classes.csv` file.
-  ```csv
-  Pixel Value, Class
-  0, background
-  1, class1
-  2, class2
-  3, class3
-  ```
-
-To use a directory loader, specify the following in the config file:
-
-```yaml
-
-loader:
-  params:
-    dataset_dir: path/to/dataset
-    # one of voc, darknet, yolov4, yolov6, createml, tfcsv, clsdir, segmask
-    dataset_type: coco
-```
-
-### Custom Loader
-
-To learn how to implement and use a custom loader, see [customization](#customizations).
-
-The loader can be referenced in the configuration file using its class name:
-
-```yaml
-loader:
-  name: CustomLoader
-  params:
-    # additional parameters to be passed to the loade constructor
-```
-
-To inspect the loader output, use the `luxonis_train inspect` command:
-
-```bash
-luxonis_train inspect --config <config.yaml> --view <train/val/test>
-=======
 ### 💻 CLI
 
 The CLI is the most straightforward way how to use `LuxonisTrain`. The CLI provides several commands for training, testing, tuning, exporting and more.
@@ -269,7 +133,6 @@
 
 ```bash
 luxonis_train <command> --help
->>>>>>> e5250549
 ```
 
 Specific usage examples can be found in the respective sections below.
@@ -468,16 +331,6 @@
 luxonis_train train --config configs/detection_light_model.yaml
 ```
 
-<<<<<<< HEAD
-Where key and value are space separated and sub-keys are dot (`.`) separated. If the configuration field is a list, then key/sub-key should be a number (e.g. `trainer.preprocessing.augmentations.0.name RotateCustom`).
-
-## Testing
-
-To test the model on a specific dataset view (`train`, `test`, or `val`), use the following command:
-
-```bash
-luxonis_train test --config <config.yaml> --view <train/test/val>
-=======
 > \[!TIP\]
 > To change a configuration parameter from the command line, use the following syntax:
 >
@@ -518,25 +371,17 @@
 
 ```bash
 tensorboard --logdir output/tensorboard_logs
->>>>>>> e5250549
 ```
 
 Open the provided URL to visualize training metrics.
 
 <a name="testing"></a>
 
-<<<<<<< HEAD
-You can use `Tuner` for hyperparameter optimization to increase the model's performance. The tuning is powered by [`Optuna`](https://optuna.org/).
-To use tuning, you have to specify [tuner](https://github.com/luxonis/luxonis-train/blob/main/configs/README.md#tuner) section in the config file.
-
-Start the tuning process by running:
-=======
 ## ✍ Testing
 
 Evaluate your trained model on a specific dataset view (`train`, `val`, or `test`).
 
 **CLI:**
->>>>>>> e5250549
 
 ```bash
 luxonis_train test --config configs/detection_light_model.yaml \
@@ -553,49 +398,6 @@
 model.test(weights="path/to/checkpoint.ckpt")
 ```
 
-<<<<<<< HEAD
-We support export to `ONNX`, and `BLOB` format which is used for OAK cameras. By default, we export to `ONNX` format.
-
-To configure the exporter, you can specify the [exporter](https://github.com/luxonis/luxonis-train/blob/main/configs/README.md#exporter) section in the config file.
-
-You can see an example export configuration [here](https://github.com/luxonis/luxonis-train/blob/main/configs/example_export.yaml).
-
-To export the model, run
-
-```bash
-luxonis_train export --config config.yaml model.weights path/to/weights.ckpt
-```
-
-The export process can be run automatically at the end of the training by using the `ExportOnTrainEnd` callback.
-
-To learn about callbacks, see [callbacks](https://github.com/luxonis/luxonis-train/blob/main/luxonis_train/callbacks/README.md).
-
-## `NN Archive` Support
-
-The models can also be exported to our custom `NN Archive` format.
-
-```bash
-luxonis_train archive --executable path/to/exported_model.onnx --config config.yaml
-```
-
-This will create a `.tar.gz` file which can be used with the [`DepthAI`](https://github.com/luxonis/depthai) API.
-
-The archive can be created automatically at the end of the training by using the `ArchiveOnTrainEnd` callback.
-
-## Usage in Scripts
-
-On top of the CLI, you can also use the `LuxonisModel` class to run the training from a Python script.
-
-```python
-from luxonis_train import LuxonisModel
-
-model = LuxonisModel("config.yaml")
-model.train()
-results = model.test()
-model.export()
-model.archive()
-```
-=======
 The testing process can be started automatically at the end of the training by using the `TestOnTrainEnd` callback.
 To learn more about callbacks, see [Callbacks](https://github.com/luxonis/luxonis-train/blob/main/luxonis_train/callbacks/README.md).
 
@@ -667,7 +469,6 @@
 To configure the exporter, you can specify the [exporter](https://github.com/luxonis/luxonis-train/blob/main/configs/README.md#exporter) section in the config file.
 
 You can see an example export configuration [here](https://github.com/luxonis/luxonis-train/blob/main/configs/example_export.yaml).
->>>>>>> e5250549
 
 **CLI:**
 
@@ -770,29 +571,6 @@
 Understanding these components helps in tailoring the framework to your specific needs.
 
 We provide a registry interface through which you can create new
-<<<<<<< HEAD
-[loaders](https://github.com/luxonis/luxonis-train/blob/main/luxonis_train/loaders/README.md),
-[nodes](https://github.com/luxonis/luxonis-train/blob/main/luxonis_train/nodes/README.md),
-[losses](https://github.com/luxonis/luxonis-train/blob/main/luxonis_train/attached_modules/losses/README.md),
-[metrics](https://github.com/luxonis/luxonis-train/blob/main/luxonis_train/attached_modules/metrics/README.md),
-[visualizers](https://github.com/luxonis/luxonis-train/blob/main/luxonis_train/attached_modules/visualizers/README.md),
-[callbacks](https://github.com/luxonis/luxonis-train/blob/main/luxonis_train/callbacks/README.md),
-[optimizers](https://github.com/luxonis/luxonis-train/blob/main/configs/README.md#optimizer),
-and [schedulers](https://github.com/luxonis/luxonis-train/blob/main/configs/README.md#scheduler).
-
-Registered components can be then referenced in the config file. Custom components need to inherit from their respective base classes:
-
-- Loader - [`BaseLoader`](https://github.com/luxonis/luxonis-train/blob/main/luxonis_train/loaders/base_loader.py)
-- Node - [`BaseNode`](https://github.com/luxonis/luxonis-train/blob/main/luxonis_train/models/nodes/base_node.py)
-- Loss - [`BaseLoss`](https://github.com/luxonis/luxonis-train/blob/main/luxonis_train/attached_modules/losses/base_loss.py)
-- Metric - [`BaseMetric`](https://github.com/luxonis/luxonis-train/blob/main/luxonis_train/attached_modules/metrics/base_metric.py)
-- Visualizer - [`BaseVisualizer`](https://github.com/luxonis/luxonis-train/blob/main/luxonis_train/attached_modules/visualizers/base_visualizer.py)
-- Callback - [`lightning.pytorch.callbacks.Callback`](https://lightning.ai/docs/pytorch/stable/extensions/callbacks.html), requires manual registration to the `CALLBACKS` registry
-- Optimizer - [`torch.optim.Optimizer`](https://pytorch.org/docs/stable/optim.html#torch.optim.Optimizer), requires manual registration to the `OPTIMIZERS` registry
-- Scheduler - [`torch.optim.lr_scheduler.LRScheduler`](https://pytorch.org/docs/stable/optim.html#how-to-adjust-learning-rate), requires manual registration to the `SCHEDULERS` registry
-
-Here is an example of how to create custom loss and optimizer:
-=======
 
 - [**Loaders**](https://github.com/luxonis/luxonis-train/blob/main/luxonis_train/loaders/README.md): Handles data loading and preprocessing.
 - [**Nodes**](https://github.com/luxonis/luxonis-train/blob/main/luxonis_train/nodes/README.md): Represents computational units in the model architecture.
@@ -818,7 +596,6 @@
 - **Schedulers** - [`torch.optim.lr_scheduler.LRScheduler`](https://pytorch.org/docs/stable/optim.html#how-to-adjust-learning-rate), requires manual registration to the `SCHEDULERS` registry
 
 **Example:**
->>>>>>> e5250549
 
 ```python
 from torch.optim import Optimizer
@@ -840,24 +617,6 @@
         ...
 ```
 
-<<<<<<< HEAD
-In the configuration file you reference the `CustomOptimizer` and `CustomLoss` by their names:
-
-```yaml
-losses:
-  - name: CustomLoss
-    params:  # additional parameters
-      k_steps: 12
-```
-
-The files containing the custom components must be sourced before the training script is run. To do that in CLI, you can use the `--source` argument:
-
-```bash
-luxonis_train --source custom_components.py train --config config.yaml
-```
-
-You can also run the training from a python script:
-=======
 **Using custom components in config:**
 
 ```yaml
@@ -886,7 +645,6 @@
 **Python API:**
 
 You have to import the custom components before creating the `LuxonisModel` instance.
->>>>>>> e5250549
 
 ```python
 from custom_components import *
@@ -896,67 +654,6 @@
 model.train()
 ```
 
-<<<<<<< HEAD
-For `LuxonisTrain` to recognize the custom components, they need to be imported before the main training script is run.
-
-If you're using the CLI, you can import the custom components by specifying the `--source` flag:
-
-```bash
-luxonis_train --source custom_components.py train --config config.yaml
-```
-
-Otherwise, you can import the custom components in your custom main script:
-
-```python
-from custom_components import *
-from luxonis_train import LuxonisModel
-
-model = LuxonisModel("config.yaml")
-model.train()
-```
-
-For more information on how to define custom components, consult the respective in-source documentation.
-
-## Tutorials and Examples
-
-We are actively working on providing examples and tutorials for different parts of the library which will help you to start more easily. The tutorials can be found [here](https://github.com/luxonis/depthai-ml-training/tree/master) and will be updated regularly.
-
-## Credentials
-
-Local use is supported by default. In addition, we also integrate some cloud services which can be primarily used for logging and storing. When these are used, you need to load environment variables to set up the correct credentials.
-
-You have these options how to set up the environment variables:
-
-- Using standard environment variables
-- Specifying the variables in a `.env` file. If a variable is both in the environment and present in `.env` file, the exported variable takes precedence.
-- Specifying the variables in the [ENVIRON](https://github.com/luxonis/luxonis-train/blob/main/configs/README.md#environ) section of the config file. Note that this is not a recommended way. Variables defined in config take precedence over environment and `.env` variables.
-
-The following storage services are supported:
-
-- AWS S3, requires the following environment variables:
-  - `AWS_ACCESS_KEY_ID`
-  - `AWS_SECRET_ACCESS_KEY`
-  - `AWS_S3_ENDPOINT_URL`
-- Google Cloud Storage, requires the following environment variables:
-  - `GOOGLE_APPLICATION_CREDENTIALS`
-
-For logging and tracking, we support:
-
-- `MLFlow`, requires the following environment variables:
-  - `MLFLOW_S3_BUCKET`
-  - `MLFLOW_S3_ENDPOINT_URL`
-  - `MLFLOW_TRACKING_URI`
-- `WandB`, requires the following environment variables:
-  - `WANDB_API_KEY`
-
-There is an option for remote `POSTGRESS` storage for [Tuning](#tuning). To connect to the database you need to specify the following env variables:
-
-- `POSTGRES_USER`
-- `POSTGRES_PASSWORD`
-- `POSTGRES_HOST`
-- `POSTGRES_PORT`
-- `POSTGRES_DB`
-=======
 For more information on how to define custom components, consult the respective in-source documentation.
 
 <a name="tutorials-and-examples"></a>
@@ -987,7 +684,6 @@
   - `ROBOFLOW_API_KEY`
 
 **For logging and tracking, we support:**
->>>>>>> e5250549
 
 - **MLFlow**, requires:
   - `MLFLOW_S3_BUCKET`
