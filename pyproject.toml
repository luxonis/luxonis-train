[project]
name = "luxonis-train"
description = "Luxonis training framework for seamless training of various neural networks."
readme = "README.md"
requires-python = ">=3.10"
license = { file = "LICENSE" }
authors = [{ name = "Luxonis", email = "support@luxonis.com" }]
maintainers = [{ name = "Luxonis", email = "support@luxonis.com" }]
keywords = ["ml", "training", "luxonis", "oak"]
dynamic = ["dependencies", "optional-dependencies", "version"]
classifiers = [
  "License :: OSI Approved :: Apache Software License",
  "Development Status :: 4 - Beta",
  "Programming Language :: Python :: 3.10",
  "Programming Language :: Python :: 3.11",
  "Programming Language :: Python :: 3.12",
  "Topic :: Scientific/Engineering :: Artificial Intelligence",
  "Topic :: Scientific/Engineering :: Image Processing",
  "Topic :: Scientific/Engineering :: Image Recognition",
]

[project.scripts]
luxonis_train = "luxonis_train.__main__:app.meta"

[project.urls]
repository = "https://github.com/luxonis/luxonis-train"
issues = "https://github.com/luxonis/luxonis-train/issues"

[build-system]
requires = ["setuptools", "wheel"]
build-backend = "setuptools.build_meta"

[tool.setuptools.packages.find]
where = ["."]

[tool.setuptools.dynamic]
dependencies = { file = ["requirements.txt"] }
optional-dependencies = { dev = { file = ["requirements-dev.txt"] } }
version = { attr = "luxonis_train.__version__" }

[tool.ruff]
target-version = "py310"
line-length = 79
indent-width = 4

[tool.ruff.lint]
select = [
  "ANN",
<<<<<<< HEAD
  "B",
=======
  # "B",
>>>>>>> d68688b0
  "C4",
  "DTZ",
  "E",
  "ERA",
<<<<<<< HEAD
  "F",
=======
  "F401",
  # "F",
>>>>>>> d68688b0
  "FLY",
  "FURB",
  "I",
  "ICN",
  "INP",
  "INT",
  "ISC",
  "NPY",
  "PERF101",
  "PERF102",
  "PERF402",
  "PIE",
  "PL",
  "PT",
  "PTH",
  "PYI",
  "Q",
  "RET",
  "RSE",
  "RUF022",
  "S",
  "SIM",
  "T10",
  "T20",
  "TID",
  "TRY",
  "UP",
<<<<<<< HEAD
  "YTT",
=======
>>>>>>> d68688b0
  "W",
]
ignore = [
  "ANN002",
  "ANN003",
  "ANN204",
  "ANN401",
  "D1",
  "E501",
  "ICN002",
  "PLC0415",
  "PLR0911",
  "PLR0912",
  "PLR0913",
  "PLR0915",
  "PLR2004",
  "PLW2901",
  "PTH123",
  "PYI051",
  "S101",
  "S311",
  "S603",
  "TRY003",
]
unfixable = ["B905"]

[tool.ruff.lint.per-file-ignores]
"tests/*" = ["ANN201"]
"__main__.py" = ["ANN201", "T201", "PT028"]
"__init__.py" = ["F403"]

[tool.docformatter]
black = true
style = "epytext"
wrap-summaries = 72
wrap-descriptions = 72

[tool.pyright]
typeCheckingMode = "basic"
reportMissingTypeStubs = "none"
reportPrivateImportUsage = "none"
reportPrivateUsage = "none"
reportIncompatibleVariableOverride = "none"
reportIncompatibleMethodOverride = "none"
reportUnnecessaryIsInstance = "none"
reportMatchNotExhaustive = "error"

[tool.pytest.ini_options]
testpaths = ["tests"]
addopts = "--disable-warnings -vv"
markers = [
  "unit: mark a test as a unit test",
  "integration: mark a test as an integration test",
]

[tool.coverage.run]
omit = [
  "luxonis_train/__main__.py",
  "luxonis_train/callbacks/gpu_stats_monitor.py",
  "**/.cache/**",
  "tests/work/*",
  "**/_remote_module_non_scriptable.py",
  # These are not related to our `config.py`,
  # see https://github.com/nedbat/coveragepy/issues/1653
  "config.py",
  "config-3.py",
]
parallel = true
concurrency = ["multiprocessing"]

[tool.coverage.report]
exclude_also = [
  "def __repr__",
  "def __rich_repr__",
  "def __str__",
  "assert",
  "raise NotImplementedError",
  "except NotImplementedError",
  "except ImportError",
  "@abstractmethod",
  "@overload",
  "sys.exit\\(\\)",
  "cv2\\.imshow",
  "cv2\\.waitKey",
  "cv2\\.error",
  "cv2\\.destroyAllWindows",
  "logger\\.",
  "if TYPE_CHECKING",
]<|MERGE_RESOLUTION|>--- conflicted
+++ resolved
@@ -46,21 +46,12 @@
 [tool.ruff.lint]
 select = [
   "ANN",
-<<<<<<< HEAD
   "B",
-=======
-  # "B",
->>>>>>> d68688b0
   "C4",
   "DTZ",
   "E",
   "ERA",
-<<<<<<< HEAD
   "F",
-=======
-  "F401",
-  # "F",
->>>>>>> d68688b0
   "FLY",
   "FURB",
   "I",
@@ -88,10 +79,7 @@
   "TID",
   "TRY",
   "UP",
-<<<<<<< HEAD
   "YTT",
-=======
->>>>>>> d68688b0
   "W",
 ]
 ignore = [
@@ -102,6 +90,7 @@
   "D1",
   "E501",
   "ICN002",
+  "NPY002",
   "PLC0415",
   "PLR0911",
   "PLR0912",
