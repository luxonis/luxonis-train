# Extending the Framework

The `luxonis-train` framework is designed to be easily extendable. This document describes how to create custom nodes, losses, metrics, and visualizers.

## Table of Contents

- [Nodes](#nodes)
  - [`BaseHead` Interface](#basehead-interface)
  - [Custom Tasks](#custom-tasks)
    - [Metadata](#metadata)
  - [Node Examples](#node-examples)
    - [ResNet Backbone](#resnet-backbone)
    - [Segmentation Head](#segmentation-head)
- [Custom Attached Modules](#custom-attached-modules)
  - [Automatic Inputs and Labels Extraction](#automatic-inputs-and-labels-extraction)
  - [Attached Modules Examples](#attached-modules-examples)
    - [Simple Loss](#simple-loss)
    - [Complex Loss](#complex-loss)
    - [Metric](#metric)
    - [Visualizer](#visualizer)
- [Testing Custom Components](#testing-custom-components)

## Nodes

Nodes are the main building blocks of the network. Nodes are usually one of the following types:

- Backbone
  - Receives the input image and usually produces a list of feature maps
- Neck
  - Sits on top of the backbone and processes the feature maps
- Head
  - Produces the final output of the network

Backbone and necks should inherit from `BaseNode` class, while heads should inherit from `BaseHead` class.
`BaseHead` offers extended interface on top of `BaseNode` that is used when the model is exported to NN Archive.

To make the most use out of the framework, the nodes should define the following class attributes:

- `attach_index: int | tuple[int, int] | tuple[int, int, int] | Literal["all"]` - specifies which output of the previous node to use
  - Can be either a single integer (negative indexing is supported), a tuple of integers (slice), or the string `"all"`
  - Typically used for heads that are usually connected to backbones producing a list of feature maps
  - If not specified, it is inferred from the type signature of the `forward` method (if possible)
    - Up to debate whether this is a good idea as it's a quite implicit, the reasoning for this is to make implementing custom models as easy as possible with little boilerplate
    - Most of these implicit deductions are logged (and eventually it will be all of them) and I'm gradually improving the error messages so they are as explicit as possible, so it shouldn't be too confusing
- `task: Task` - specifies the task that the node is used for
  - Relevant for heads only
  - Provides better error messages, compatibility checking, more powerful automation, _etc._
  - We offer a set of predefined tasks living in the `Tasks` namespace
    - `CLASSIFICATION` - classification tasks
    - `SEGMENTATION` - segmentation tasks
    - `BOUNDINGBOX` - object detection tasks
    - `INSTANCE_SEGMENTATION` - instance segmentation tasks, requires both `"boundingbox"` and `"segmentation"` labels'
    - `INSTANCE_KEYPOINTS` - instance segmentation tasks, requires both `"boundingbox"` and `"keypoints"` labels
    - `KEYPOINTS` - simple keypoint tasks (2D or 3D pointcloud)
    - `EMBEDDINGS` - used for embedding tasks
    - `ANOMALY_DETECTION` - image anomaly detection tasks
    - `OCR` - optical character recognition
    - `FOMO` - used for the FOMO task. Special task learning on `"boundingbox"` labels, but predicting keypoints
    - This namespace pattern could be a bit confusing if you look into the code. It is supposed to look like an enum because it esentially should be an enum. The only reason it's not is because enum cannot be extended on the user side but we need to support defining custom tasks
  - To define a custom task, see [Custom Tasks](#custom-tasks)

`BaseNode` implements a few convenient properties that can be used to access information about the model:

- `in_channels: int | list[int]` - number of input channels
  - The output is either a single integer or a list of integers depending on the value of `attach_index`
    - That is, if the node is attached to a backbone producing a list of feature maps and the value of `attach_index` is set to `"all"`, `in_channels` will be a list of the channel counts of each feature map
  - Works only if the `attach_index` is defined (or it was possible to infer it)
- `in_width: int | list[int]` - width(s) of the input(s) to the node
- `in_height: int | list[int]` - height(s) of the input(s) to the node
- `n_classes: int` - number of classes
- `n_keypoints: int` - number of keypoints (if the dataset contains keypoint labels)
- `class_names: list[str]` - list of class names
- `original_in_shape: torch.Size` - shape of the original input image
  - Useful for segmentation heads that need to upsample the output to the original image size

> [!TIP]
> You can add a class-level type hint to `in_channels`, `in_width`, and `in_height`. This will cause the values to be checked at initialization time and an exception will be raised if the annotation is incompatible with the outputs of the preceding node. (_e.g._ setting `attach_index` to `"all"` and annotating `in_channels` as `int` will raise an exception)

The main methods of the node are:

- `__init__` - constructor
  - Should always take `**kwargs` as an argument and pass it to the parent constructor
  - All the arguments under `node.params` in the config file are passed here
- `forward(x: T) -> K` - the forward pass of the node
  - In most cases should take either a single tensor or a list of tensors and return again a single tensor or a list of tensors
    - If more control is needed, see the `unwrap` method
- `wrap(outputs: K) -> Packet[Tensor]` - called after `forward`, wraps the output of the node into a dictionary
  - The results of `forward` are not the final outputs of the node, but are wrapped into a dictionary (called a `Packet`)
  - The keys of the dictionary are used to extract the correct values in the attached modules (losses, metrics, visualizers)
  - Usually needs to be overridden for heads only
    - Typically it behaves differently for `train`, `eval`, and `export` calls
    - `train` goes to the loss, `eval` goes to the loss, metrics and visualizers, and `export` is used when the model is exported to ONNX
    - (all of them are also sent to the next node)
  - The default implementation roughly behaves like this:
    - For backbones and necks, the output is wrapped into a dictionary with a single key `"features"`
    - For heads, the output is wrapped into a dictionary with a single key equivalent to the value of `node.task.main_output` property
      - If task is not defined, the node is considered to be a backbone or a neck (_i.e._ using the `"features"` key)
    - Roughly equivalent to:
      ```python
      def wrap(self, output: ForwardOutputType) -> Packet[Tensor]:
          if self.task is not None:
              return {self.task.main_output: output}
          return {"features": output}
      ```
- `unwrap(inputs: list[Packet[Tensor]]) -> T` - called before `forward`, the output of `unwrap` is directly passed to the `forward` method
  - Usually doesn't need to be overridden
  - Receives a list of packets, one for each connected node
    - Usually only one packet is passed
    - Multiple packets are passed if the current node is connected to multiple preceding nodes
      - No such architecture currently implemented in the framework
  - The default implementation looks for a key named `"features"` in the input dictionary and returns its value based on the `attach_index`
    - Roughly equivalent to:
      ```python
      def unwrap(self, inputs: list[Packet[Tensor]]) -> ForwardInputType:
          return inputs[0]["features"][self.attach_index]
      ```
  - Unless the node is connected to a complex backbone producing multiple outputs on top of the feature maps or to another head, this method doesn't need to be overridden

### `BaseHead` Interface

On top of the `BaseNode` interface, `BaseHead` defines the following additional class attributes:

- `parser: str | None` - specifies the parser that should be used with this head
  - _e.g._ `"SegmentationParser"`

The `BaseHead` also defines the following methods that should be overridden:

- `get_custom_head_config() -> dict` - returns a dictionary with custom head configuration
  - Used to populate `head.metadata` field in the NN Archive configuration file

### Custom Tasks

If you need to implement a node that does not fit any of the predefined tasks, you can define a custom task by subclassing the `Task` class. The custom class needs to define the following abstract properties:

- `required_labels: set[str | Metadata]` - set of required labels, can be either a string or a `Metadata` object. For details on `Metadata`, see [Metadata](#metadata)

Additionally, you can override the following properties as well:

- `main_output: str` - specifies the main output of the node
  - Defaults to the name of the task
  - Only relevant for tasks that produce multiple outputs where one can be considered the main output
  - Used to automatically extract the correct values from the node output and dataset (see [Automatic Inputs and Labels Extraction](#automatic-inputs-and-labels-extraction))

#### Metadata

`Metadata` specifies a custom `metadata` label in the dataset. By definition, the metadata labels can have arbitrary names and can be of type `str`, `int`, `float`, or `luxonis_ml.data.Category` (special subclass of `str` for categorical values). The `Metadata` class is used to define the expected structure of the metadata label.

The `Metadata` constructor takes the following arguments:

- `name: str` - expected name of the label
- `typ: type | UnionType` - expected type, supports unions of types

**Example of a Custom Task:**

```python
from luxonis_train.tasks import Task, Metadata


class DistanceEstimation(Task):
    def __init__(self):
        super().__init__("distance")

    @property
    def required_labels(self) -> set[str | Metadata]:
        return {"boundingbox", Metadata("distance", float | int)}

    @property
    def main_output(self) -> str:
        return "boundingbox"

```

The above example could be simplified by inheriting from the `luxonis_train.tasks.BoundingBox` task and overriding the `required_labels` property.

```python
from luxonis_train.tasks import BoundingBox, Metadata

class DistanceEstimation(BoundingBox):
    @property
    def required_labels(self) -> set[str | Metadata]:
        return super().required_labels | {Metadata("distance", float | int)}

```

### Custom Node Examples

#### ResNet Backbone

```python

class ResNet(BaseNode[Tensor, list[Tensor]]):
    def __init__(self, **kwargs):
        super().__init__(**kwargs)
        ...

    def forward(self, x: Tensor) -> list[Tensor]:
        outputs = []

        x = self.conv1(x)
        x = self.bn1(x)
        x = self.relu(x)
        x = self.maxpool(x)

        x = self.layer1(x)
        outputs.append(x)
        x = self.layer2(x)
        outputs.append(x)
        x = self.layer3(x)
        outputs.append(x)
        x = self.layer4(x)
        outputs.append(x)

        return outputs


```

#### Segmentation Head

```python
from typing import override

from torch import Tensor, nn

from luxonis_train.nodes.blocks import UpBlock
from luxonis_train.nodes.heads import BaseHead
from luxonis_train.tasks import Tasks

class CustomSegmentationHead(BaseHead):

    # If the head is attached to a node that produces
    # multiple outputs (like a list of feature maps for
    # most bakcbones), this specifies which output to use.
    # Most heads are ususally attached to the last output.
    # If the value is not defined, it is inferred from the
    # type signature of the `forward` method. If that is
    # not possible, some parts of the framework will not
    # be accessible (properties like `in_channels`, `in_width`, etc.)
    # For subclasses of `BaseHead`, the value is automatically set
    # to -1, which means the last output from the previous node
    # (typically the last feature map from the backbone).
    attach_index = -1

    # The `in_channels` property returns either an `int` or
    # a `list[int]` depending on the value of `attach_index`.
    # By specifying its type here, the constructor of `BaseNode`
    # will automatically check if the value is correct and will
    # raise `IncompatibleError` if it is not.
    # (e.g. if `attach_index` is set to "all" and `in_channels`
    # is annotated as `int`, an exception will be raised)
    in_channels: int


    # Specifies the task that this head is used for.
    # When specified, the node is better integrated
    # with the rest of the framework (better error messages,
    # compatibility checking, more powerful automation, etc.).
    task = Tasks.SEGMENTATION

    # Parser to use when converting model to NN Archive
    # to be used with DepthAI.
    parser = "SegmentationParser"

    # `__init__` should always take `**kwargs` as an argument
    # and pass it to the parent constructor.
    @override
    def __init__(self, **kwargs):
        super().__init__(**kwargs)

        self.up1 = UpBlock(self.in_channels, 256)
        self.up2 = UpBlock(256, 128)
        self.up3 = UpBlock(128, 64)
        self.up4 = UpBlock(64, 32)

        self.final = nn.Conv2d(32, self.n_classes, kernel_size=1)

    # The `forward` method is the main entry point for the node.
    # It should take either a single tensor or a list of tensors
    # and return again a single tensor or a list of tensors.
    @override
    def forward(self, x: Tensor) -> Tensor:
        x = self.up1(x)
        x = self.up2(x)
        x = self.up3(x)
        x = self.up4(x)

        return self.final(x)
```

## Custom Attached Modules

There are 3 types of attached modules that can be created:

- `BaseLoss` - used to define custom loss functions
  - Must define the `forward` method
    - Returns one of the following:
      - A single tensor representing the loss value
      - A tuple with the first element being the main loss value and the second element being a dictionary with sub-losses
        - Sub-losses are only used for logging, they do not affect the optimization process
- `BaseMetric` - used to define custom evaluation metrics
  - Must implement the following methods:
    - `update` - called for each batch, updates the internal state of the metric
    - `compute` - called at the end of the epoch, computes and returns the final metric value
      - Returns one of the following:
        - A single tensor with the result
        - A tuple where the first element is the main result and the second element is a dictionary with additional metrics
          - If this metric is marked as the main metric of the model, then the main result is used for saving best models and/or early stopping
        - A dictionary of metrics
          - If this is the case, then this metric cannot be used as the main metric of the model
    - `reset` - called at the end of the epoch, resets the internal state
- `BaseVisualizer` - used to define custom visualization methods
  - Must define the `forward` method
  - Returns one of the following:
    - A single image as a torch tensor
    - A tuple of two images; visualization of the targets and predictions

The arguments of the `forward` and `update` methods are special and should follow a specific set of rules to make maximum use of the framework's automation capabilities, (see [Automatic Inputs and Labels Extraction](#automatic-inputs-and-labels-extraction)).

Each attached module should define the following class attributes:

- `supported_tasks: Sequence[Task]` - specifies with which tasks the module is compatible
  - Used to check the compatibility of the module with the task of the connected node and to automatically extract the correct values from the node output and dataset (see [Automatic Inputs and Labels Extraction](#automatic-inputs-and-labels-extraction))
- `node` - In case the module is only compatible with a specific node, you can provide a class-level type hint to the `node` attribute. This will check the compatibility of the module with the node at initialization time.

### Automatic Inputs and Labels Extraction

The framework provides a way to automatically extract the correct values from the node output and dataset based on the task that the connected node is used for. This is done by following a set of rules when defining the `forward` (or `update`) method of the module.

**Rules for Automatic Parameters:**

<<<<<<< HEAD
The signature of the `forward` or `update` method must follow one of these rules to make use of the automatic parameter extraction:

- It has only 2 arguments, first one for predictions and second for targets.
  - The first argument will be taken from the node output based on the value of `Task.main_output` property.
  - The second argument will be taken from the dataset based on the value of `Task.required_labels` property.
  - Works only for tasks that require a single label, _i.e._ wouldn't work for `Task.KEYPOINTS` because it requires both `"boundingbox"` and `"keypoints"` labels
- Single prediction argument named one of `pred`, `preds`, `prediction`, or `predictions`. One or more target arguments.
  - If one target argument, it has to start with `target`
  - If more than one (_e.g._ for `Tasks.KEYPOINTS`) the name should be `target_{name_of_label}`
    - `target_boundingbox`, `target_keypoints`
- Multiple prediction arguments named the same way as keys in the node output (output of the `BaseNode.wrap` method)
  - Same rules for target arguments as in the rule above.
=======
The signature of the `forward` or `update` can use the following special argument names:

- `predictions` - used to extract the main output of the connected node
  - e.g. if the node's `task` is `Tasks.SEGMENTATION`, the `predictions` argument will be extracted from the node output dictionary using the key `Task.Segmentation.main_output` ("segmentation" in this case)
  - `preds`, `pred`, and `prediction` can also be used
- `target` - used to extract the required label from the dataset
  - e.g. if the node's `task` is `Tasks.SEGMENTATION`, the `target` argument will be extracted from the dataset based on the value of `Task.Segmentation.required_labels` (label of type "segmentation" in this case)
  - Can only be used if the task requires only one label type
    - e.g. cannot be used for instance segmentation
  - `targets` can also be used
- `target_{label_type}` - used to extract a specific label from the dataset
  - e.g. `target_segmentation` will extract the label of type "segmentation" from the dataset
- any other argument will be extracted from the node output dictionary based on the argument name
  - e.g. if the argument is named `features`, the value will be extracted from the node output dictionary using the key `"features"`
>>>>>>> 99e22bb4

> [!NOTE]
> If the arguments are annotated (either `Tensor` or `list[Tensor]`), the framework will check if the types are correct and raise an exception if they are not.

> [!IMPORTANT]
> If the argument is annotated as optional and cannot be extracted, its value will be set to `None`.

> [!TIP]
> Need more control? If the automatic extraction doesn't work for your use case, you can override `run` (or `run_update`) method. These methods are called with 2 arguments; the raw output packet from the connected node and the full label dictionary from the dataset. The return type of these methods is equivalent to the return type of the corresponding `forward` or `update`. Note that this is not recommended and should not be necessary in the vast majority of cases.

### Attached Modules Examples

#### Simple Loss

```python

from typing import override

from torch import Tensor, nn

from luxonis_train.attached_modules.losses import BaseLoss
from luxonis_train.tasks import Tasks


class BCEWithLogitsLoss(BaseLoss):

    # The `supported_tasks` attribute is used to specify
    # which tasks this loss is compatible with.
    supported_tasks = [Tasks.SEGMENTATION, Tasks.CLASSIFICATION]

    @override
    def __init__(self, **kwargs):
        super().__init__(**kwargs)
        self.criterion = nn.BCEWithLogitsLoss()

    # The `forward` method is the main entry point for the loss.
    # Arguments of the `forward` method are special and used to
    # automatically extract correct values from the output of the
    # connected node and labels from the dataset.
    #
    # For example, if this module would be connected to a node that
    # defines its task as `Tasks.SEGMENTATION`, the `forward` method
    # will look for `Task.Segmentation.main_output` ("segmentation")
    # in the node output dictionary and use it as the first argument.
    # The second argument will be extracted from the dataset
    # based on the value of `Task.Segmentation.required_labels`
    # (label of type "segmentation" in this case).
    @override
    def forward(self, predictions: Tensor, target: Tensor) -> Tensor:
        return self.criterion(predictions, target)
```

#### Complex Loss

```python
from typing import override

from torch import Tensor

from luxonis_train.attached_modules.losses import BaseLoss
from luxonis_train.tasks import Tasks

# Example node that produces multiple outputs during
# training that are all used in the loss calculation.
class EfficientKeypointBBoxHead(...):
    def wrap(...) -> Packet[Tensor]:
        return {
            "features": features,
            "class_scores": cls_tensor,
            "distributions": reg_tensor,
            "keypoints_raw": kpt_tensor,
        }

class InstanceKeypointsLoss(BaseLoss):

    # If the loss can only be used with a specific node,
    # you can add a class-level type hint to the `node` attribute.
    # This will check the compatibility of the loss with the node
    # at initialization time.
    node: EfficientKeypointBBoxHead

    # The `Tasks.INSTANCE_KEYPOINTS` task defines two
    # required labels: `"boundingbox"` and `"keypoints"`.
    supported_tasks = [Tasks.INSTANCE_KEYPOINTS]

    # This `forward` method requires multiple arguments
    # from the node and additional it requires more than
    # one label from the dataset.
    #
    # To make use of the automatic parameter extraction,
    # the method signature must follow the rules defined
    # in the 3rd rule for automatic parameters.
    @override
    def forward(
        self,
        features: list[Tensor],
        class_scores: Tensor,
        distributions: Tensor,
        keypoints_raw: Tensor,
        target_boundingbox: Tensor,
        target_keypoints: Tensor,
    ) -> tuple[Tensor, dict[str, Tensor]]: ...

```

#### Metric

The rules for defining the `update` method are the same as for the `forward` method of the loss.

**Metric States**

For better integration with distributed training and easier handling of the metric state,
the metric attributes that are used to store the state of the metric should be
registered using the `add_state` method, see the [torchmetrics documentation](https://lightning.ai/docs/torchmetrics/stable/pages/implement.html).
In order for type checking to pass, the attributes defined using `add_state` should be also added as a class-level annotations.
To streamline this process, `LuxonisTrain` offers a simpler way to define the metric state using the `MetricState` class.
The `MetricState` is intended to be used inside an `Annotated` type for class-level declarations of the metric states.

**Example:**

```python

from luxonis_train import BaseMetric, MetricState

class MyMetric(BaseMetric):
    true_positives: Annotated[Tensor, MetricState(default=0)]
    false_positives: Annotated[Tensor, MetricState(default=0)]
    total: Annotated[Tensor, MetricState(default=0)]

```

The `MetricState` takes the same arguments as `add_state` method, but also specifies some sane default values and conversions:

- If `default` is not specified:
  - If the state is a `Tensor`, the default value is `torch.tensor(0, dtype=torch.float32)`
  - If the state is a `list`, the default value is an empty list
- If `dist_reduce_fx` is not specified:
  - If the state is a `Tensor`, the default value is `"sum"`
  - If the state is a `list`, the default value is `"cat"`

#### Visualizer

The rules for defining the `forward` method are the same as for the `forward` method of the loss.
In addition to the standard set of arguments, the `forward` method also always receives `target_canvas` and `prediction_canvas` arguments containing the original image. The visualizer can use these to overlay the predictions and targets on top of the input image.

> [!IMPORTANT]
> The target arguments should be optional in order for the visualizer to work with predictions only.

```python
from typing import override

from torch import Tensor

from luxonis_train.attached_modules.visualizers import BaseVisualizer
from luxonis_train.tasks import Tasks

class BBoxVisualizer(BaseVisualizer):
    supported_tasks = [Tasks.BOUNDINGBOX]

    @override
    def forward(
        self,
        prediction_canvas: Tensor,
        target_canvas: Tensor,
        predictions: list[Tensor],
        target: Tensor | None,
    ) -> tuple[Tensor, Tensor] | Tensor:

        # Common visualizer pattern

        predictions_viz = draw_predictions(prediction_canvas, predictions)

        if target is None:
            return predictions_viz

        target_viz = draw_targets(target_canvas, target)
        return target_viz, predictions_viz

```

## Testing Custom Components

To help you test your own nodes end‑to‑end, here is an example script that shows how the luxonis-train pipeline works under the hood. It demonstrates, in the same way `luxonis-train` does internally:

- Defining custom `BaseNode` and `BaseHead` classes.

- Running data through backbone and head.

- Computing a loss using `CrossEntropyLoss`.

in the same way as luxonis-train does it internally.

```python
from luxonis_train import Tasks, BaseHead, BaseNode
from luxonis_train.utils.dataset_metadata import DatasetMetadata
from luxonis_train.attached_modules import CrossEntropyLoss
from luxonis_train.typing import Packet

import torch
from torch import nn, Tensor, Size

class XORBackbone(BaseNode):
    def __init__(self, **kwargs):
        super().__init__(**kwargs)
        self.backbone = nn.Sequential(
            nn.Linear(2, 10), nn.ReLU()
        )

    def unwrap(self, x: list[Packet[Tensor]]) -> Tensor:
        x = x[0]["features"][0]
        x = x.view(-1, 2)
        return x

    def forward(self, x: Tensor) -> Tensor:
        return self.backbone(x)

class XORHead(BaseHead):
    task = Tasks.CLASSIFICATION
    def __init__(self, **kwargs):
        super().__init__(**kwargs)
        self.head = nn.Linear(10, 2)

    def forward(self, x: Tensor) -> Tensor:
        return self.head(x)

    def wrap(self, x: Tensor) -> Packet[Tensor]:
         return {
             "classification": x,
         }

# Setup metadata & nodes
original_in_shape = Size([1, 1, 2])
dataset_metadata = DatasetMetadata(
    classes={'': {'xor_0': 0, 'xor_1': 1
    }},
)

backbone_node = XORBackbone(
    input_shapes = [{"features": original_in_shape}],
    original_in_shape = original_in_shape,
    dataset_metadata = dataset_metadata
)

head_node = XORHead(
    input_shapes = [{"features": Size([1, 10])}],
    original_in_shape = original_in_shape,
    dataset_metadata = dataset_metadata
)

loss = CrossEntropyLoss(node=head_node)

# Dummy data
input = [{"features": [Tensor([[[[0, 0]]]])]}]
target = {"/classification": torch.tensor([0])}

# Forward pass
# 1) Backbone
unwraped_input = backbone_node.unwrap(input)
features = backbone_node.forward(unwraped_input)
wrapped_features = [backbone_node.wrap(features)] # list since next node can have multiple inputs (default lxt behavior)

# 2) Head
unwraped_features = head_node.unwrap(wrapped_features)
logits = head_node.forward(unwraped_features)
wrapped_logits = head_node.wrap(logits)

# 3) Loss
loss_input_data = loss.get_parameters(wrapped_logits, target)
loss_value = loss.forward(loss_input_data['predictions'], loss_input_data['target'])

print(f"Loss value: {loss_value.item()}")
```

Once your `LuxonisModel` is defined, you can run a forward pass like this:

```python
model = LuxonisModel(config)
input = {
     "image": Tensor([[[[0, 0]]]]),
}
model_output = model.lightning_module.forward(inputs=input, compute_loss=False, compute_metrics=False, compute_visualizations=False)
```

To also compute the loss, metrics, and visualizations, simply provide the appropriate targets and set those flags to `True`.<|MERGE_RESOLUTION|>--- conflicted
+++ resolved
@@ -328,20 +328,6 @@
 
 **Rules for Automatic Parameters:**
 
-<<<<<<< HEAD
-The signature of the `forward` or `update` method must follow one of these rules to make use of the automatic parameter extraction:
-
-- It has only 2 arguments, first one for predictions and second for targets.
-  - The first argument will be taken from the node output based on the value of `Task.main_output` property.
-  - The second argument will be taken from the dataset based on the value of `Task.required_labels` property.
-  - Works only for tasks that require a single label, _i.e._ wouldn't work for `Task.KEYPOINTS` because it requires both `"boundingbox"` and `"keypoints"` labels
-- Single prediction argument named one of `pred`, `preds`, `prediction`, or `predictions`. One or more target arguments.
-  - If one target argument, it has to start with `target`
-  - If more than one (_e.g._ for `Tasks.KEYPOINTS`) the name should be `target_{name_of_label}`
-    - `target_boundingbox`, `target_keypoints`
-- Multiple prediction arguments named the same way as keys in the node output (output of the `BaseNode.wrap` method)
-  - Same rules for target arguments as in the rule above.
-=======
 The signature of the `forward` or `update` can use the following special argument names:
 
 - `predictions` - used to extract the main output of the connected node
@@ -356,7 +342,6 @@
   - e.g. `target_segmentation` will extract the label of type "segmentation" from the dataset
 - any other argument will be extracted from the node output dictionary based on the argument name
   - e.g. if the argument is named `features`, the value will be extracted from the node output dictionary using the key `"features"`
->>>>>>> 99e22bb4
 
 > [!NOTE]
 > If the arguments are annotated (either `Tensor` or `list[Tensor]`), the framework will check if the types are correct and raise an exception if they are not.
